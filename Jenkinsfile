--- conflicted
+++ resolved
@@ -53,15 +53,15 @@
       }
     }
 
-<<<<<<< HEAD
   stage 'check'
 
   parallelExecutors = [
     checkLinuxRelease: doBuildInDocker('check'),
     checkLinuxDebug: doBuildInDocker('check-debug'),
-    buildCocoa: doBuildCocoa(),
-    buildNodeLinux: doBuildNodeInDocker(),
-    buildNodeOsx: doBuildNodeInOsx(),
+    buildCocoa: doBuildCocoa(isPublishingRun),
+    buildNodeLinux: doBuildNodeInDocker(isPublishingRun),
+    buildNodeOsx: doBuildNodeInOsx(isPublishingRun),
+    buildOsxDylibs: doBuildOsxDylibs(isPublishingRun),
     addressSanitizer: doBuildInDocker('jenkins-pipeline-address-sanitizer')
     //threadSanitizer: doBuildInDocker('jenkins-pipeline-thread-sanitizer')
   ]
@@ -112,62 +112,16 @@
     ubuntu1604: doBuildPackage('ubuntu-1604', 'deb')
   )
 
-  if (['master', 'next-major'].contains(env.BRANCH_NAME)) {
-    stage 'publish-packages'
-    parallel(
-      generic: doPublishGeneric(),
-      centos7: doPublish('centos-7', 'rpm', 'el', 7),
-      centos6: doPublish('centos-6', 'rpm', 'el', 6),
-      ubuntu1604: doPublish('ubuntu-1604', 'deb', 'ubuntu', 'xenial')
-    )
-
-    if (gitTag != "") {
-      stage 'trigger release'
-      build job: 'sync_release/realm-core-rpm-release',
-        wait: false,
-        parameters: [[$class: 'StringParameterValue', name: 'RPM_VERSION', value: "${dependencies.VERSION}-${env.BUILD_NUMBER}"]]
-=======
-    stage('check') {
-      parallelExecutors = [
-        checkLinuxRelease: doBuildInDocker('check'),
-        checkLinuxDebug: doBuildInDocker('check-debug'),
-        buildCocoa: doBuildCocoa(isPublishingRun),
-        buildNodeLinux: doBuildNodeInDocker(isPublishingRun),
-        buildNodeOsx: doBuildNodeInOsx(isPublishingRun),
-        buildDotnetOsx: doBuildDotNetOsx(isPublishingRun),
-        buildAndroid: doBuildAndroid(isPublishingRun),
-        buildOsxDylibs: doBuildOsxDylibs(isPublishingRun),
-        addressSanitizer: doBuildInDocker('jenkins-pipeline-address-sanitizer')
-        //threadSanitizer: doBuildInDocker('jenkins-pipeline-thread-sanitizer')
-      ]
-
-      if (env.CHANGE_TARGET) {
-        parallelExecutors['diffCoverage'] = buildDiffCoverage()
-      }
-
-      parallel parallelExecutors
-    }
-
-    stage('build-packages') {
-      parallel(
-        generic: doBuildPackage('generic', 'tgz'),
-        centos7: doBuildPackage('centos-7', 'rpm'),
-        centos6: doBuildPackage('centos-6', 'rpm'),
-        ubuntu1604: doBuildPackage('ubuntu-1604', 'deb')
-      )
-    }
-
-    if (isPublishingRun) {
+  if (isPublishingRun) {
       stage('publish-packages') {
-        parallel(
-          generic: doPublishGeneric(),
-          centos7: doPublish('centos-7', 'rpm', 'el', 7),
-          centos6: doPublish('centos-6', 'rpm', 'el', 6),
-          ubuntu1604: doPublish('ubuntu-1604', 'deb', 'ubuntu', 'xenial'),
-          others: doPublishLocalArtifacts()
-        )
-      }
->>>>>>> b467f2dc
+          parallel(
+            generic: doPublishGeneric(),
+                   centos7: doPublish('centos-7', 'rpm', 'el', 7),
+                   centos6: doPublish('centos-6', 'rpm', 'el', 6),
+                   ubuntu1604: doPublish('ubuntu-1604', 'deb', 'ubuntu', 'xenial'),
+                   others: doPublishLocalArtifacts()
+              )
+      }
     }
   }
 } catch(Exception e) {
@@ -244,7 +198,6 @@
   }
 }
 
-<<<<<<< HEAD
 def doBuildInDocker(String command) {
   return {
     node('docker') {
@@ -261,58 +214,6 @@
             collectCompilerWarnings('gcc')
             recordTests(command)
           }
-=======
-def doBuildDotNetOsx(def isPublishingRun) {
-  return {
-    node('osx_vegas') {
-      getArchive()
-
-      try {
-        withEnv([
-          'PATH=$PATH:/usr/local/bin',
-          'DEVELOPER_DIR=/Applications/Xcode.app/Contents/Developer',
-          'REALM_ENABLE_ENCRYPTION=yes',
-          'REALM_ENABLE_ASSERTIONS=yes',
-          'MAKEFLAGS=CFLAGS_DEBUG\\=-Oz',
-          'UNITTEST_SHUFFLE=1',
-          'UNITTEST_REANDOM_SEED=random',
-          'UNITTEST_XML=1',
-          'UNITTEST_THREADS=1'
-        ]) {
-            sh '''
-              dir=$(pwd)
-              sh build.sh config $dir/install
-              sh build.sh build-dotnet-cocoa
-
-              # Repack the release with just what we need so that it is not a 1 GB download
-              version=$(sh build.sh get-version)
-              tmpdir=$(mktemp -d /tmp/$$.XXXXXX) || exit 1
-              (
-                  cd $tmpdir || exit 1
-                  unzip -qq "$dir/realm-core-dotnet-cocoa-$version.zip" || exit 1
-
-                  # We only need an armv7s slice for CocoaPods, and the podspec never uses
-                  # the debug build of core, so remove that slice
-                  lipo -remove armv7s core/librealm-ios-no-bitcode-dbg.a -o core/librealm-ios-no-bitcode-dbg.a
-
-                  tar cjf "$dir/realm-core-dotnet-cocoa-$version.tar.bz2" core || exit 1
-              )
-              rm -rf "$tmpdir" || exit 1
-
-              cp realm-core-dotnet-cocoa-*.tar.bz2 realm-core-dotnet-cocoa-latest.tar.bz2
-            '''
-            if (isPublishingRun) {
-              stash includes: '*core-*.*.*.tar.bz2', name: 'dotnet-package'
-            }
-            archiveArtifacts artifacts: '*core-*.*.*.tar.bz2'
-
-            sh 'sh build.sh clean'
-        }
-      } finally {
-        collectCompilerWarnings('clang')
-        withCredentials([[$class: 'FileBinding', credentialsId: 'c0cc8f9e-c3f1-4e22-b22f-6568392e26ae', variable: 's3cfg_config_file']]) {
-          sh 's3cmd -c $s3cfg_config_file put --multipart-chunk-size-mb 5 realm-core-dotnet-cocoa-latest.tar.bz2 s3://static.realm.io/downloads/core/'
->>>>>>> b467f2dc
         }
       }
     }
@@ -325,11 +226,7 @@
         sh 'rm -rf *'
       getArchive()
 
-<<<<<<< HEAD
       def buildEnv = docker.build('realm-core-android:snapshot', '-f android.Dockerfile .')
-=======
-      def buildEnv = buildDockerEnv('ci/realm-core:snapshot')
->>>>>>> b467f2dc
       def environment = environment()
       withEnv(environment) {
         buildEnv.inside {
