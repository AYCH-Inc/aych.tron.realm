--- conflicted
+++ resolved
@@ -2086,8 +2086,6 @@
 }
 
 
-<<<<<<< HEAD
-=======
 TEST(Shared_MovingEnumStringColumn)
 {
     // Test that the 'index in parent' property of the column of unique strings
@@ -2313,7 +2311,6 @@
 }
 
 
->>>>>>> adba1f7d
 TEST(Shared_ArrayEraseBug)
 {
     // This test only makes sense when we can insert a number of rows
@@ -2342,8 +2339,4 @@
     }
 }
 
-<<<<<<< HEAD
-
-=======
->>>>>>> adba1f7d
 #endif // TEST_SHARED