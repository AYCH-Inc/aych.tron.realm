/*************************************************************************
 *
 * Copyright 2016 Realm Inc.
 *
 * Licensed under the Apache License, Version 2.0 (the "License");
 * you may not use this file except in compliance with the License.
 * You may obtain a copy of the License at
 *
 * http://www.apache.org/licenses/LICENSE-2.0
 *
 * Unless required by applicable law or agreed to in writing, software
 * distributed under the License is distributed on an "AS IS" BASIS,
 * WITHOUT WARRANTIES OR CONDITIONS OF ANY KIND, either express or implied.
 * See the License for the specific language governing permissions and
 * limitations under the License.
 *
 **************************************************************************/

#ifndef REALM_UTIL_ENCRYPTED_FILE_MAPPING_HPP
#define REALM_UTIL_ENCRYPTED_FILE_MAPPING_HPP

#include <realm/util/file.hpp>
#include <realm/util/thread.hpp>
#include <realm/util/features.h>

#if REALM_ENABLE_ENCRYPTION

typedef size_t (*Header_to_size)(const char* addr);

#include <vector>

namespace realm {
namespace util {

struct SharedFileInfo;
class EncryptedFileMapping;

class EncryptedFileMapping {
public:
    // Adds the newly-created object to file.mappings iff it's successfully constructed
    EncryptedFileMapping(SharedFileInfo& file, size_t file_offset, void* addr, size_t size, File::AccessMode access);
    ~EncryptedFileMapping();

    // Default implementations of copy/assign can trigger multiple destructions
    EncryptedFileMapping(const EncryptedFileMapping&) = delete;
    EncryptedFileMapping& operator=(const EncryptedFileMapping&) = delete;

    // Write all dirty pages to disk and mark them read-only
    // Does not call fsync
    void flush() noexcept;

    // Sync this file to disk
    void sync() noexcept;

    // Make sure that memory in the specified range is synchronized with any
    // changes made globally visible through call to write_barrier
    void read_barrier(const void* addr, size_t size, UniqueLock& lock, Header_to_size header_to_size);

    // Ensures that any changes made to memory in the specified range
    // becomes visible to any later calls to read_barrier()
    void write_barrier(const void* addr, size_t size) noexcept;

    // Set this mapping to a new address and size
    // Flushes any remaining dirty pages from the old mapping
    void set(void* new_addr, size_t new_size, size_t new_file_offset);

    bool contains_page(size_t page_in_file) const;
    size_t get_local_index_of_address(const void* addr, size_t offset = 0) const;

private:
    SharedFileInfo& m_file;

    size_t m_page_shift;
    size_t m_blocks_per_page;

    void* m_addr = nullptr;

    size_t m_first_page;

<<<<<<< HEAD
=======
    // MUST be of type char because of coherence issues when writing inside mutex and reading outside 
    // it. FIXME: We're investigating if this is good enough, or if we need further mechanisms
>>>>>>> 812a6966
    std::vector<char> m_up_to_date_pages;
    std::vector<bool> m_dirty_pages;

    File::AccessMode m_access;

#ifdef REALM_DEBUG
    std::unique_ptr<char[]> m_validate_buffer;
#endif

    char* page_addr(size_t local_page_ndx) const noexcept;

    void mark_outdated(size_t local_page_ndx) noexcept;
    bool copy_up_to_date_page(size_t local_page_ndx) noexcept;
    void refresh_page(size_t local_page_ndx);
    void write_page(size_t local_page_ndx) noexcept;

    void validate_page(size_t local_page_ndx) noexcept;
    void validate() noexcept;
};
}
}

#endif // REALM_ENABLE_ENCRYPTION

namespace realm {
namespace util {

/// Thrown by EncryptedFileMapping if a file opened is non-empty and does not
/// contain valid encrypted data
struct DecryptionFailed : util::File::AccessError {
    DecryptionFailed()
        : util::File::AccessError("Decryption failed", std::string())
    {
    }
};
}
}

#endif // REALM_UTIL_ENCRYPTED_FILE_MAPPING_HPP<|MERGE_RESOLUTION|>--- conflicted
+++ resolved
@@ -77,11 +77,8 @@
 
     size_t m_first_page;
 
-<<<<<<< HEAD
-=======
     // MUST be of type char because of coherence issues when writing inside mutex and reading outside 
     // it. FIXME: We're investigating if this is good enough, or if we need further mechanisms
->>>>>>> 812a6966
     std::vector<char> m_up_to_date_pages;
     std::vector<bool> m_dirty_pages;
 
