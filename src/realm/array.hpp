/*************************************************************************
 *
 * Copyright 2016 Realm Inc.
 *
 * Licensed under the Apache License, Version 2.0 (the "License");
 * you may not use this file except in compliance with the License.
 * You may obtain a copy of the License at
 *
 * http://www.apache.org/licenses/LICENSE-2.0
 *
 * Unless required by applicable law or agreed to in writing, software
 * distributed under the License is distributed on an "AS IS" BASIS,
 * WITHOUT WARRANTIES OR CONDITIONS OF ANY KIND, either express or implied.
 * See the License for the specific language governing permissions and
 * limitations under the License.
 *
 **************************************************************************/

/*
Searching: The main finding function is:
    template <class cond, Action action, size_t bitwidth, class Callback>
    void find(int64_t value, size_t start, size_t end, size_t baseindex, QueryState *state, Callback callback) const

    cond:       One of Equal, NotEqual, Greater, etc. classes
    Action:     One of act_ReturnFirst, act_FindAll, act_Max, act_CallbackIdx, etc, constants
    Callback:   Optional function to call for each search result. Will be called if action == act_CallbackIdx

    find() will call find_action_pattern() or find_action() that again calls match() for each search result which
    optionally calls callback():

        find() -> find_action() -------> bool match() -> bool callback()
             |                            ^
             +-> find_action_pattern()----+

    If callback() returns false, find() will exit, otherwise it will keep searching remaining items in array.
*/

#ifndef REALM_ARRAY_HPP
#define REALM_ARRAY_HPP

#include <cmath>
#include <cstdlib> // size_t
#include <algorithm>
#include <utility>
#include <vector>
#include <ostream>

#include <cstdint> // unint8_t etc

#include <realm/util/meta.hpp>
#include <realm/util/assert.hpp>
#include <realm/util/file_mapper.hpp>
#include <realm/utilities.hpp>
#include <realm/alloc.hpp>
#include <realm/string_data.hpp>
#include <realm/query_conditions.hpp>
#include <realm/column_fwd.hpp>

/*
    MMX: mmintrin.h
    SSE: xmmintrin.h
    SSE2: emmintrin.h
    SSE3: pmmintrin.h
    SSSE3: tmmintrin.h
    SSE4A: ammintrin.h
    SSE4.1: smmintrin.h
    SSE4.2: nmmintrin.h
*/
#ifdef REALM_COMPILER_SSE
#include <emmintrin.h>             // SSE2
#include <realm/realm_nmmintrin.h> // SSE42
#endif

namespace realm {

enum Action {
    act_ReturnFirst,
    act_Sum,
    act_Max,
    act_Min,
    act_Count,
    act_FindAll,
    act_CallIdx,
    act_CallbackIdx,
    act_CallbackVal,
    act_CallbackNone,
    act_CallbackBoth,
    act_Average
};

template <class T>
inline T no0(T v)
{
    return v == 0 ? 1 : v;
}

/// Special index value. It has various meanings depending on
/// context. It is returned by some search functions to indicate 'not
/// found'. It is similar in function to std::string::npos.
const size_t npos = size_t(-1);

// Maximum number of bytes that the payload of an array can be
const size_t max_array_payload = 0x00ffffffL;

/// Alias for realm::npos.
const size_t not_found = npos;

// clang-format off
/* wid == 16/32 likely when accessing offsets in B tree */
#define REALM_TEMPEX(fun, wid, arg) \
    if (wid == 16) {fun<16> arg;} \
    else if (wid == 32) {fun<32> arg;} \
    else if (wid == 0) {fun<0> arg;} \
    else if (wid == 1) {fun<1> arg;} \
    else if (wid == 2) {fun<2> arg;} \
    else if (wid == 4) {fun<4> arg;} \
    else if (wid == 8) {fun<8> arg;} \
    else if (wid == 64) {fun<64> arg;} \
    else {REALM_ASSERT_DEBUG(false); fun<0> arg;}

#define REALM_TEMPEX2(fun, targ, wid, arg) \
    if (wid == 16) {fun<targ, 16> arg;} \
    else if (wid == 32) {fun<targ, 32> arg;} \
    else if (wid == 0) {fun<targ, 0> arg;} \
    else if (wid == 1) {fun<targ, 1> arg;} \
    else if (wid == 2) {fun<targ, 2> arg;} \
    else if (wid == 4) {fun<targ, 4> arg;} \
    else if (wid == 8) {fun<targ, 8> arg;} \
    else if (wid == 64) {fun<targ, 64> arg;} \
    else {REALM_ASSERT_DEBUG(false); fun<targ, 0> arg;}

#define REALM_TEMPEX3(fun, targ1, targ2, wid, arg) \
    if (wid == 16) {fun<targ1, targ2, 16> arg;} \
    else if (wid == 32) {fun<targ1, targ2, 32> arg;} \
    else if (wid == 0) {fun<targ1, targ2, 0> arg;} \
    else if (wid == 1) {fun<targ1, targ2, 1> arg;} \
    else if (wid == 2) {fun<targ1, targ2, 2> arg;} \
    else if (wid == 4) {fun<targ1, targ2, 4> arg;} \
    else if (wid == 8) {fun<targ1, targ2, 8> arg;} \
    else if (wid == 64) {fun<targ1, targ2, 64> arg;} \
    else {REALM_ASSERT_DEBUG(false); fun<targ1, targ2, 0> arg;}

#define REALM_TEMPEX4(fun, targ1, targ2, wid, targ3, arg) \
    if (wid == 16) {fun<targ1, targ2, 16, targ3> arg;} \
    else if (wid == 32) {fun<targ1, targ2, 32, targ3> arg;} \
    else if (wid == 0) {fun<targ1, targ2, 0, targ3> arg;} \
    else if (wid == 1) {fun<targ1, targ2, 1, targ3> arg;} \
    else if (wid == 2) {fun<targ1, targ2, 2, targ3> arg;} \
    else if (wid == 4) {fun<targ1, targ2, 4, targ3> arg;} \
    else if (wid == 8) {fun<targ1, targ2, 8, targ3> arg;} \
    else if (wid == 64) {fun<targ1, targ2, 64, targ3> arg;} \
    else {REALM_ASSERT_DEBUG(false); fun<targ1, targ2, 0, targ3> arg;}

#define REALM_TEMPEX5(fun, targ1, targ2, targ3, targ4, wid, arg) \
    if (wid == 16) {fun<targ1, targ2, targ3, targ4, 16> arg;} \
    else if (wid == 32) {fun<targ1, targ2, targ3, targ4, 32> arg;} \
    else if (wid == 0) {fun<targ1, targ2, targ3, targ4, 0> arg;} \
    else if (wid == 1) {fun<targ1, targ2, targ3, targ4, 1> arg;} \
    else if (wid == 2) {fun<targ1, targ2, targ3, targ4, 2> arg;} \
    else if (wid == 4) {fun<targ1, targ2, targ3, targ4, 4> arg;} \
    else if (wid == 8) {fun<targ1, targ2, targ3, targ4, 8> arg;} \
    else if (wid == 64) {fun<targ1, targ2, targ3, targ4, 64> arg;} \
    else {REALM_ASSERT_DEBUG(false); fun<targ1, targ2, targ3, targ4, 0> arg;}
// clang-format on


// Pre-definitions
class Array;
class StringColumn;
class GroupWriter;
template <class T>
class QueryState;
namespace _impl {
class ArrayWriterBase;
}


#ifdef REALM_DEBUG
struct MemStats {
    size_t allocated = 0;
    size_t used = 0;
    size_t array_count = 0;
};
template <class C, class T>
std::basic_ostream<C, T>& operator<<(std::basic_ostream<C, T>& out, MemStats stats);
#endif


// Stores a value obtained from Array::get(). It is a ref if the least
// significant bit is clear, otherwise it is a tagged integer. A tagged interger
// is obtained from a logical integer value by left shifting by one bit position
// (multiplying by two), and then setting the least significant bit to
// one. Clearly, this means that the maximum value that can be stored as a
// tagged integer is 2**63 - 1.
class RefOrTagged {
public:
    bool is_ref() const noexcept;
    bool is_tagged() const noexcept;
    ref_type get_as_ref() const noexcept;
    uint_fast64_t get_as_int() const noexcept;

    static RefOrTagged make_ref(ref_type) noexcept;
    static RefOrTagged make_tagged(uint_fast64_t) noexcept;

private:
    int_fast64_t m_value;
    RefOrTagged(int_fast64_t) noexcept;
    friend class Array;
};


class ArrayParent {
public:
    virtual ~ArrayParent() noexcept
    {
    }

protected:
    virtual void update_child_ref(size_t child_ndx, ref_type new_ref) = 0;

    virtual ref_type get_child_ref(size_t child_ndx) const noexcept = 0;

    // Used only by Array::to_dot().
    virtual std::pair<ref_type, size_t> get_to_dot_parent(size_t ndx_in_parent) const = 0;

    friend class Array;
};


/// Provides access to individual array nodes of the database.
///
/// This class serves purely as an accessor, it assumes no ownership of the
/// referenced memory.
///
/// An array accessor can be in one of two states: attached or unattached. It is
/// in the attached state if, and only if is_attached() returns true. Most
/// non-static member functions of this class have undefined behaviour if the
/// accessor is in the unattached state. The exceptions are: is_attached(),
/// detach(), create(), init_from_ref(), init_from_mem(), init_from_parent(),
/// has_parent(), get_parent(), set_parent(), get_ndx_in_parent(),
/// set_ndx_in_parent(), adjust_ndx_in_parent(), and get_ref_from_parent().
///
/// An array accessor contains information about the parent of the referenced
/// array node. This 'reverse' reference is not explicitely present in the
/// underlying node hierarchy, but it is needed when modifying an array. A
/// modification may lead to relocation of the underlying array node, and the
/// parent must be updated accordingly. Since this applies recursivly all the
/// way to the root node, it is essential that the entire chain of parent
/// accessors is constructed and propperly maintained when a particular array is
/// modified.
///
/// The parent reference (`pointer to parent`, `index in parent`) is updated
/// independently from the state of attachment to an underlying node. In
/// particular, the parent reference remains valid and is unannfected by changes
/// in attachment. These two aspects of the state of the accessor is updated
/// independently, and it is entirely the responsibility of the caller to update
/// them such that they are consistent with the underlying node hierarchy before
/// calling any method that modifies the underlying array node.
///
/// FIXME: This class currently has fragments of ownership, in particular the
/// constructors that allocate underlying memory. On the other hand, the
/// destructor never frees the memory. This is a problematic situation, because
/// it so easily becomes an obscure source of leaks. There are three options for
/// a fix of which the third is most attractive but hardest to implement: (1)
/// Remove all traces of ownership semantics, that is, remove the constructors
/// that allocate memory, but keep the trivial copy constructor. For this to
/// work, it is important that the constness of the accessor has nothing to do
/// with the constness of the underlying memory, otherwise constness can be
/// violated simply by copying the accessor. (2) Disallov copying but associate
/// the constness of the accessor with the constness of the underlying
/// memory. (3) Provide full ownership semantics like is done for Table
/// accessors, and provide a proper copy constructor that really produces a copy
/// of the array. For this to work, the class should assume ownership if, and
/// only if there is no parent. A copy produced by a copy constructor will not
/// have a parent. Even if the original was part of a database, the copy will be
/// free-standing, that is, not be part of any database. For intra, or inter
/// database copying, one would have to also specify the target allocator.
class Array : public ArrayParent {
public:
    //    void state_init(int action, QueryState *state);
    //    bool match(int action, size_t index, int64_t value, QueryState *state);

    /// Create an array accessor in the unattached state.
    explicit Array(Allocator&) noexcept;

    ~Array() noexcept override
    {
    }

    enum Type {
        type_Normal,

        /// This array is the main array of an innner node of a B+-tree as used
        /// in table columns.
        type_InnerBptreeNode,

        /// This array may contain refs to subarrays. An element whose least
        /// significant bit is zero, is a ref pointing to a subarray. An element
        /// whose least significant bit is one, is just a value. It is the
        /// responsibility of the application to ensure that non-ref values have
        /// their least significant bit set. This will generally be done by
        /// shifting the desired vlue to the left by one bit position, and then
        /// setting the vacated bit to one.
        type_HasRefs
    };

    /// Create a new integer array of the specified type and size, and filled
    /// with the specified value, and attach this accessor to it. This does not
    /// modify the parent reference information of this accessor.
    ///
    /// Note that the caller assumes ownership of the allocated underlying
    /// node. It is not owned by the accessor.
    void create(Type, bool context_flag = false, size_t size = 0, int_fast64_t value = 0);

    /// Reinitialize this array accessor to point to the specified new
    /// underlying memory. This does not modify the parent reference information
    /// of this accessor.
    void init_from_ref(ref_type) noexcept;

    /// Same as init_from_ref(ref_type) but avoid the mapping of 'ref' to memory
    /// pointer.
    void init_from_mem(MemRef) noexcept;

    /// Same as `init_from_ref(get_ref_from_parent())`.
    void init_from_parent() noexcept;

    /// Update the parents reference to this child. This requires, of course,
    /// that the parent information stored in this child is up to date. If the
    /// parent pointer is set to null, this function has no effect.
    void update_parent();

    /// Called in the context of Group::commit() to ensure that attached
    /// accessors stay valid across a commit. Please note that this works only
    /// for non-transactional commits. Accessors obtained during a transaction
    /// are always detached when the transaction ends.
    ///
    /// Returns true if, and only if the array has changed. If the array has not
    /// changed, then its children are guaranteed to also not have changed.
    bool update_from_parent(size_t old_baseline) noexcept;

    /// Change the type of an already attached array node.
    ///
    /// The effect of calling this function on an unattached accessor is
    /// undefined.
    void set_type(Type);

    /// Construct a complete copy of this array (including its subarrays) using
    /// the specified target allocator and return just the reference to the
    /// underlying memory.
    MemRef clone_deep(Allocator& target_alloc) const;

    /// Construct an empty integer array of the specified type, and return just
    /// the reference to the underlying memory.
    static MemRef create_empty_array(Type, bool context_flag, Allocator&);

    /// Construct an integer array of the specified type and size, and return
    /// just the reference to the underlying memory. All elements will be
    /// initialized to the specified value.
    static MemRef create_array(Type, bool context_flag, size_t size, int_fast64_t value, Allocator&);

    /// Construct a shallow copy of the specified slice of this array using the
    /// specified target allocator. Subarrays will **not** be cloned. See
    /// slice_and_clone_children() for an alternative.
    MemRef slice(size_t offset, size_t slice_size, Allocator& target_alloc) const;

    /// Construct a deep copy of the specified slice of this array using the
    /// specified target allocator. Subarrays will be cloned.
    MemRef slice_and_clone_children(size_t offset, size_t slice_size, Allocator& target_alloc) const;

    // Parent tracking
    bool has_parent() const noexcept;
    ArrayParent* get_parent() const noexcept;

    /// Setting a new parent affects ownership of the attached array node, if
    /// any. If a non-null parent is specified, and there was no parent
    /// originally, then the caller passes ownership to the parent, and vice
    /// versa. This assumes, of course, that the change in parentship reflects a
    /// corresponding change in the list of children in the affected parents.
    void set_parent(ArrayParent* parent, size_t ndx_in_parent) noexcept;

    size_t get_ndx_in_parent() const noexcept;
    void set_ndx_in_parent(size_t) noexcept;
    void adjust_ndx_in_parent(int diff) noexcept;

    /// Get the ref of this array as known to the parent. The caller must ensure
    /// that the parent information ('pointer to parent' and 'index in parent')
    /// is correct before calling this function.
    ref_type get_ref_from_parent() const noexcept;

    bool is_attached() const noexcept;

    /// Detach from the underlying array node. This method has no effect if the
    /// accessor is currently unattached (idempotency).
    void detach() noexcept;

    size_t size() const noexcept;
    bool is_empty() const noexcept;
    Type get_type() const noexcept;

    static void add_to_column(IntegerColumn* column, int64_t value);

    void insert(size_t ndx, int_fast64_t value);
    void add(int_fast64_t value);

    /// This function is guaranteed to not throw if the current width is
    /// sufficient for the specified value (e.g. if you have called
    /// ensure_minimum_width(value)) and get_alloc().is_read_only(get_ref())
    /// returns false (noexcept:array-set). Note that for a value of zero, the
    /// first criterion is trivially satisfied.
    void set(size_t ndx, int64_t value);

    void set_as_ref(size_t ndx, ref_type ref);

    template <size_t w>
    void set(size_t ndx, int64_t value);

    int64_t get(size_t ndx) const noexcept;

    template <size_t w>
    int64_t get(size_t ndx) const noexcept;

    void get_chunk(size_t ndx, int64_t res[8]) const noexcept;

    template <size_t w>
    void get_chunk(size_t ndx, int64_t res[8]) const noexcept;

    ref_type get_as_ref(size_t ndx) const noexcept;

    RefOrTagged get_as_ref_or_tagged(size_t ndx) const noexcept;
    void set(size_t ndx, RefOrTagged);
    void add(RefOrTagged);
    void ensure_minimum_width(RefOrTagged);

    int64_t front() const noexcept;
    int64_t back() const noexcept;

    /// Remove the element at the specified index, and move elements at higher
    /// indexes to the next lower index.
    ///
    /// This function does **not** destroy removed subarrays. That is, if the
    /// erased element is a 'ref' pointing to a subarray, then that subarray
    /// will not be destroyed automatically.
    ///
    /// This function guarantees that no exceptions will be thrown if
    /// get_alloc().is_read_only(get_ref()) would return false before the
    /// call. This is automatically guaranteed if the array is used in a
    /// non-transactional context, or if the array has already been successfully
    /// modified within the current write transaction.
    void erase(size_t ndx);

    /// Same as erase(size_t), but remove all elements in the specified
    /// range.
    ///
    /// Please note that this function does **not** destroy removed subarrays.
    ///
    /// This function guarantees that no exceptions will be thrown if
    /// get_alloc().is_read_only(get_ref()) would return false before the call.
    void erase(size_t begin, size_t end);

    /// Reduce the size of this array to the specified number of elements. It is
    /// an error to specify a size that is greater than the current size of this
    /// array. The effect of doing so is undefined. This is just a shorthand for
    /// calling the ranged erase() function with appropriate arguments.
    ///
    /// Please note that this function does **not** destroy removed
    /// subarrays. See clear_and_destroy_children() for an alternative.
    ///
    /// This function guarantees that no exceptions will be thrown if
    /// get_alloc().is_read_only(get_ref()) would return false before the call.
    void truncate(size_t new_size);

    /// Reduce the size of this array to the specified number of elements. It is
    /// an error to specify a size that is greater than the current size of this
    /// array. The effect of doing so is undefined. Subarrays will be destroyed
    /// recursively, as if by a call to `destroy_deep(subarray_ref, alloc)`.
    ///
    /// This function is guaranteed not to throw if
    /// get_alloc().is_read_only(get_ref()) returns false.
    void truncate_and_destroy_children(size_t new_size);

    /// Remove every element from this array. This is just a shorthand for
    /// calling truncate(0).
    ///
    /// Please note that this function does **not** destroy removed
    /// subarrays. See clear_and_destroy_children() for an alternative.
    ///
    /// This function guarantees that no exceptions will be thrown if
    /// get_alloc().is_read_only(get_ref()) would return false before the call.
    void clear();

    /// Remove every element in this array. Subarrays will be destroyed
    /// recursively, as if by a call to `destroy_deep(subarray_ref,
    /// alloc)`. This is just a shorthand for calling
    /// truncate_and_destroy_children(0).
    ///
    /// This function guarantees that no exceptions will be thrown if
    /// get_alloc().is_read_only(get_ref()) would return false before the call.
    void clear_and_destroy_children();

    /// If neccessary, expand the representation so that it can store the
    /// specified value.
    void ensure_minimum_width(int_fast64_t value);

    typedef StringData (*StringGetter)(void*, size_t, char*); // Pre-declare getter function from string index
    size_t index_string_find_first(StringData value, ColumnBase* column) const;
    void index_string_find_all(IntegerColumn& result, StringData value, ColumnBase* column) const;
    size_t index_string_count(StringData value, ColumnBase* column) const;
    FindRes index_string_find_all_no_copy(StringData value, size_t& res_ref, ColumnBase* column) const;

    /// This one may change the represenation of the array, so be carefull if
    /// you call it after ensure_minimum_width().
    void set_all_to_zero();

    /// Add \a diff to the element at the specified index.
    void adjust(size_t ndx, int_fast64_t diff);

    /// Add \a diff to all the elements in the specified index range.
    void adjust(size_t begin, size_t end, int_fast64_t diff);

    /// Add signed \a diff to all elements that are greater than, or equal to \a
    /// limit.
    void adjust_ge(int_fast64_t limit, int_fast64_t diff);

    //@{
    /// These are similar in spirit to std::move() and std::move_backward from
    /// `<algorithm>`. \a dest_begin must not be in the range [`begin`,`end`), and
    /// \a dest_end must not be in the range (`begin`,`end`].
    ///
    /// These functions are guaranteed to not throw if
    /// `get_alloc().is_read_only(get_ref())` returns false.
    void move(size_t begin, size_t end, size_t dest_begin);
    void move_backward(size_t begin, size_t end, size_t dest_end);
    //@}

    /// move_rotate moves one element from \a from to be located at index \a to,
    /// shifting all elements inbetween by one.
    ///
    /// If \a from is larger than \a to, the elements inbetween are shifted down.
    /// If \a to is larger than \a from, the elements inbetween are shifted up.
    ///
    /// This function is guaranteed to not throw if
    /// `get_alloc().is_read_only(get_ref())` returns false.
    void move_rotate(size_t from, size_t to, size_t num_elems = 1);

    //@{
    /// Find the lower/upper bound of the specified value in a sequence of
    /// integers which must already be sorted ascendingly.
    ///
    /// For an integer value '`v`', lower_bound_int(v) returns the index '`l`'
    /// of the first element such that `get(l) &ge; v`, and upper_bound_int(v)
    /// returns the index '`u`' of the first element such that `get(u) &gt;
    /// v`. In both cases, if no such element is found, the returned value is
    /// the number of elements in the array.
    ///
    ///     3 3 3 4 4 4 5 6 7 9 9 9
    ///     ^     ^     ^     ^     ^
    ///     |     |     |     |     |
    ///     |     |     |     |      -- Lower and upper bound of 15
    ///     |     |     |     |
    ///     |     |     |      -- Lower and upper bound of 8
    ///     |     |     |
    ///     |     |      -- Upper bound of 4
    ///     |     |
    ///     |      -- Lower bound of 4
    ///     |
    ///      -- Lower and upper bound of 1
    ///
    /// These functions are similar to std::lower_bound() and
    /// std::upper_bound().
    ///
    /// We currently use binary search. See for example
    /// http://www.tbray.org/ongoing/When/200x/2003/03/22/Binary.
    ///
    /// FIXME: It may be worth considering if overall efficiency can be improved
    /// by doing a linear search for short sequences.
    size_t lower_bound_int(int64_t value) const noexcept;
    size_t upper_bound_int(int64_t value) const noexcept;
    //@}

    /// \brief Search the \c Array for a value greater or equal than \a target,
    /// starting the search at the \a start index. If \a indirection is
    /// provided, use it as a look-up table to iterate over the \c Array.
    ///
    /// If \a indirection is not provided, then the \c Array must be sorted in
    /// ascending order. If \a indirection is provided, then its values should
    /// point to indices in this \c Array in such a way that iteration happens
    /// in ascending order.
    ///
    /// Behaviour is undefined if:
    /// - a value in \a indirection is out of bounds for this \c Array;
    /// - \a indirection does not contain at least as many elements as this \c
    ///   Array;
    /// - sorting conditions are not respected;
    /// - \a start is greater than the number of elements in this \c Array or
    ///   \a indirection (if provided).
    ///
    /// \param target the smallest value to search for
    /// \param start the offset at which to start searching in the array
    /// \param indirection an \c Array containing valid indices of values in
    ///        this \c Array, sorted in ascending order
    /// \return the index of the value if found, or realm::not_found otherwise
    size_t find_gte(const int64_t target, size_t start, Array const* indirection) const;
    void preset(int64_t min, int64_t max, size_t num_items);
    void preset(size_t bitwidth, size_t num_items);

    int64_t sum(size_t start = 0, size_t end = size_t(-1)) const;
    size_t count(int64_t value) const noexcept;

    bool maximum(int64_t& result, size_t start = 0, size_t end = size_t(-1), size_t* return_ndx = nullptr) const;

    bool minimum(int64_t& result, size_t start = 0, size_t end = size_t(-1), size_t* return_ndx = nullptr) const;

    /// This information is guaranteed to be cached in the array accessor.
    bool is_inner_bptree_node() const noexcept;

    /// Returns true if type is either type_HasRefs or type_InnerColumnNode.
    ///
    /// This information is guaranteed to be cached in the array accessor.
    bool has_refs() const noexcept;

    /// This information is guaranteed to be cached in the array accessor.
    ///
    /// Columns and indexes can use the context bit to differentiate leaf types.
    bool get_context_flag() const noexcept;
    void set_context_flag(bool) noexcept;

    ref_type get_ref() const noexcept;
    MemRef get_mem() const noexcept;

    /// Destroy only the array that this accessor is attached to, not the
    /// children of that array. See non-static destroy_deep() for an
    /// alternative. If this accessor is already in the detached state, this
    /// function has no effect (idempotency).
    void destroy() noexcept;

    /// Recursively destroy children (as if calling
    /// clear_and_destroy_children()), then put this accessor into the detached
    /// state (as if calling detach()), then free the allocated memory. If this
    /// accessor is already in the detached state, this function has no effect
    /// (idempotency).
    void destroy_deep() noexcept;

    /// Shorthand for `destroy(MemRef(ref, alloc), alloc)`.
    static void destroy(ref_type ref, Allocator& alloc) noexcept;

    /// Destroy only the specified array node, not its children. See also
    /// destroy_deep(MemRef, Allocator&).
    static void destroy(MemRef, Allocator&) noexcept;

    /// Shorthand for `destroy_deep(MemRef(ref, alloc), alloc)`.
    static void destroy_deep(ref_type ref, Allocator& alloc) noexcept;

    /// Destroy the specified array node and all of its children, recursively.
    ///
    /// This is done by freeing the specified array node after calling
    /// destroy_deep() for every contained 'ref' element.
    static void destroy_deep(MemRef, Allocator&) noexcept;

    Allocator& get_alloc() const noexcept
    {
        return m_alloc;
    }

    // Serialization

    /// Returns the ref (position in the target stream) of the written copy of
    /// this array, or the ref of the original array if \a only_if_modified is
    /// true, and this array is unmodified (Alloc::is_read_only()).
    ///
    /// The number of bytes that will be written by a non-recursive invocation
    /// of this function is exactly the number returned by get_byte_size().
    ///
    /// \param out The destination stream (writer).
    ///
    /// \param deep If true, recursively write out subarrays, but still subject
    /// to \a only_if_modified.
    ///
    /// \param only_if_modified Set to `false` to always write, or to `true` to
    /// only write the array if it has been modified.
    ref_type write(_impl::ArrayWriterBase& out, bool deep, bool only_if_modified) const;

    /// Same as non-static write() with `deep` set to true. This is for the
    /// cases where you do not already have an array accessor available.
    static ref_type write(ref_type, Allocator&, _impl::ArrayWriterBase&, bool only_if_modified);

    // Main finding function - used for find_first, find_all, sum, max, min, etc.
    bool find(int cond, Action action, int64_t value, size_t start, size_t end, size_t baseindex,
              QueryState<int64_t>* state, bool nullable_array = false, bool find_null = false) const;

    // Templated find function to avoid conversion to and from integer represenation of condition
    template <class cond>
    bool find(Action action, int64_t value, size_t start, size_t end, size_t baseindex, QueryState<int64_t>* state,
              bool nullable_array = false, bool find_null = false) const
    {
        if (action == act_ReturnFirst) {
            REALM_TEMPEX3(return find, cond, act_ReturnFirst, m_width,
                                 (value, start, end, baseindex, state, CallbackDummy(), nullable_array, find_null))
        }
        else if (action == act_Sum) {
            REALM_TEMPEX3(return find, cond, act_Sum, m_width,
                                 (value, start, end, baseindex, state, CallbackDummy(), nullable_array, find_null))
        }
        else if (action == act_Min) {
            REALM_TEMPEX3(return find, cond, act_Min, m_width,
                                 (value, start, end, baseindex, state, CallbackDummy(), nullable_array, find_null))
        }
        else if (action == act_Max) {
            REALM_TEMPEX3(return find, cond, act_Max, m_width,
                                 (value, start, end, baseindex, state, CallbackDummy(), nullable_array, find_null))
        }
        else if (action == act_Count) {
            REALM_TEMPEX3(return find, cond, act_Count, m_width,
                                 (value, start, end, baseindex, state, CallbackDummy(), nullable_array, find_null))
        }
        else if (action == act_FindAll) {
            REALM_TEMPEX3(return find, cond, act_FindAll, m_width,
                                 (value, start, end, baseindex, state, CallbackDummy(), nullable_array, find_null))
        }
        else if (action == act_CallbackIdx) {
            REALM_TEMPEX3(return find, cond, act_CallbackIdx, m_width,
                                 (value, start, end, baseindex, state, CallbackDummy(), nullable_array, find_null))
        }
        REALM_ASSERT_DEBUG(false);
        return false;
    }


    /*
    bool find(int cond, Action action, null, size_t start, size_t end, size_t baseindex,
              QueryState<int64_t>* state) const;
    */

    template <class cond, Action action, size_t bitwidth, class Callback>
    bool find(int64_t value, size_t start, size_t end, size_t baseindex, QueryState<int64_t>* state,
              Callback callback, bool nullable_array = false, bool find_null = false) const;

    // This is the one installed into the m_vtable->finder slots.
    template <class cond, Action action, size_t bitwidth>
    bool find(int64_t value, size_t start, size_t end, size_t baseindex, QueryState<int64_t>* state) const;

    template <class cond, Action action, class Callback>
    bool find(int64_t value, size_t start, size_t end, size_t baseindex, QueryState<int64_t>* state,
              Callback callback, bool nullable_array = false, bool find_null = false) const;

    /*
    template <class cond, Action action, class Callback>
    bool find(null, size_t start, size_t end, size_t baseindex,
              QueryState<int64_t>* state, Callback callback) const;
    */

    // Optimized implementation for release mode
    template <class cond, Action action, size_t bitwidth, class Callback>
    bool find_optimized(int64_t value, size_t start, size_t end, size_t baseindex, QueryState<int64_t>* state,
                        Callback callback, bool nullable_array = false, bool find_null = false) const;

    // Called for each search result
    template <Action action, class Callback>
    bool find_action(size_t index, util::Optional<int64_t> value, QueryState<int64_t>* state,
                     Callback callback) const;

    template <Action action, class Callback>
    bool find_action_pattern(size_t index, uint64_t pattern, QueryState<int64_t>* state, Callback callback) const;

    // Wrappers for backwards compatibility and for simple use without
    // setting up state initialization etc
    template <class cond>
    size_t find_first(int64_t value, size_t start = 0, size_t end = size_t(-1)) const;

    void find_all(IntegerColumn* result, int64_t value, size_t col_offset = 0, size_t begin = 0,
                  size_t end = size_t(-1)) const;

    size_t find_first(int64_t value, size_t begin = 0, size_t end = size_t(-1)) const;

    // Non-SSE find for the four functions Equal/NotEqual/Less/Greater
    template <class cond, Action action, size_t bitwidth, class Callback>
    bool compare(int64_t value, size_t start, size_t end, size_t baseindex, QueryState<int64_t>* state,
                 Callback callback) const;

    // Non-SSE find for Equal/NotEqual
    template <bool eq, Action action, size_t width, class Callback>
    inline bool compare_equality(int64_t value, size_t start, size_t end, size_t baseindex,
                                 QueryState<int64_t>* state, Callback callback) const;

    // Non-SSE find for Less/Greater
    template <bool gt, Action action, size_t bitwidth, class Callback>
    bool compare_relation(int64_t value, size_t start, size_t end, size_t baseindex, QueryState<int64_t>* state,
                          Callback callback) const;

    template <class cond, Action action, size_t foreign_width, class Callback, size_t width>
    bool compare_leafs_4(const Array* foreign, size_t start, size_t end, size_t baseindex, QueryState<int64_t>* state,
                         Callback callback) const;

    template <class cond, Action action, class Callback, size_t bitwidth, size_t foreign_bitwidth>
    bool compare_leafs(const Array* foreign, size_t start, size_t end, size_t baseindex, QueryState<int64_t>* state,
                       Callback callback) const;

    template <class cond, Action action, class Callback>
    bool compare_leafs(const Array* foreign, size_t start, size_t end, size_t baseindex, QueryState<int64_t>* state,
                       Callback callback) const;

    template <class cond, Action action, size_t width, class Callback>
    bool compare_leafs(const Array* foreign, size_t start, size_t end, size_t baseindex, QueryState<int64_t>* state,
                       Callback callback) const;

// SSE find for the four functions Equal/NotEqual/Less/Greater
#ifdef REALM_COMPILER_SSE
    template <class cond, Action action, size_t width, class Callback>
    bool find_sse(int64_t value, __m128i* data, size_t items, QueryState<int64_t>* state, size_t baseindex,
                  Callback callback) const;

    template <class cond, Action action, size_t width, class Callback>
    REALM_FORCEINLINE bool find_sse_intern(__m128i* action_data, __m128i* data, size_t items,
                                           QueryState<int64_t>* state, size_t baseindex, Callback callback) const;

#endif

    template <size_t width>
    inline bool test_zero(uint64_t value) const; // Tests value for 0-elements

    template <bool eq, size_t width>
    size_t find_zero(uint64_t v) const; // Finds position of 0/non-zero element

    template <size_t width, bool zero>
    uint64_t cascade(uint64_t a) const; // Sets lowermost bits of zero or non-zero elements

    template <bool gt, size_t width>
    int64_t
    find_gtlt_magic(int64_t v) const; // Compute magic constant needed for searching for value 'v' using bit hacks

    template <size_t width>
    inline int64_t lower_bits() const; // Return chunk with lower bit set in each element

    size_t first_set_bit(unsigned int v) const;
    size_t first_set_bit64(int64_t v) const;

    template <size_t w>
    int64_t get_universal(const char* const data, const size_t ndx) const;

    // Find value greater/less in 64-bit chunk - only works for positive values
    template <bool gt, Action action, size_t width, class Callback>
    bool find_gtlt_fast(uint64_t chunk, uint64_t magic, QueryState<int64_t>* state, size_t baseindex,
                        Callback callback) const;

    // Find value greater/less in 64-bit chunk - no constraints
    template <bool gt, Action action, size_t width, class Callback>
    bool find_gtlt(int64_t v, uint64_t chunk, QueryState<int64_t>* state, size_t baseindex, Callback callback) const;


    /// Get the number of elements in the B+-tree rooted at this array
    /// node. The root must not be a leaf.
    ///
    /// Please avoid using this function (consider it deprecated). It
    /// will have to be removed if we choose to get rid of the last
    /// element of the main array of an inner B+-tree node that stores
    /// the total number of elements in the subtree. The motivation
    /// for removing it, is that it will significantly improve the
    /// efficiency when inserting after, and erasing the last element.
    size_t get_bptree_size() const noexcept;

    /// The root must not be a leaf.
    static size_t get_bptree_size_from_header(const char* root_header) noexcept;


    /// Find the leaf node corresponding to the specified element
    /// index index. The specified element index must refer to an
    /// element that exists in the tree. This function must be called
    /// on an inner B+-tree node, never a leaf. Note that according to
    /// invar:bptree-nonempty-inner and invar:bptree-nonempty-leaf, an
    /// inner B+-tree node can never be empty.
    ///
    /// This function is not obliged to instantiate intermediate array
    /// accessors. For this reason, this function cannot be used for
    /// operations that modify the tree, as that requires an unbroken
    /// chain of parent array accessors between the root and the
    /// leaf. Thus, despite the fact that the returned MemRef object
    /// appears to allow modification of the referenced memory, the
    /// caller must handle the memory reference as if it was
    /// const-qualified.
    ///
    /// \return (`leaf_header`, `ndx_in_leaf`) where `leaf_header`
    /// points to the the header of the located leaf, and
    /// `ndx_in_leaf` is the local index within that leaf
    /// corresponding to the specified element index.
    std::pair<MemRef, size_t> get_bptree_leaf(size_t elem_ndx) const noexcept;


    class NodeInfo;
    class VisitHandler;

    /// Visit leaves of the B+-tree rooted at this inner node,
    /// starting with the leaf that contains the element at the
    /// specified element index start offset, and ending when the
    /// handler returns false. The specified element index offset must
    /// refer to an element that exists in the tree. This function
    /// must be called on an inner B+-tree node, never a leaf. Note
    /// that according to invar:bptree-nonempty-inner and
    /// invar:bptree-nonempty-leaf, an inner B+-tree node can never be
    /// empty.
    ///
    /// \param elem_ndx_offset The start position (must be valid).
    ///
    /// \param elems_in_tree The total number of elements in the tree.
    ///
    /// \param handler The callback which will get called for each leaf.
    ///
    /// \return True if, and only if the handler has returned true for
    /// all visited leafs.
<<<<<<< HEAD
    bool visit_bptree_leaves(size_t elem_ndx_offset, size_t elems_in_tree, VisitHandler&);
=======
    bool visit_bptree_leaves(size_t elem_ndx_offset, size_t elems_in_tree,
                             VisitHandler& handler);
>>>>>>> c95bb6a2


    class UpdateHandler;

    /// Call the handler for every leaf. This function must be called
    /// on an inner B+-tree node, never a leaf.
    void update_bptree_leaves(UpdateHandler&);

    /// Call the handler for the leaf that contains the element at the
    /// specified index. This function must be called on an inner
    /// B+-tree node, never a leaf.
    void update_bptree_elem(size_t elem_ndx, UpdateHandler&);


    class EraseHandler;

    /// Erase the element at the specified index in the B+-tree with
    /// the specified root. When erasing the last element, you must
    /// pass npos in place of the index. This function must be called
    /// with a root that is an inner B+-tree node, never a leaf.
    ///
    /// This function is guaranteed to succeed (not throw) if the
    /// specified element was inserted during the current transaction,
    /// and no other modifying operation has been carried out since
    /// then (noexcept:bptree-erase-alt).
    ///
    /// FIXME: ExceptionSafety: The exception guarantee explained
    /// above is not as powerfull as we would like it to be. Here is
    /// what we would like: This function is guaranteed to succeed
    /// (not throw) if the specified element was inserted during the
    /// current transaction (noexcept:bptree-erase). This must be true
    /// even if the element is modified after insertion, and/or if
    /// other elements are inserted or erased around it. There are two
    /// aspects of the current design that stand in the way of this
    /// guarantee: (A) The fact that the node accessor, that is cached
    /// in the column accessor, has to be reallocated/reinstantiated
    /// when the root switches between being a leaf and an inner
    /// node. This problem would go away if we always cached the last
    /// used leaf accessor in the column accessor instead. (B) The
    /// fact that replacing one child ref with another can fail,
    /// because it may require reallocation of memory to expand the
    /// bit-width. This can be fixed in two ways: Either have the
    /// inner B+-tree nodes always have a bit-width of 64, or allow
    /// the root node to be discarded and the column ref to be set to
    /// zero in Table::m_columns.
    static void erase_bptree_elem(Array* root, size_t elem_ndx, EraseHandler&);


    struct TreeInsertBase {
        size_t m_split_offset;
        size_t m_split_size;
    };

    template <class TreeTraits>
    struct TreeInsert : TreeInsertBase {
        typename TreeTraits::value_type m_value;
        bool m_nullable;
    };

    /// Same as bptree_insert() but insert after the last element.
    template <class TreeTraits>
    ref_type bptree_append(TreeInsert<TreeTraits>& state);

    /// Insert an element into the B+-subtree rooted at this array
    /// node. The element is inserted before the specified element
    /// index. This function must be called on an inner B+-tree node,
    /// never a leaf. If this inner node had to be split, this
    /// function returns the `ref` of the new sibling.
    template <class TreeTraits>
    ref_type bptree_insert(size_t elem_ndx, TreeInsert<TreeTraits>& state);

    ref_type bptree_leaf_insert(size_t ndx, int64_t, TreeInsertBase& state);

    /// Get the specified element without the cost of constructing an
    /// array instance. If an array instance is already available, or
    /// you need to get multiple values, then this method will be
    /// slower.
    static int_fast64_t get(const char* header, size_t ndx) noexcept;

    /// Like get(const char*, size_t) but gets two consecutive
    /// elements.
    static std::pair<int64_t, int64_t> get_two(const char* header, size_t ndx) noexcept;

    static void get_three(const char* data, size_t ndx, ref_type& v0, ref_type& v1, ref_type& v2) noexcept;

    /// The meaning of 'width' depends on the context in which this
    /// array is used.
    size_t get_width() const noexcept
    {
        return m_width;
    }

    static char* get_data_from_header(char*) noexcept;
    static char* get_header_from_data(char*) noexcept;
    static const char* get_data_from_header(const char*) noexcept;

    enum WidthType {
        wtype_Bits = 0,
        wtype_Multiply = 1,
        wtype_Ignore = 2,
    };

    static bool get_is_inner_bptree_node_from_header(const char*) noexcept;
    static bool get_hasrefs_from_header(const char*) noexcept;
    static bool get_context_flag_from_header(const char*) noexcept;
    static WidthType get_wtype_from_header(const char*) noexcept;
    static uint_least8_t get_width_from_header(const char*) noexcept;
    static size_t get_size_from_header(const char*) noexcept;

    static Type get_type_from_header(const char*) noexcept;

    /// Get the number of bytes currently in use by this array. This
    /// includes the array header, but it does not include allocated
    /// bytes corresponding to excess capacity. The result is
    /// guaranteed to be a multiple of 8 (i.e., 64-bit aligned).
    ///
    /// This number is exactly the number of bytes that will be
    /// written by a non-recursive invocation of write().
    size_t get_byte_size() const noexcept;

    /// Get the maximum number of bytes that can be written by a
    /// non-recursive invocation of write() on an array with the
    /// specified number of elements, that is, the maximum value that
    /// can be returned by get_byte_size().
    static size_t get_max_byte_size(size_t num_elems) noexcept;

    /// FIXME: Belongs in IntegerArray
    static size_t calc_aligned_byte_size(size_t size, int width);

#ifdef REALM_DEBUG
    void print() const;
    void verify() const;
    typedef size_t (*LeafVerifier)(MemRef, Allocator&);
    void verify_bptree(LeafVerifier) const;
    class MemUsageHandler {
    public:
        virtual void handle(ref_type ref, size_t allocated, size_t used) = 0;
    };
    void report_memory_usage(MemUsageHandler&) const;
    void stats(MemStats& stats_dest) const;
    typedef void (*LeafDumper)(MemRef, Allocator&, std::ostream&, int level);
    void dump_bptree_structure(std::ostream&, int level, LeafDumper) const;
    void to_dot(std::ostream&, StringData title = StringData()) const;
    class ToDotHandler {
    public:
        virtual void to_dot(MemRef leaf_mem, ArrayParent*, size_t ndx_in_parent, std::ostream&) = 0;
        ~ToDotHandler()
        {
        }
    };
    void bptree_to_dot(std::ostream&, ToDotHandler&) const;
    void to_dot_parent_edge(std::ostream&) const;
#endif

    static const int header_size = 8; // Number of bytes used by header

    // The encryption layer relies on headers always fitting within a single page.
    static_assert(header_size == 8, "Header must always fit in entirely on a page");

private:
    Array& operator=(const Array&); // not allowed
protected:
    typedef bool (*CallbackDummy)(int64_t);

    /// Insert a new child after original. If the parent has to be
    /// split, this function returns the `ref` of the new parent node.
    ref_type insert_bptree_child(Array& offsets, size_t orig_child_ndx, ref_type new_sibling_ref,
                                 TreeInsertBase& state);

    void ensure_bptree_offsets(Array& offsets);
    void create_bptree_offsets(Array& offsets, int_fast64_t first_value);

    bool do_erase_bptree_elem(size_t elem_ndx, EraseHandler&);

    template <IndexMethod method, class T>
    size_t index_string(StringData value, IntegerColumn& result, ref_type& result_ref, ColumnBase* column) const;

protected:
    //    void add_positive_local(int64_t value);

    // Includes array header. Not necessarily 8-byte aligned.
    virtual size_t calc_byte_len(size_t num_items, size_t width) const;

    virtual size_t calc_item_count(size_t bytes, size_t width) const noexcept;

    bool get_is_inner_bptree_node_from_header() const noexcept;
    bool get_hasrefs_from_header() const noexcept;
    bool get_context_flag_from_header() const noexcept;
    WidthType get_wtype_from_header() const noexcept;
    uint_least8_t get_width_from_header() const noexcept;
    size_t get_size_from_header() const noexcept;

    // Undefined behavior if m_alloc.is_read_only(m_ref) returns true
    size_t get_capacity_from_header() const noexcept;

    void set_header_is_inner_bptree_node(bool value) noexcept;
    void set_header_hasrefs(bool value) noexcept;
    void set_header_context_flag(bool value) noexcept;
    void set_header_wtype(WidthType value) noexcept;
    void set_header_width(int value) noexcept;
    void set_header_size(size_t value) noexcept;
    void set_header_capacity(size_t value) noexcept;

    static void set_header_is_inner_bptree_node(bool value, char* header) noexcept;
    static void set_header_hasrefs(bool value, char* header) noexcept;
    static void set_header_context_flag(bool value, char* header) noexcept;
    static void set_header_wtype(WidthType value, char* header) noexcept;
    static void set_header_width(int value, char* header) noexcept;
    static void set_header_size(size_t value, char* header) noexcept;
    static void set_header_capacity(size_t value, char* header) noexcept;

    static void init_header(char* header, bool is_inner_bptree_node, bool has_refs, bool context_flag,
                            WidthType width_type, int width, size_t size, size_t capacity) noexcept;


    // This returns the minimum value ("lower bound") of the representable values
    // for the given bit width. Valid widths are 0, 1, 2, 4, 8, 16, 32, and 64.
    template <size_t width>
    static int_fast64_t lbound_for_width() noexcept;

    static int_fast64_t lbound_for_width(size_t width) noexcept;

    // This returns the maximum value ("inclusive upper bound") of the representable values
    // for the given bit width. Valid widths are 0, 1, 2, 4, 8, 16, 32, and 64.
    template <size_t width>
    static int_fast64_t ubound_for_width() noexcept;

    static int_fast64_t ubound_for_width(size_t width) noexcept;

    template <size_t width>
    void set_width() noexcept;
    void set_width(size_t) noexcept;
    void alloc(size_t init_size, size_t width);
    void copy_on_write();

private:
    template <size_t w>
    int64_t sum(size_t start, size_t end) const;

    template <bool max, size_t w>
    bool minmax(int64_t& result, size_t start, size_t end, size_t* return_ndx) const;

    template <size_t w>
    size_t find_gte(const int64_t target, size_t start, Array const* indirection) const;

    template <size_t w>
    size_t adjust_ge(size_t start, size_t end, int_fast64_t limit, int_fast64_t diff);

protected:
    /// The total size in bytes (including the header) of a new empty
    /// array. Must be a multiple of 8 (i.e., 64-bit aligned).
    static const size_t initial_capacity = 128;

    /// It is an error to specify a non-zero value unless the width
    /// type is wtype_Bits. It is also an error to specify a non-zero
    /// size if the width type is wtype_Ignore.
    static MemRef create(Type, bool context_flag, WidthType, size_t size, int_fast64_t value, Allocator&);

    static MemRef clone(MemRef header, Allocator& alloc, Allocator& target_alloc);

    /// Get the address of the header of this array.
    char* get_header() noexcept;

    /// Same as get_byte_size().
    static size_t get_byte_size_from_header(const char*) noexcept;

    // Undefined behavior if array is in immutable memory
    static size_t get_capacity_from_header(const char*) noexcept;

    // Overriding method in ArrayParent
    void update_child_ref(size_t, ref_type) override;

    // Overriding method in ArrayParent
    ref_type get_child_ref(size_t) const noexcept override;

    void destroy_children(size_t offset = 0) noexcept;

    std::pair<ref_type, size_t> get_to_dot_parent(size_t ndx_in_parent) const override;

protected:
    // Getters and Setters for adaptive-packed arrays
    typedef int64_t (Array::*Getter)(size_t) const; // Note: getters must not throw
    typedef void (Array::*Setter)(size_t, int64_t);
    typedef bool (Array::*Finder)(int64_t, size_t, size_t, size_t, QueryState<int64_t>*) const;
    typedef void (Array::*ChunkGetter)(size_t, int64_t res[8]) const; // Note: getters must not throw

    struct VTable {
        Getter getter;
        ChunkGetter chunk_getter;
        Setter setter;
        Finder finder[cond_VTABLE_FINDER_COUNT]; // one for each active function pointer
    };
    template <size_t w>
    struct VTableForWidth;

protected:
    /// Takes a 64-bit value and returns the minimum number of bits needed
    /// to fit the value. For alignment this is rounded up to nearest
    /// log2. Posssible results {0, 1, 2, 4, 8, 16, 32, 64}
    static size_t bit_width(int64_t value);

#ifdef REALM_DEBUG
    void report_memory_usage_2(MemUsageHandler&) const;
#endif

private:
    Getter m_getter = nullptr; // cached to avoid indirection
    const VTable* m_vtable = nullptr;

public:
    // FIXME: Should not be public
    char* m_data = nullptr; // Points to first byte after header

#if REALM_ENABLE_MEMDEBUG
    // If m_no_relocation is false, then copy_on_write() will always relocate this array, regardless if it's
    // required or not. If it's true, then it will never relocate, which is currently only expeted inside
    // GroupWriter::write_group() due to a unique chicken/egg problem (see description there).
    bool m_no_relocation = false;
#endif

protected:
    int64_t m_lbound; // min number that can be stored with current m_width
    int64_t m_ubound; // max number that can be stored with current m_width

    size_t m_size = 0;     // Number of elements currently stored.
    size_t m_capacity = 0; // Number of elements that fit inside the allocated memory.

    Allocator& m_alloc;

private:
    size_t m_ref;
    ArrayParent* m_parent = nullptr;
    size_t m_ndx_in_parent = 0; // Ignored if m_parent is null.

protected:
    uint_least8_t m_width = 0;   // Size of an element (meaning depend on type of array).
    bool m_is_inner_bptree_node; // This array is an inner node of B+-tree.
    bool m_has_refs;             // Elements whose first bit is zero are refs to subarrays.
    bool m_context_flag;         // Meaning depends on context.

private:
    ref_type do_write_shallow(_impl::ArrayWriterBase&) const;
    ref_type do_write_deep(_impl::ArrayWriterBase&, bool only_if_modified) const;
    static size_t calc_byte_size(WidthType wtype, size_t size, uint_least8_t width) noexcept;

    friend class SlabAlloc;
    friend class GroupWriter;
    friend class StringColumn;
};


class Array::NodeInfo {
public:
    MemRef m_mem;
    Array* m_parent;
    size_t m_ndx_in_parent;
    size_t m_offset, m_size;
};

class Array::VisitHandler {
public:
    virtual bool visit(const NodeInfo& leaf_info) = 0;
    virtual ~VisitHandler() noexcept
    {
    }
};


class Array::UpdateHandler {
public:
    virtual void update(MemRef, ArrayParent*, size_t leaf_ndx_in_parent, size_t elem_ndx_in_leaf) = 0;
    virtual ~UpdateHandler() noexcept
    {
    }
};


class Array::EraseHandler {
public:
    /// If the specified leaf has more than one element, this function
    /// must erase the specified element from the leaf and return
    /// false. Otherwise, when the leaf has a single element, this
    /// function must return true without modifying the leaf. If \a
    /// elem_ndx_in_leaf is `npos`, it refers to the last element in
    /// the leaf. The implementation of this function must be
    /// exception safe. This function is guaranteed to be called at
    /// most once during each execution of Array::erase_bptree_elem(),
    /// and *exactly* once during each *successful* execution of
    /// Array::erase_bptree_elem().
    virtual bool erase_leaf_elem(MemRef, ArrayParent*, size_t leaf_ndx_in_parent, size_t elem_ndx_in_leaf) = 0;

    virtual void destroy_leaf(MemRef leaf_mem) noexcept = 0;

    /// Must replace the current root with the specified leaf. The
    /// implementation of this function must not destroy the
    /// underlying root node, or any of its children, as that will be
    /// done by Array::erase_bptree_elem(). The implementation of this
    /// function must be exception safe.
    virtual void replace_root_by_leaf(MemRef leaf_mem) = 0;

    /// Same as replace_root_by_leaf(), but must replace the root with
    /// an empty leaf. Also, if this function is called during an
    /// execution of Array::erase_bptree_elem(), it is guaranteed that
    /// it will be preceeded by a call to erase_leaf_elem().
    virtual void replace_root_by_empty_leaf() = 0;

    virtual ~EraseHandler() noexcept
    {
    }
};


// Implementation:

class QueryStateBase {
    virtual void dyncast()
    {
    }
};

template <>
class QueryState<int64_t> : public QueryStateBase {
public:
    int64_t m_state;
    size_t m_match_count;
    size_t m_limit;
    size_t m_minmax_index; // used only for min/max, to save index of current min/max value

    template <Action action>
    bool uses_val()
    {
        if (action == act_Max || action == act_Min || action == act_Sum)
            return true;
        else
            return false;
    }

    void init(Action action, IntegerColumn* akku, size_t limit)
    {
        m_match_count = 0;
        m_limit = limit;
        m_minmax_index = not_found;

        if (action == act_Max)
            m_state = -0x7fffffffffffffffLL - 1LL;
        else if (action == act_Min)
            m_state = 0x7fffffffffffffffLL;
        else if (action == act_ReturnFirst)
            m_state = not_found;
        else if (action == act_Sum)
            m_state = 0;
        else if (action == act_Count)
            m_state = 0;
        else if (action == act_FindAll)
            m_state = reinterpret_cast<int64_t>(akku);
        else if (action == act_CallbackIdx) {
        }
        else {
            REALM_ASSERT_DEBUG(false);
        }
    }

    template <Action action, bool pattern>
    inline bool match(size_t index, uint64_t indexpattern, int64_t value)
    {
        if (pattern) {
            if (action == act_Count) {
                // If we are close to 'limit' argument in query, we cannot count-up a complete chunk. Count up single
                // elements instead
                if (m_match_count + 64 >= m_limit)
                    return false;

                m_state += fast_popcount64(indexpattern);
                m_match_count = size_t(m_state);
                return true;
            }
            // Other aggregates cannot (yet) use bit pattern for anything. Make Array-finder call with pattern = false
            // instead
            return false;
        }

        ++m_match_count;

        if (action == act_Max) {
            if (value > m_state) {
                m_state = value;
                m_minmax_index = index;
            }
        }
        else if (action == act_Min) {
            if (value < m_state) {
                m_state = value;
                m_minmax_index = index;
            }
        }
        else if (action == act_Sum)
            m_state += value;
        else if (action == act_Count) {
            m_state++;
            m_match_count = size_t(m_state);
        }
        else if (action == act_FindAll) {
            Array::add_to_column(reinterpret_cast<IntegerColumn*>(m_state), index);
        }
        else if (action == act_ReturnFirst) {
            m_state = index;
            return false;
        }
        else {
            REALM_ASSERT_DEBUG(false);
        }
        return (m_limit > m_match_count);
    }

    template <Action action, bool pattern>
    inline bool match(size_t index, uint64_t indexpattern, util::Optional<int64_t> value)
    {
        // FIXME: This is a temporary hack for nullable integers.
        if (value) {
            return match<action, pattern>(index, indexpattern, *value);
        }

        // If value is null, the only sensible actions are count, find_all, and return first.
        // Max, min, and sum should all have no effect.
        if (action == act_Count) {
            m_state++;
            m_match_count = size_t(m_state);
        }
        else if (action == act_FindAll) {
            Array::add_to_column(reinterpret_cast<IntegerColumn*>(m_state), index);
        }
        else if (action == act_ReturnFirst) {
            m_match_count++;
            m_state = index;
            return false;
        }
        return m_limit > m_match_count;
    }
};

// Used only for Basic-types: currently float and double
template <class R>
class QueryState : public QueryStateBase {
public:
    R m_state;
    size_t m_match_count;
    size_t m_limit;
    size_t m_minmax_index; // used only for min/max, to save index of current min/max value

    template <Action action>
    bool uses_val()
    {
        return (action == act_Max || action == act_Min || action == act_Sum || action == act_Count);
    }

    void init(Action action, Array*, size_t limit)
    {
        REALM_ASSERT((std::is_same<R, float>::value || std::is_same<R, double>::value));
        m_match_count = 0;
        m_limit = limit;
        m_minmax_index = not_found;

        if (action == act_Max)
            m_state = -std::numeric_limits<R>::infinity();
        else if (action == act_Min)
            m_state = std::numeric_limits<R>::infinity();
        else if (action == act_Sum)
            m_state = 0.0;
        else {
            REALM_ASSERT_DEBUG(false);
        }
    }

    template <Action action, bool pattern, typename resulttype>
    inline bool match(size_t index, uint64_t /*indexpattern*/, resulttype value)
    {
        if (pattern)
            return false;

        static_assert(action == act_Sum || action == act_Max || action == act_Min || action == act_Count,
                      "Search action not supported");

        if (action == act_Count) {
            ++m_match_count;
        }
        else if (!null::is_null_float(value)) {
            ++m_match_count;
            if (action == act_Max) {
                if (value > m_state) {
                    m_state = value;
                    m_minmax_index = index;
                }
            }
            else if (action == act_Min) {
                if (value < m_state) {
                    m_state = value;
                    m_minmax_index = index;
                }
            }
            else if (action == act_Sum)
                m_state += value;
            else {
                REALM_ASSERT_DEBUG(false);
            }
        }

        return (m_limit > m_match_count);
    }
};

inline bool RefOrTagged::is_ref() const noexcept
{
    return (m_value & 1) == 0;
}

inline bool RefOrTagged::is_tagged() const noexcept
{
    return !is_ref();
}

inline ref_type RefOrTagged::get_as_ref() const noexcept
{
    // to_ref() is defined in <alloc.hpp>
    return to_ref(m_value);
}

inline uint_fast64_t RefOrTagged::get_as_int() const noexcept
{
    // The bitwise AND is there in case uint_fast64_t is wider than 64 bits.
    return (uint_fast64_t(m_value) & 0xFFFFFFFFFFFFFFFFULL) >> 1;
}

inline RefOrTagged RefOrTagged::make_ref(ref_type ref) noexcept
{
    // from_ref() is defined in <alloc.hpp>
    int_fast64_t value = from_ref(ref);
    return RefOrTagged(value);
}

inline RefOrTagged RefOrTagged::make_tagged(uint_fast64_t i) noexcept
{
    REALM_ASSERT(i < (1ULL << 63));
    int_fast64_t value = util::from_twos_compl<int_fast64_t>((i << 1) | 1);
    return RefOrTagged(value);
}

inline RefOrTagged::RefOrTagged(int_fast64_t value) noexcept
    : m_value(value)
{
}

inline Array::Array(Allocator& allocator) noexcept
    : m_alloc(allocator)
{
}

inline void Array::create(Type type, bool context_flag, size_t length, int_fast64_t value)
{
    MemRef mem = create_array(type, context_flag, length, value, m_alloc); // Throws
    init_from_mem(mem);
}


inline void Array::init_from_ref(ref_type ref) noexcept
{
    REALM_ASSERT_DEBUG(ref);
    char* header = m_alloc.translate(ref);
    init_from_mem(MemRef(header, ref, m_alloc));
}


inline void Array::init_from_parent() noexcept
{
    ref_type ref = get_ref_from_parent();
    init_from_ref(ref);
}


inline Array::Type Array::get_type() const noexcept
{
    if (m_is_inner_bptree_node) {
        REALM_ASSERT_DEBUG(m_has_refs);
        return type_InnerBptreeNode;
    }
    if (m_has_refs)
        return type_HasRefs;
    return type_Normal;
}


inline void Array::get_chunk(size_t ndx, int64_t res[8]) const noexcept
{
    REALM_ASSERT_DEBUG(ndx < m_size);
    (this->*(m_vtable->chunk_getter))(ndx, res);
}


inline int64_t Array::get(size_t ndx) const noexcept
{
    REALM_ASSERT_DEBUG(is_attached());
    REALM_ASSERT_DEBUG(ndx < m_size);
    return (this->*m_getter)(ndx);

    // Two ideas that are not efficient but may be worth looking into again:
    /*
        // Assume correct width is found early in REALM_TEMPEX, which is the case for B tree offsets that
        // are probably either 2^16 long. Turns out to be 25% faster if found immediately, but 50-300% slower
        // if found later
        REALM_TEMPEX(return get, (ndx));
    */
    /*
        // Slightly slower in both of the if-cases. Also needs an matchcount m_size check too, to avoid
        // reading beyond array.
        if (m_width >= 8 && m_size > ndx + 7)
            return get<64>(ndx >> m_shift) & m_widthmask;
        else
            return (this->*(m_vtable->getter))(ndx);
    */
}

inline int64_t Array::front() const noexcept
{
    return get(0);
}

inline int64_t Array::back() const noexcept
{
    return get(m_size - 1);
}

inline ref_type Array::get_as_ref(size_t ndx) const noexcept
{
    REALM_ASSERT_DEBUG(is_attached());
    REALM_ASSERT_DEBUG(m_has_refs);
    int64_t v = get(ndx);
    return to_ref(v);
}

inline RefOrTagged Array::get_as_ref_or_tagged(size_t ndx) const noexcept
{
    REALM_ASSERT(has_refs());
    return RefOrTagged(get(ndx));
}

inline void Array::set(size_t ndx, RefOrTagged ref_or_tagged)
{
    REALM_ASSERT(has_refs());
    set(ndx, ref_or_tagged.m_value); // Throws
}

inline void Array::add(RefOrTagged ref_or_tagged)
{
    REALM_ASSERT(has_refs());
    add(ref_or_tagged.m_value); // Throws
}

inline void Array::ensure_minimum_width(RefOrTagged ref_or_tagged)
{
    REALM_ASSERT(has_refs());
    ensure_minimum_width(ref_or_tagged.m_value); // Throws
}

inline bool Array::is_inner_bptree_node() const noexcept
{
    return m_is_inner_bptree_node;
}

inline bool Array::has_refs() const noexcept
{
    return m_has_refs;
}

inline bool Array::get_context_flag() const noexcept
{
    return m_context_flag;
}

inline void Array::set_context_flag(bool value) noexcept
{
    m_context_flag = value;
    set_header_context_flag(value);
}

inline ref_type Array::get_ref() const noexcept
{
    return m_ref;
}

inline MemRef Array::get_mem() const noexcept
{
    return MemRef(get_header_from_data(m_data), m_ref, m_alloc);
}

inline void Array::destroy() noexcept
{
    if (!is_attached())
        return;
    char* header = get_header_from_data(m_data);
    m_alloc.free_(m_ref, header);
    m_data = nullptr;
}

inline void Array::destroy_deep() noexcept
{
    if (!is_attached())
        return;

    if (m_has_refs)
        destroy_children();

    char* header = get_header_from_data(m_data);
    m_alloc.free_(m_ref, header);
    m_data = nullptr;
}

inline ref_type Array::write(_impl::ArrayWriterBase& out, bool deep, bool only_if_modified) const
{
    REALM_ASSERT(is_attached());

    if (only_if_modified && m_alloc.is_read_only(m_ref))
        return m_ref;

    if (!deep || !m_has_refs)
        return do_write_shallow(out); // Throws

    return do_write_deep(out, only_if_modified); // Throws
}

inline ref_type Array::write(ref_type ref, Allocator& alloc, _impl::ArrayWriterBase& out, bool only_if_modified)
{
    if (only_if_modified && alloc.is_read_only(ref))
        return ref;

    Array array(alloc);
    array.init_from_ref(ref);

    if (!array.m_has_refs)
        return array.do_write_shallow(out); // Throws

    return array.do_write_deep(out, only_if_modified); // Throws
}

inline void Array::add(int_fast64_t value)
{
    insert(m_size, value);
}

inline void Array::erase(size_t ndx)
{
    // This can throw, but only if array is currently in read-only
    // memory.
    move(ndx + 1, size(), ndx);

    // Update size (also in header)
    --m_size;
    set_header_size(m_size);
}


inline void Array::erase(size_t begin, size_t end)
{
    if (begin != end) {
        // This can throw, but only if array is currently in read-only memory.
        move(end, size(), begin); // Throws

        // Update size (also in header)
        m_size -= end - begin;
        set_header_size(m_size);
    }
}

inline void Array::clear()
{
    truncate(0); // Throws
}

inline void Array::clear_and_destroy_children()
{
    truncate_and_destroy_children(0);
}

inline void Array::destroy(ref_type ref, Allocator& alloc) noexcept
{
    destroy(MemRef(ref, alloc), alloc);
}

inline void Array::destroy(MemRef mem, Allocator& alloc) noexcept
{
    alloc.free_(mem);
}

inline void Array::destroy_deep(ref_type ref, Allocator& alloc) noexcept
{
    destroy_deep(MemRef(ref, alloc), alloc);
}

inline void Array::destroy_deep(MemRef mem, Allocator& alloc) noexcept
{
    if (!get_hasrefs_from_header(mem.get_addr())) {
        alloc.free_(mem);
        return;
    }
    Array array(alloc);
    array.init_from_mem(mem);
    array.destroy_deep();
}


inline void Array::adjust(size_t ndx, int_fast64_t diff)
{
    // FIXME: Should be optimized
    REALM_ASSERT_3(ndx, <=, m_size);
    int_fast64_t v = get(ndx);
    set(ndx, int64_t(v + diff)); // Throws
}

inline void Array::adjust(size_t begin, size_t end, int_fast64_t diff)
{
    // FIXME: Should be optimized
    for (size_t i = begin; i != end; ++i)
        adjust(i, diff); // Throws
}


//-------------------------------------------------

inline bool Array::get_is_inner_bptree_node_from_header(const char* header) noexcept
{
    typedef unsigned char uchar;
    const uchar* h = reinterpret_cast<const uchar*>(header);
    return (int(h[4]) & 0x80) != 0;
}
inline bool Array::get_hasrefs_from_header(const char* header) noexcept
{
    typedef unsigned char uchar;
    const uchar* h = reinterpret_cast<const uchar*>(header);
    return (int(h[4]) & 0x40) != 0;
}
inline bool Array::get_context_flag_from_header(const char* header) noexcept
{
    typedef unsigned char uchar;
    const uchar* h = reinterpret_cast<const uchar*>(header);
    return (int(h[4]) & 0x20) != 0;
}
inline Array::WidthType Array::get_wtype_from_header(const char* header) noexcept
{
    typedef unsigned char uchar;
    const uchar* h = reinterpret_cast<const uchar*>(header);
    return WidthType((int(h[4]) & 0x18) >> 3);
}
inline uint_least8_t Array::get_width_from_header(const char* header) noexcept
{
    typedef unsigned char uchar;
    const uchar* h = reinterpret_cast<const uchar*>(header);
    return uint_least8_t((1 << (int(h[4]) & 0x07)) >> 1);
}
inline size_t Array::get_size_from_header(const char* header) noexcept
{
    typedef unsigned char uchar;
    const uchar* h = reinterpret_cast<const uchar*>(header);
    return (size_t(h[5]) << 16) + (size_t(h[6]) << 8) + h[7];
}
inline size_t Array::get_capacity_from_header(const char* header) noexcept
{
    typedef unsigned char uchar;
    const uchar* h = reinterpret_cast<const uchar*>(header);
    return (size_t(h[0]) << 16) + (size_t(h[1]) << 8) + h[2];
}


inline char* Array::get_data_from_header(char* header) noexcept
{
    return header + header_size;
}
inline char* Array::get_header_from_data(char* data) noexcept
{
    return data - header_size;
}
inline const char* Array::get_data_from_header(const char* header) noexcept
{
    return get_data_from_header(const_cast<char*>(header));
}


inline bool Array::get_is_inner_bptree_node_from_header() const noexcept
{
    return get_is_inner_bptree_node_from_header(get_header_from_data(m_data));
}
inline bool Array::get_hasrefs_from_header() const noexcept
{
    return get_hasrefs_from_header(get_header_from_data(m_data));
}
inline bool Array::get_context_flag_from_header() const noexcept
{
    return get_context_flag_from_header(get_header_from_data(m_data));
}
inline Array::WidthType Array::get_wtype_from_header() const noexcept
{
    return get_wtype_from_header(get_header_from_data(m_data));
}
inline uint_least8_t Array::get_width_from_header() const noexcept
{
    return get_width_from_header(get_header_from_data(m_data));
}
inline size_t Array::get_size_from_header() const noexcept
{
    return get_size_from_header(get_header_from_data(m_data));
}
inline size_t Array::get_capacity_from_header() const noexcept
{
    return get_capacity_from_header(get_header_from_data(m_data));
}


inline void Array::set_header_is_inner_bptree_node(bool value, char* header) noexcept
{
    typedef unsigned char uchar;
    uchar* h = reinterpret_cast<uchar*>(header);
    h[4] = uchar((int(h[4]) & ~0x80) | int(value) << 7);
}

inline void Array::set_header_hasrefs(bool value, char* header) noexcept
{
    typedef unsigned char uchar;
    uchar* h = reinterpret_cast<uchar*>(header);
    h[4] = uchar((int(h[4]) & ~0x40) | int(value) << 6);
}

inline void Array::set_header_context_flag(bool value, char* header) noexcept
{
    typedef unsigned char uchar;
    uchar* h = reinterpret_cast<uchar*>(header);
    h[4] = uchar((int(h[4]) & ~0x20) | int(value) << 5);
}

inline void Array::set_header_wtype(WidthType value, char* header) noexcept
{
    // Indicates how to calculate size in bytes based on width
    // 0: bits      (width/8) * size
    // 1: multiply  width * size
    // 2: ignore    1 * size
    typedef unsigned char uchar;
    uchar* h = reinterpret_cast<uchar*>(header);
    h[4] = uchar((int(h[4]) & ~0x18) | int(value) << 3);
}

inline void Array::set_header_width(int value, char* header) noexcept
{
    // Pack width in 3 bits (log2)
    int w = 0;
    while (value) {
        ++w;
        value >>= 1;
    }
    REALM_ASSERT_3(w, <, 8);

    typedef unsigned char uchar;
    uchar* h = reinterpret_cast<uchar*>(header);
    h[4] = uchar((int(h[4]) & ~0x7) | w);
}

inline void Array::set_header_size(size_t value, char* header) noexcept
{
    REALM_ASSERT_3(value, <=, max_array_payload);
    typedef unsigned char uchar;
    uchar* h = reinterpret_cast<uchar*>(header);
    h[5] = uchar((value >> 16) & 0x000000FF);
    h[6] = uchar((value >> 8) & 0x000000FF);
    h[7] = uchar(value & 0x000000FF);
}

// Note: There is a copy of this function is test_alloc.cpp
inline void Array::set_header_capacity(size_t value, char* header) noexcept
{
    REALM_ASSERT_3(value, <=, max_array_payload);
    typedef unsigned char uchar;
    uchar* h = reinterpret_cast<uchar*>(header);
    h[0] = uchar((value >> 16) & 0x000000FF);
    h[1] = uchar((value >> 8) & 0x000000FF);
    h[2] = uchar(value & 0x000000FF);
}


inline void Array::set_header_is_inner_bptree_node(bool value) noexcept
{
    set_header_is_inner_bptree_node(value, get_header_from_data(m_data));
}
inline void Array::set_header_hasrefs(bool value) noexcept
{
    set_header_hasrefs(value, get_header_from_data(m_data));
}
inline void Array::set_header_context_flag(bool value) noexcept
{
    set_header_context_flag(value, get_header_from_data(m_data));
}
inline void Array::set_header_wtype(WidthType value) noexcept
{
    set_header_wtype(value, get_header_from_data(m_data));
}
inline void Array::set_header_width(int value) noexcept
{
    set_header_width(value, get_header_from_data(m_data));
}
inline void Array::set_header_size(size_t value) noexcept
{
    set_header_size(value, get_header_from_data(m_data));
}
inline void Array::set_header_capacity(size_t value) noexcept
{
    set_header_capacity(value, get_header_from_data(m_data));
}


inline Array::Type Array::get_type_from_header(const char* header) noexcept
{
    if (get_is_inner_bptree_node_from_header(header))
        return type_InnerBptreeNode;
    if (get_hasrefs_from_header(header))
        return type_HasRefs;
    return type_Normal;
}


inline char* Array::get_header() noexcept
{
    return get_header_from_data(m_data);
}

inline size_t Array::calc_byte_size(WidthType wtype, size_t size, uint_least8_t width) noexcept
{
    size_t num_bytes = 0;
    switch (wtype) {
        case wtype_Bits: {
            // Current assumption is that size is at most 2^24 and that width is at most 64.
            // In that case the following will never overflow. (Assuming that size_t is at least 32 bits)
            REALM_ASSERT_3(size, <, 0x1000000);
            size_t num_bits = size * width;
            num_bytes = (num_bits + 7) >> 3;
            break;
        }
        case wtype_Multiply: {
            num_bytes = size * width;
            break;
        }
        case wtype_Ignore:
            num_bytes = size;
            break;
    }

    // Ensure 8-byte alignment
    num_bytes = (num_bytes + 7) & ~size_t(7);

    num_bytes += header_size;

    return num_bytes;
}

inline size_t Array::get_byte_size() const noexcept
{
    const char* header = get_header_from_data(m_data);
    WidthType wtype = get_wtype_from_header(header);
    size_t num_bytes = calc_byte_size(wtype, m_size, m_width);

    REALM_ASSERT_7(m_alloc.is_read_only(m_ref), ==, true, ||, num_bytes, <=, get_capacity_from_header(header));

    return num_bytes;
}


inline size_t Array::get_byte_size_from_header(const char* header) noexcept
{
    size_t size = get_size_from_header(header);
    uint_least8_t width = get_width_from_header(header);
    WidthType wtype = get_wtype_from_header(header);
    size_t num_bytes = calc_byte_size(wtype, size, width);

    return num_bytes;
}


inline void Array::init_header(char* header, bool is_inner_bptree_node, bool has_refs, bool context_flag,
                               WidthType width_type, int width, size_t size, size_t capacity) noexcept
{
    // Note: Since the header layout contains unallocated bit and/or
    // bytes, it is important that we put the entire header into a
    // well defined state initially.
    std::fill(header, header + header_size, 0);
    set_header_is_inner_bptree_node(is_inner_bptree_node, header);
    set_header_hasrefs(has_refs, header);
    set_header_context_flag(context_flag, header);
    set_header_wtype(width_type, header);
    set_header_width(width, header);
    set_header_size(size, header);
    set_header_capacity(capacity, header);
}


//-------------------------------------------------

inline MemRef Array::clone_deep(Allocator& target_alloc) const
{
    char* header = get_header_from_data(m_data);
    return clone(MemRef(header, m_ref, m_alloc), m_alloc, target_alloc); // Throws
}

inline MemRef Array::create_empty_array(Type type, bool context_flag, Allocator& alloc)
{
    size_t size = 0;
    int_fast64_t value = 0;
    return create_array(type, context_flag, size, value, alloc); // Throws
}

inline MemRef Array::create_array(Type type, bool context_flag, size_t size, int_fast64_t value, Allocator& alloc)
{
    return create(type, context_flag, wtype_Bits, size, value, alloc); // Throws
}

inline bool Array::has_parent() const noexcept
{
    return m_parent != nullptr;
}

inline ArrayParent* Array::get_parent() const noexcept
{
    return m_parent;
}

inline void Array::set_parent(ArrayParent* parent, size_t ndx_in_parent) noexcept
{
    m_parent = parent;
    m_ndx_in_parent = ndx_in_parent;
}

inline size_t Array::get_ndx_in_parent() const noexcept
{
    return m_ndx_in_parent;
}

inline void Array::set_ndx_in_parent(size_t ndx) noexcept
{
    m_ndx_in_parent = ndx;
}

inline void Array::adjust_ndx_in_parent(int diff) noexcept
{
    // Note that `diff` is promoted to an unsigned type, and that
    // C++03 still guarantees the expected result regardless of the
    // sizes of `int` and `decltype(m_ndx_in_parent)`.
    m_ndx_in_parent += diff;
}

inline ref_type Array::get_ref_from_parent() const noexcept
{
    ref_type ref = m_parent->get_child_ref(m_ndx_in_parent);
    return ref;
}

inline bool Array::is_attached() const noexcept
{
    return m_data != nullptr;
}

inline void Array::detach() noexcept
{
    m_data = nullptr;
}

inline size_t Array::size() const noexcept
{
    REALM_ASSERT_DEBUG(is_attached());
    return m_size;
}

inline bool Array::is_empty() const noexcept
{
    return size() == 0;
}

inline size_t Array::get_max_byte_size(size_t num_elems) noexcept
{
    int max_bytes_per_elem = 8;
    return header_size + num_elems * max_bytes_per_elem;
}

inline void Array::update_parent()
{
    if (m_parent)
        m_parent->update_child_ref(m_ndx_in_parent, m_ref);
}


inline void Array::update_child_ref(size_t child_ndx, ref_type new_ref)
{
    set(child_ndx, new_ref);
}

inline ref_type Array::get_child_ref(size_t child_ndx) const noexcept
{
    return get_as_ref(child_ndx);
}

inline size_t Array::get_bptree_size() const noexcept
{
    REALM_ASSERT_DEBUG(is_inner_bptree_node());
    int_fast64_t v = back();
    return size_t(v / 2); // v = 1 + 2*total_elems_in_tree
}

inline size_t Array::get_bptree_size_from_header(const char* root_header) noexcept
{
    REALM_ASSERT_DEBUG(get_is_inner_bptree_node_from_header(root_header));
    size_t root_size = get_size_from_header(root_header);
    int_fast64_t v = get(root_header, root_size - 1);
    return size_t(v / 2); // v = 1 + 2*total_elems_in_tree
}

inline void Array::ensure_bptree_offsets(Array& offsets)
{
    int_fast64_t first_value = get(0);
    if (first_value % 2 == 0) {
        offsets.init_from_ref(to_ref(first_value));
    }
    else {
        create_bptree_offsets(offsets, first_value); // Throws
    }
    offsets.set_parent(this, 0);
}


template <class TreeTraits>
ref_type Array::bptree_append(TreeInsert<TreeTraits>& state)
{
    // FIXME: Consider exception safety. Especially, how can the split
    // be carried out in an exception safe manner?
    //
    // Can split be done as a separate preparation step, such that if
    // the actual insert fails, the split will still have occured.
    //
    // Unfortunately, it requires a rather significant rearrangement
    // of the insertion flow. Instead of returning the sibling ref
    // from insert functions, the leaf-insert functions must instead
    // call the special bptree_insert() function on the parent, which
    // will then cascade the split towards the root as required.
    //
    // At each level where a split is required (starting at the leaf):
    //
    //  1. Create the new sibling.
    //
    //  2. Copy relevant entries over such that new sibling is in
    //     its final state.
    //
    //  3. Call Array::bptree_insert() on parent with sibling ref.
    //
    //  4. Rearrange entries in original sibling and truncate as
    //     required (must not throw).
    //
    // What about the 'offsets' array? It will always be
    // present. Consider this carefully.

    REALM_ASSERT_DEBUG(size() >= 1 + 1 + 1); // At least one child

    ArrayParent& childs_parent = *this;
    size_t child_ref_ndx = size() - 2;
    ref_type child_ref = get_as_ref(child_ref_ndx), new_sibling_ref;
    char* child_header = static_cast<char*>(m_alloc.translate(child_ref));

    bool child_is_leaf = !get_is_inner_bptree_node_from_header(child_header);
    if (child_is_leaf) {
        size_t elem_ndx_in_child = npos; // Append
        new_sibling_ref = TreeTraits::leaf_insert(MemRef(child_header, child_ref, m_alloc), childs_parent,
                                                  child_ref_ndx, m_alloc, elem_ndx_in_child, state); // Throws
    }
    else {
        Array child(m_alloc);
        child.init_from_mem(MemRef(child_header, child_ref, m_alloc));
        child.set_parent(&childs_parent, child_ref_ndx);
        new_sibling_ref = child.bptree_append(state); // Throws
    }

    if (REALM_LIKELY(!new_sibling_ref)) {
        // +2 because stored value is 1 + 2*total_elems_in_subtree
        adjust(size() - 1, +2); // Throws
        return 0;               // Child was not split, so parent was not split either
    }

    Array offsets(m_alloc);
    int_fast64_t first_value = get(0);
    if (first_value % 2 == 0) {
        // Offsets array is present (general form)
        offsets.init_from_ref(to_ref(first_value));
        offsets.set_parent(this, 0);
    }
    size_t child_ndx = child_ref_ndx - 1;
    return insert_bptree_child(offsets, child_ndx, new_sibling_ref, state); // Throws
}


template <class TreeTraits>
ref_type Array::bptree_insert(size_t elem_ndx, TreeInsert<TreeTraits>& state)
{
    REALM_ASSERT_3(size(), >=, 1 + 1 + 1); // At least one child

    // Conversion to general form if in compact form. Since this
    // conversion will occur from root to leaf, it will maintain
    // invar:bptree-node-form.
    Array offsets(m_alloc);
    ensure_bptree_offsets(offsets); // Throws

    size_t child_ndx, elem_ndx_in_child;
    if (elem_ndx == 0) {
        // Optimization for prepend
        child_ndx = 0;
        elem_ndx_in_child = 0;
    }
    else {
        // There is a choice to be made when the element is to be
        // inserted between two subtrees. It can either be appended to
        // the first subtree, or it can be prepended to the second
        // one. We currently always append to the first subtree. It is
        // essentially a matter of using the lower vs. the upper bound
        // when searching through the offsets array.
        child_ndx = offsets.lower_bound_int(elem_ndx);
        REALM_ASSERT_3(child_ndx, <, size() - 2);
        size_t elem_ndx_offset = child_ndx == 0 ? 0 : to_size_t(offsets.get(child_ndx - 1));
        elem_ndx_in_child = elem_ndx - elem_ndx_offset;
    }

    ArrayParent& childs_parent = *this;
    size_t child_ref_ndx = child_ndx + 1;
    ref_type child_ref = get_as_ref(child_ref_ndx), new_sibling_ref;
    char* child_header = static_cast<char*>(m_alloc.translate(child_ref));
    bool child_is_leaf = !get_is_inner_bptree_node_from_header(child_header);
    if (child_is_leaf) {
        REALM_ASSERT_3(elem_ndx_in_child, <=, REALM_MAX_BPNODE_SIZE);
        new_sibling_ref = TreeTraits::leaf_insert(MemRef(child_header, child_ref, m_alloc), childs_parent,
                                                  child_ref_ndx, m_alloc, elem_ndx_in_child, state); // Throws
    }
    else {
        Array child(m_alloc);
        child.init_from_mem(MemRef(child_header, child_ref, m_alloc));
        child.set_parent(&childs_parent, child_ref_ndx);
        new_sibling_ref = child.bptree_insert(elem_ndx_in_child, state); // Throws
    }

    if (REALM_LIKELY(!new_sibling_ref)) {
        // +2 because stored value is 1 + 2*total_elems_in_subtree
        adjust(size() - 1, +2); // Throws
        offsets.adjust(child_ndx, offsets.size(), +1);
        return 0; // Child was not split, so parent was not split either
    }

    return insert_bptree_child(offsets, child_ndx, new_sibling_ref, state); // Throws
}


//*************************************************************************************
// Finding code                                                                       *
//*************************************************************************************

template <size_t w>
int64_t Array::get(size_t ndx) const noexcept
{
    return get_universal<w>(m_data, ndx);
}

template <size_t w>
int64_t Array::get_universal(const char* data, size_t ndx) const
{
    if (w == 0) {
        return 0;
    }
    else if (w == 1) {
        size_t offset = ndx >> 3;
        return (data[offset] >> (ndx & 7)) & 0x01;
    }
    else if (w == 2) {
        size_t offset = ndx >> 2;
        return (data[offset] >> ((ndx & 3) << 1)) & 0x03;
    }
    else if (w == 4) {
        size_t offset = ndx >> 1;
        return (data[offset] >> ((ndx & 1) << 2)) & 0x0F;
    }
    else if (w == 8) {
        return *reinterpret_cast<const signed char*>(data + ndx);
    }
    else if (w == 16) {
        size_t offset = ndx * 2;
        return *reinterpret_cast<const int16_t*>(data + offset);
    }
    else if (w == 32) {
        size_t offset = ndx * 4;
        return *reinterpret_cast<const int32_t*>(data + offset);
    }
    else if (w == 64) {
        size_t offset = ndx * 8;
        return *reinterpret_cast<const int64_t*>(data + offset);
    }
    else {
        REALM_ASSERT_DEBUG(false);
        return int64_t(-1);
    }
}

/*
find() (calls find_optimized()) will call match() for each search result.

If pattern == true:
    'indexpattern' contains a 64-bit chunk of elements, each of 'width' bits in size where each element indicates a
    match if its lower bit is set, otherwise it indicates a non-match. 'index' tells the database row index of the
    first element. You must return true if you chose to 'consume' the chunk or false if not. If not, then Array-finder
    will afterwards call match() successive times with pattern == false.

If pattern == false:
    'index' tells the row index of a single match and 'value' tells its value. Return false to make Array-finder break
    its search or return true to let it continue until 'end' or 'limit'.

Array-finder decides itself if - and when - it wants to pass you an indexpattern. It depends on array bit width, match
frequency, and whether the arithemetic and computations for the given search criteria makes it feasible to construct
such a pattern.
*/

// These wrapper functions only exist to enable a possibility to make the compiler see that 'value' and/or 'index' are
// unused, such that caller's computation of these values will not be made. Only works if find_action() and
// find_action_pattern() rewritten as macros. Note: This problem has been fixed in next upcoming array.hpp version
template <Action action, class Callback>
bool Array::find_action(size_t index, util::Optional<int64_t> value, QueryState<int64_t>* state,
                        Callback callback) const
{
    if (action == act_CallbackIdx)
        return callback(index);
    else
        return state->match<action, false>(index, 0, value);
}
template <Action action, class Callback>
bool Array::find_action_pattern(size_t index, uint64_t pattern, QueryState<int64_t>* state, Callback callback) const
{
    static_cast<void>(callback);
    if (action == act_CallbackIdx) {
        // Possible future optimization: call callback(index) like in above find_action(), in a loop for each bit set
        // in 'pattern'
        return false;
    }
    return state->match<action, true>(index, pattern, 0);
}


template <size_t width, bool zero>
uint64_t Array::cascade(uint64_t a) const
{
    // Takes a chunk of values as argument and sets the least significant bit for each
    // element which is zero or non-zero, depending on the template parameter.
    // Example for zero=true:
    // width == 4 and a = 0x5fd07a107610f610
    // will return:       0x0001000100010001

    // static values needed for fast population count
    const uint64_t m1 = 0x5555555555555555ULL;

    if (width == 1) {
        return zero ? ~a : a;
    }
    else if (width == 2) {
        // Masks to avoid spillover between segments in cascades
        const uint64_t c1 = ~0ULL / 0x3 * 0x1;

        a |= (a >> 1) & c1; // cascade ones in non-zeroed segments
        a &= m1;            // isolate single bit in each segment
        if (zero)
            a ^= m1; // reverse isolated bits if checking for zeroed segments

        return a;
    }
    else if (width == 4) {
        const uint64_t m = ~0ULL / 0xF * 0x1;

        // Masks to avoid spillover between segments in cascades
        const uint64_t c1 = ~0ULL / 0xF * 0x7;
        const uint64_t c2 = ~0ULL / 0xF * 0x3;

        a |= (a >> 1) & c1; // cascade ones in non-zeroed segments
        a |= (a >> 2) & c2;
        a &= m; // isolate single bit in each segment
        if (zero)
            a ^= m; // reverse isolated bits if checking for zeroed segments

        return a;
    }
    else if (width == 8) {
        const uint64_t m = ~0ULL / 0xFF * 0x1;

        // Masks to avoid spillover between segments in cascades
        const uint64_t c1 = ~0ULL / 0xFF * 0x7F;
        const uint64_t c2 = ~0ULL / 0xFF * 0x3F;
        const uint64_t c3 = ~0ULL / 0xFF * 0x0F;

        a |= (a >> 1) & c1; // cascade ones in non-zeroed segments
        a |= (a >> 2) & c2;
        a |= (a >> 4) & c3;
        a &= m; // isolate single bit in each segment
        if (zero)
            a ^= m; // reverse isolated bits if checking for zeroed segments

        return a;
    }
    else if (width == 16) {
        const uint64_t m = ~0ULL / 0xFFFF * 0x1;

        // Masks to avoid spillover between segments in cascades
        const uint64_t c1 = ~0ULL / 0xFFFF * 0x7FFF;
        const uint64_t c2 = ~0ULL / 0xFFFF * 0x3FFF;
        const uint64_t c3 = ~0ULL / 0xFFFF * 0x0FFF;
        const uint64_t c4 = ~0ULL / 0xFFFF * 0x00FF;

        a |= (a >> 1) & c1; // cascade ones in non-zeroed segments
        a |= (a >> 2) & c2;
        a |= (a >> 4) & c3;
        a |= (a >> 8) & c4;
        a &= m; // isolate single bit in each segment
        if (zero)
            a ^= m; // reverse isolated bits if checking for zeroed segments

        return a;
    }

    else if (width == 32) {
        const uint64_t m = ~0ULL / 0xFFFFFFFF * 0x1;

        // Masks to avoid spillover between segments in cascades
        const uint64_t c1 = ~0ULL / 0xFFFFFFFF * 0x7FFFFFFF;
        const uint64_t c2 = ~0ULL / 0xFFFFFFFF * 0x3FFFFFFF;
        const uint64_t c3 = ~0ULL / 0xFFFFFFFF * 0x0FFFFFFF;
        const uint64_t c4 = ~0ULL / 0xFFFFFFFF * 0x00FFFFFF;
        const uint64_t c5 = ~0ULL / 0xFFFFFFFF * 0x0000FFFF;

        a |= (a >> 1) & c1; // cascade ones in non-zeroed segments
        a |= (a >> 2) & c2;
        a |= (a >> 4) & c3;
        a |= (a >> 8) & c4;
        a |= (a >> 16) & c5;
        a &= m; // isolate single bit in each segment
        if (zero)
            a ^= m; // reverse isolated bits if checking for zeroed segments

        return a;
    }
    else if (width == 64) {
        return (a == 0) == zero;
    }
    else {
        REALM_ASSERT_DEBUG(false);
        return uint64_t(-1);
    }
}

// This is the main finding function for Array. Other finding functions are just wrappers around this one.
// Search for 'value' using condition cond (Equal, NotEqual, Less, etc) and call find_action() or
// find_action_pattern() for each match. Break and return if find_action() returns false or 'end' is reached.

// If nullable_array is set, then find_optimized() will treat the array is being nullable, i.e. it will skip the
// first entry and compare correctly against null, etc.
//
// If find_null is set, it means that we search for a null. In that case, `value` is ignored. If find_null is set,
// then nullable_array must be set too.
template <class cond, Action action, size_t bitwidth, class Callback>
bool Array::find_optimized(int64_t value, size_t start, size_t end, size_t baseindex, QueryState<int64_t>* state,
                           Callback callback, bool nullable_array, bool find_null) const
{
    REALM_ASSERT(!(find_null && !nullable_array));
    REALM_ASSERT_DEBUG(start <= m_size && (end <= m_size || end == size_t(-1)) && start <= end);

    size_t start2 = start;
    cond c;

    if (end == npos)
        end = nullable_array ? size() - 1 : size();

    if (nullable_array) {
        // We were called by find() of a nullable array. So skip first entry, take nulls in count, etc, etc. Fixme:
        // Huge speed optimizations are possible here! This is a very simple generic method.
        for (; start2 < end; start2++) {
            int64_t v = get<bitwidth>(start2 + 1);
            if (c(v, value, v == get(0), find_null)) {
                util::Optional<int64_t> v2(v == get(0) ? util::none : util::make_optional(v));
                if (!find_action<action, Callback>(start2 + baseindex, v2, state, callback))
                    return false; // tell caller to stop aggregating/search
            }
        }
        return true; // tell caller to continue aggregating/search (on next array leafs)
    }


    // Test first few items with no initial time overhead
    if (start2 > 0) {
        if (m_size > start2 && c(get<bitwidth>(start2), value) && start2 < end) {
            if (!find_action<action, Callback>(start2 + baseindex, get<bitwidth>(start2), state, callback))
                return false;
        }

        ++start2;

        if (m_size > start2 && c(get<bitwidth>(start2), value) && start2 < end) {
            if (!find_action<action, Callback>(start2 + baseindex, get<bitwidth>(start2), state, callback))
                return false;
        }

        ++start2;

        if (m_size > start2 && c(get<bitwidth>(start2), value) && start2 < end) {
            if (!find_action<action, Callback>(start2 + baseindex, get<bitwidth>(start2), state, callback))
                return false;
        }

        ++start2;

        if (m_size > start2 && c(get<bitwidth>(start2), value) && start2 < end) {
            if (!find_action<action, Callback>(start2 + baseindex, get<bitwidth>(start2), state, callback))
                return false;
        }

        ++start2;
    }

    if (!(m_size > start2 && start2 < end))
        return true;

    if (end == size_t(-1))
        end = m_size;

    // Return immediately if no items in array can match (such as if cond == Greater && value == 100 &&
    // m_ubound == 15)
    if (!c.can_match(value, m_lbound, m_ubound))
        return true;

    // optimization if all items are guaranteed to match (such as cond == NotEqual && value == 100 && m_ubound == 15)
    if (c.will_match(value, m_lbound, m_ubound)) {
        size_t end2;

        if (action == act_CallbackIdx)
            end2 = end;
        else {
            REALM_ASSERT_DEBUG(state->m_match_count < state->m_limit);
            size_t process = state->m_limit - state->m_match_count;
            end2 = end - start2 > process ? start2 + process : end;
        }
        if (action == act_Sum || action == act_Max || action == act_Min) {
            int64_t res;
            size_t res_ndx = 0;
            if (action == act_Sum)
                res = Array::sum(start2, end2);
            if (action == act_Max)
                Array::maximum(res, start2, end2, &res_ndx);
            if (action == act_Min)
                Array::minimum(res, start2, end2, &res_ndx);

            find_action<action, Callback>(res_ndx + baseindex, res, state, callback);
            // find_action will increment match count by 1, so we need to `-1` from the number of elements that
            // we performed the fast Array methods on.
            state->m_match_count += end2 - start2 - 1;
        }
        else if (action == act_Count) {
            state->m_state += end2 - start2;
        }
        else {
            for (; start2 < end2; start2++)
                if (!find_action<action, Callback>(start2 + baseindex, get<bitwidth>(start2), state, callback))
                    return false;
        }
        return true;
    }

    // finder cannot handle this bitwidth
    REALM_ASSERT_3(m_width, !=, 0);

#if defined(REALM_COMPILER_SSE)
    // Only use SSE if payload is at least one SSE chunk (128 bits) in size. Also note taht SSE doesn't support
    // Less-than comparison for 64-bit values.
    if ((!(std::is_same<cond, Less>::value && m_width == 64)) && end - start2 >= sizeof(__m128i) && m_width >= 8 &&
        (sseavx<42>() || (sseavx<30>() && std::is_same<cond, Equal>::value && m_width < 64))) {

        // find_sse() must start2 at 16-byte boundary, so search area before that using compare_equality()
        __m128i* const a = reinterpret_cast<__m128i*>(round_up(m_data + start2 * bitwidth / 8, sizeof(__m128i)));
        __m128i* const b = reinterpret_cast<__m128i*>(round_down(m_data + end * bitwidth / 8, sizeof(__m128i)));

        if (!compare<cond, action, bitwidth, Callback>(
                value, start2, (reinterpret_cast<char*>(a) - m_data) * 8 / no0(bitwidth), baseindex, state, callback))
            return false;

        // Search aligned area with SSE
        if (b > a) {
            if (sseavx<42>()) {
                if (!find_sse<cond, action, bitwidth, Callback>(
                        value, a, b - a, state,
                        baseindex + ((reinterpret_cast<char*>(a) - m_data) * 8 / no0(bitwidth)), callback))
                    return false;
            }
            else if (sseavx<30>()) {

                if (!find_sse<Equal, action, bitwidth, Callback>(
                        value, a, b - a, state,
                        baseindex + ((reinterpret_cast<char*>(a) - m_data) * 8 / no0(bitwidth)), callback))
                    return false;
            }
        }

        // Search remainder with compare_equality()
        if (!compare<cond, action, bitwidth, Callback>(
                value, (reinterpret_cast<char*>(b) - m_data) * 8 / no0(bitwidth), end, baseindex, state, callback))
            return false;

        return true;
    }
    else {
        return compare<cond, action, bitwidth, Callback>(value, start2, end, baseindex, state, callback);
    }
#else
    return compare<cond, action, bitwidth, Callback>(value, start2, end, baseindex, state, callback);
#endif
}

template <size_t width>
inline int64_t Array::lower_bits() const
{
    if (width == 1)
        return 0xFFFFFFFFFFFFFFFFULL;
    else if (width == 2)
        return 0x5555555555555555ULL;
    else if (width == 4)
        return 0x1111111111111111ULL;
    else if (width == 8)
        return 0x0101010101010101ULL;
    else if (width == 16)
        return 0x0001000100010001ULL;
    else if (width == 32)
        return 0x0000000100000001ULL;
    else if (width == 64)
        return 0x0000000000000001ULL;
    else {
        REALM_ASSERT_DEBUG(false);
        return int64_t(-1);
    }
}

// Tests if any chunk in 'value' is 0
template <size_t width>
inline bool Array::test_zero(uint64_t value) const
{
    uint64_t hasZeroByte;
    uint64_t lower = lower_bits<width>();
    uint64_t upper = lower_bits<width>() * 1ULL << (width == 0 ? 0 : (width - 1ULL));
    hasZeroByte = (value - lower) & ~value & upper;
    return hasZeroByte != 0;
}

// Finds first zero (if eq == true) or non-zero (if eq == false) element in v and returns its position.
// IMPORTANT: This function assumes that at least 1 item matches (test this with test_zero() or other means first)!
template <bool eq, size_t width>
size_t Array::find_zero(uint64_t v) const
{
    size_t start = 0;
    uint64_t hasZeroByte;
    // Warning free way of computing (1ULL << width) - 1
    uint64_t mask = (width == 64 ? ~0ULL : ((1ULL << (width == 64 ? 0 : width)) - 1ULL));

    if (eq == (((v >> (width * start)) & mask) == 0)) {
        return 0;
    }

    // Bisection optimization, speeds up small bitwidths with high match frequency. More partions than 2 do NOT pay
    // off because the work done by test_zero() is wasted for the cases where the value exists in first half, but
    // useful if it exists in last half. Sweet spot turns out to be the widths and partitions below.
    if (width <= 8) {
        hasZeroByte = test_zero<width>(v | 0xffffffff00000000ULL);
        if (eq ? !hasZeroByte : (v & 0x00000000ffffffffULL) == 0) {
            // 00?? -> increasing
            start += 64 / no0(width) / 2;
            if (width <= 4) {
                hasZeroByte = test_zero<width>(v | 0xffff000000000000ULL);
                if (eq ? !hasZeroByte : (v & 0x0000ffffffffffffULL) == 0) {
                    // 000?
                    start += 64 / no0(width) / 4;
                }
            }
        }
        else {
            if (width <= 4) {
                // ??00
                hasZeroByte = test_zero<width>(v | 0xffffffffffff0000ULL);
                if (eq ? !hasZeroByte : (v & 0x000000000000ffffULL) == 0) {
                    // 0?00
                    start += 64 / no0(width) / 4;
                }
            }
        }
    }

    while (eq == (((v >> (width * start)) & mask) != 0)) {
        // You must only call find_zero() if you are sure that at least 1 item matches
        REALM_ASSERT_3(start, <=, 8 * sizeof(v));
        start++;
    }

    return start;
}

// Generate a magic constant used for later bithacks
template <bool gt, size_t width>
int64_t Array::find_gtlt_magic(int64_t v) const
{
    uint64_t mask1 = (width == 64 ? ~0ULL : ((1ULL << (width == 64 ? 0 : width)) -
                                             1ULL)); // Warning free way of computing (1ULL << width) - 1
    uint64_t mask2 = mask1 >> 1;
    uint64_t magic = gt ? (~0ULL / no0(mask1) * (mask2 - v)) : (~0ULL / no0(mask1) * v);
    return magic;
}

template <bool gt, Action action, size_t width, class Callback>
bool Array::find_gtlt_fast(uint64_t chunk, uint64_t magic, QueryState<int64_t>* state, size_t baseindex,
                           Callback callback) const
{
    // Tests if a a chunk of values contains values that are greater (if gt == true) or less (if gt == false) than v.
    // Fast, but limited to work when all values in the chunk are positive.

    uint64_t mask1 = (width == 64 ? ~0ULL : ((1ULL << (width == 64 ? 0 : width)) -
                                             1ULL)); // Warning free way of computing (1ULL << width) - 1
    uint64_t mask2 = mask1 >> 1;
    uint64_t m = gt ? (((chunk + magic) | chunk) & ~0ULL / no0(mask1) * (mask2 + 1))
                    : ((chunk - magic) & ~chunk & ~0ULL / no0(mask1) * (mask2 + 1));
    size_t p = 0;
    while (m) {
        if (find_action_pattern<action, Callback>(baseindex, m >> (no0(width) - 1), state, callback))
            break; // consumed, so do not call find_action()

        size_t t = first_set_bit64(m) / no0(width);
        p += t;
        if (!find_action<action, Callback>(p + baseindex, (chunk >> (p * width)) & mask1, state, callback))
            return false;

        if ((t + 1) * width == 64)
            m = 0;
        else
            m >>= (t + 1) * width;
        p++;
    }

    return true;
}

// clang-format off
template <bool gt, Action action, size_t width, class Callback>
bool Array::find_gtlt(int64_t v, uint64_t chunk, QueryState<int64_t>* state, size_t baseindex, Callback callback) const
{
    // Find items in 'chunk' that are greater (if gt == true) or smaller (if gt == false) than 'v'. Fixme, __forceinline can make it crash in vS2010 - find out why
    if (width == 1) {
        for (size_t t = 0; t < 64; t++) {
            if (gt ? static_cast<int64_t>(chunk & 0x1) > v : static_cast<int64_t>(chunk & 0x1) < v) {if (!find_action<action, Callback>( t + baseindex, static_cast<int64_t>(chunk & 0x1), state, callback)) return false;}
            chunk >>= 1;
        }
    }
    else if (width == 2) {
        // Alot (50% +) faster than loop/compiler-unrolled loop
        if (gt ? static_cast<int64_t>(chunk & 0x3) > v : static_cast<int64_t>(chunk & 0x3) < v) {if (!find_action<action, Callback>( 0 + baseindex, static_cast<int64_t>(chunk & 0x3), state, callback)) return false;}
        chunk >>= 2;
        if (gt ? static_cast<int64_t>(chunk & 0x3) > v : static_cast<int64_t>(chunk & 0x3) < v) {if (!find_action<action, Callback>( 1 + baseindex, static_cast<int64_t>(chunk & 0x3), state, callback)) return false;}
        chunk >>= 2;
        if (gt ? static_cast<int64_t>(chunk & 0x3) > v : static_cast<int64_t>(chunk & 0x3) < v) {if (!find_action<action, Callback>( 2 + baseindex, static_cast<int64_t>(chunk & 0x3), state, callback)) return false;}
        chunk >>= 2;
        if (gt ? static_cast<int64_t>(chunk & 0x3) > v : static_cast<int64_t>(chunk & 0x3) < v) {if (!find_action<action, Callback>( 3 + baseindex, static_cast<int64_t>(chunk & 0x3), state, callback)) return false;}
        chunk >>= 2;
        if (gt ? static_cast<int64_t>(chunk & 0x3) > v : static_cast<int64_t>(chunk & 0x3) < v) {if (!find_action<action, Callback>( 4 + baseindex, static_cast<int64_t>(chunk & 0x3), state, callback)) return false;}
        chunk >>= 2;
        if (gt ? static_cast<int64_t>(chunk & 0x3) > v : static_cast<int64_t>(chunk & 0x3) < v) {if (!find_action<action, Callback>( 5 + baseindex, static_cast<int64_t>(chunk & 0x3), state, callback)) return false;}
        chunk >>= 2;
        if (gt ? static_cast<int64_t>(chunk & 0x3) > v : static_cast<int64_t>(chunk & 0x3) < v) {if (!find_action<action, Callback>( 6 + baseindex, static_cast<int64_t>(chunk & 0x3), state, callback)) return false;}
        chunk >>= 2;
        if (gt ? static_cast<int64_t>(chunk & 0x3) > v : static_cast<int64_t>(chunk & 0x3) < v) {if (!find_action<action, Callback>( 7 + baseindex, static_cast<int64_t>(chunk & 0x3), state, callback)) return false;}
        chunk >>= 2;

        if (gt ? static_cast<int64_t>(chunk & 0x3) > v : static_cast<int64_t>(chunk & 0x3) < v) {if (!find_action<action, Callback>( 8 + baseindex, static_cast<int64_t>(chunk & 0x3), state, callback)) return false;}
        chunk >>= 2;
        if (gt ? static_cast<int64_t>(chunk & 0x3) > v : static_cast<int64_t>(chunk & 0x3) < v) {if (!find_action<action, Callback>( 9 + baseindex, static_cast<int64_t>(chunk & 0x3), state, callback)) return false;}
        chunk >>= 2;
        if (gt ? static_cast<int64_t>(chunk & 0x3) > v : static_cast<int64_t>(chunk & 0x3) < v) {if (!find_action<action, Callback>( 10 + baseindex, static_cast<int64_t>(chunk & 0x3), state, callback)) return false;}
        chunk >>= 2;
        if (gt ? static_cast<int64_t>(chunk & 0x3) > v : static_cast<int64_t>(chunk & 0x3) < v) {if (!find_action<action, Callback>( 11 + baseindex, static_cast<int64_t>(chunk & 0x3), state, callback)) return false;}
        chunk >>= 2;
        if (gt ? static_cast<int64_t>(chunk & 0x3) > v : static_cast<int64_t>(chunk & 0x3) < v) {if (!find_action<action, Callback>( 12 + baseindex, static_cast<int64_t>(chunk & 0x3), state, callback)) return false;}
        chunk >>= 2;
        if (gt ? static_cast<int64_t>(chunk & 0x3) > v : static_cast<int64_t>(chunk & 0x3) < v) {if (!find_action<action, Callback>( 13 + baseindex, static_cast<int64_t>(chunk & 0x3), state, callback)) return false;}
        chunk >>= 2;
        if (gt ? static_cast<int64_t>(chunk & 0x3) > v : static_cast<int64_t>(chunk & 0x3) < v) {if (!find_action<action, Callback>( 14 + baseindex, static_cast<int64_t>(chunk & 0x3), state, callback)) return false;}
        chunk >>= 2;
        if (gt ? static_cast<int64_t>(chunk & 0x3) > v : static_cast<int64_t>(chunk & 0x3) < v) {if (!find_action<action, Callback>( 15 + baseindex, static_cast<int64_t>(chunk & 0x3), state, callback)) return false;}
        chunk >>= 2;

        if (gt ? static_cast<int64_t>(chunk & 0x3) > v : static_cast<int64_t>(chunk & 0x3) < v) {if (!find_action<action, Callback>( 16 + baseindex, static_cast<int64_t>(chunk & 0x3), state, callback)) return false;}
        chunk >>= 2;
        if (gt ? static_cast<int64_t>(chunk & 0x3) > v : static_cast<int64_t>(chunk & 0x3) < v) {if (!find_action<action, Callback>( 17 + baseindex, static_cast<int64_t>(chunk & 0x3), state, callback)) return false;}
        chunk >>= 2;
        if (gt ? static_cast<int64_t>(chunk & 0x3) > v : static_cast<int64_t>(chunk & 0x3) < v) {if (!find_action<action, Callback>( 18 + baseindex, static_cast<int64_t>(chunk & 0x3), state, callback)) return false;}
        chunk >>= 2;
        if (gt ? static_cast<int64_t>(chunk & 0x3) > v : static_cast<int64_t>(chunk & 0x3) < v) {if (!find_action<action, Callback>( 19 + baseindex, static_cast<int64_t>(chunk & 0x3), state, callback)) return false;}
        chunk >>= 2;
        if (gt ? static_cast<int64_t>(chunk & 0x3) > v : static_cast<int64_t>(chunk & 0x3) < v) {if (!find_action<action, Callback>( 20 + baseindex, static_cast<int64_t>(chunk & 0x3), state, callback)) return false;}
        chunk >>= 2;
        if (gt ? static_cast<int64_t>(chunk & 0x3) > v : static_cast<int64_t>(chunk & 0x3) < v) {if (!find_action<action, Callback>( 21 + baseindex, static_cast<int64_t>(chunk & 0x3), state, callback)) return false;}
        chunk >>= 2;
        if (gt ? static_cast<int64_t>(chunk & 0x3) > v : static_cast<int64_t>(chunk & 0x3) < v) {if (!find_action<action, Callback>( 22 + baseindex, static_cast<int64_t>(chunk & 0x3), state, callback)) return false;}
        chunk >>= 2;
        if (gt ? static_cast<int64_t>(chunk & 0x3) > v : static_cast<int64_t>(chunk & 0x3) < v) {if (!find_action<action, Callback>( 23 + baseindex, static_cast<int64_t>(chunk & 0x3), state, callback)) return false;}
        chunk >>= 2;

        if (gt ? static_cast<int64_t>(chunk & 0x3) > v : static_cast<int64_t>(chunk & 0x3) < v) {if (!find_action<action, Callback>( 24 + baseindex, static_cast<int64_t>(chunk & 0x3), state, callback)) return false;}
        chunk >>= 2;
        if (gt ? static_cast<int64_t>(chunk & 0x3) > v : static_cast<int64_t>(chunk & 0x3) < v) {if (!find_action<action, Callback>( 25 + baseindex, static_cast<int64_t>(chunk & 0x3), state, callback)) return false;}
        chunk >>= 2;
        if (gt ? static_cast<int64_t>(chunk & 0x3) > v : static_cast<int64_t>(chunk & 0x3) < v) {if (!find_action<action, Callback>( 26 + baseindex, static_cast<int64_t>(chunk & 0x3), state, callback)) return false;}
        chunk >>= 2;
        if (gt ? static_cast<int64_t>(chunk & 0x3) > v : static_cast<int64_t>(chunk & 0x3) < v) {if (!find_action<action, Callback>( 27 + baseindex, static_cast<int64_t>(chunk & 0x3), state, callback)) return false;}
        chunk >>= 2;
        if (gt ? static_cast<int64_t>(chunk & 0x3) > v : static_cast<int64_t>(chunk & 0x3) < v) {if (!find_action<action, Callback>( 28 + baseindex, static_cast<int64_t>(chunk & 0x3), state, callback)) return false;}
        chunk >>= 2;
        if (gt ? static_cast<int64_t>(chunk & 0x3) > v : static_cast<int64_t>(chunk & 0x3) < v) {if (!find_action<action, Callback>( 29 + baseindex, static_cast<int64_t>(chunk & 0x3), state, callback)) return false;}
        chunk >>= 2;
        if (gt ? static_cast<int64_t>(chunk & 0x3) > v : static_cast<int64_t>(chunk & 0x3) < v) {if (!find_action<action, Callback>( 30 + baseindex, static_cast<int64_t>(chunk & 0x3), state, callback)) return false;}
        chunk >>= 2;
        if (gt ? static_cast<int64_t>(chunk & 0x3) > v : static_cast<int64_t>(chunk & 0x3) < v) {if (!find_action<action, Callback>( 31 + baseindex, static_cast<int64_t>(chunk & 0x3), state, callback)) return false;}
        chunk >>= 2;
    }
    else if (width == 4) {
        if (gt ? static_cast<int64_t>(chunk & 0xf) > v : static_cast<int64_t>(chunk & 0xf) < v) {if (!find_action<action, Callback>( 0 + baseindex, static_cast<int64_t>(chunk & 0xf), state, callback)) return false;}
        chunk >>= 4;
        if (gt ? static_cast<int64_t>(chunk & 0xf) > v : static_cast<int64_t>(chunk & 0xf) < v) {if (!find_action<action, Callback>( 1 + baseindex, static_cast<int64_t>(chunk & 0xf), state, callback)) return false;}
        chunk >>= 4;
        if (gt ? static_cast<int64_t>(chunk & 0xf) > v : static_cast<int64_t>(chunk & 0xf) < v) {if (!find_action<action, Callback>( 2 + baseindex, static_cast<int64_t>(chunk & 0xf), state, callback)) return false;}
        chunk >>= 4;
        if (gt ? static_cast<int64_t>(chunk & 0xf) > v : static_cast<int64_t>(chunk & 0xf) < v) {if (!find_action<action, Callback>( 3 + baseindex, static_cast<int64_t>(chunk & 0xf), state, callback)) return false;}
        chunk >>= 4;
        if (gt ? static_cast<int64_t>(chunk & 0xf) > v : static_cast<int64_t>(chunk & 0xf) < v) {if (!find_action<action, Callback>( 4 + baseindex, static_cast<int64_t>(chunk & 0xf), state, callback)) return false;}
        chunk >>= 4;
        if (gt ? static_cast<int64_t>(chunk & 0xf) > v : static_cast<int64_t>(chunk & 0xf) < v) {if (!find_action<action, Callback>( 5 + baseindex, static_cast<int64_t>(chunk & 0xf), state, callback)) return false;}
        chunk >>= 4;
        if (gt ? static_cast<int64_t>(chunk & 0xf) > v : static_cast<int64_t>(chunk & 0xf) < v) {if (!find_action<action, Callback>( 6 + baseindex, static_cast<int64_t>(chunk & 0xf), state, callback)) return false;}
        chunk >>= 4;
        if (gt ? static_cast<int64_t>(chunk & 0xf) > v : static_cast<int64_t>(chunk & 0xf) < v) {if (!find_action<action, Callback>( 7 + baseindex, static_cast<int64_t>(chunk & 0xf), state, callback)) return false;}
        chunk >>= 4;

        if (gt ? static_cast<int64_t>(chunk & 0xf) > v : static_cast<int64_t>(chunk & 0xf) < v) {if (!find_action<action, Callback>( 8 + baseindex, static_cast<int64_t>(chunk & 0xf), state, callback)) return false;}
        chunk >>= 4;
        if (gt ? static_cast<int64_t>(chunk & 0xf) > v : static_cast<int64_t>(chunk & 0xf) < v) {if (!find_action<action, Callback>( 9 + baseindex, static_cast<int64_t>(chunk & 0xf), state, callback)) return false;}
        chunk >>= 4;
        if (gt ? static_cast<int64_t>(chunk & 0xf) > v : static_cast<int64_t>(chunk & 0xf) < v) {if (!find_action<action, Callback>( 10 + baseindex, static_cast<int64_t>(chunk & 0xf), state, callback)) return false;}
        chunk >>= 4;
        if (gt ? static_cast<int64_t>(chunk & 0xf) > v : static_cast<int64_t>(chunk & 0xf) < v) {if (!find_action<action, Callback>( 11 + baseindex, static_cast<int64_t>(chunk & 0xf), state, callback)) return false;}
        chunk >>= 4;
        if (gt ? static_cast<int64_t>(chunk & 0xf) > v : static_cast<int64_t>(chunk & 0xf) < v) {if (!find_action<action, Callback>( 12 + baseindex, static_cast<int64_t>(chunk & 0xf), state, callback)) return false;}
        chunk >>= 4;
        if (gt ? static_cast<int64_t>(chunk & 0xf) > v : static_cast<int64_t>(chunk & 0xf) < v) {if (!find_action<action, Callback>( 13 + baseindex, static_cast<int64_t>(chunk & 0xf), state, callback)) return false;}
        chunk >>= 4;
        if (gt ? static_cast<int64_t>(chunk & 0xf) > v : static_cast<int64_t>(chunk & 0xf) < v) {if (!find_action<action, Callback>( 14 + baseindex, static_cast<int64_t>(chunk & 0xf), state, callback)) return false;}
        chunk >>= 4;
        if (gt ? static_cast<int64_t>(chunk & 0xf) > v : static_cast<int64_t>(chunk & 0xf) < v) {if (!find_action<action, Callback>( 15 + baseindex, static_cast<int64_t>(chunk & 0xf), state, callback)) return false;}
        chunk >>= 4;
    }
    else if (width == 8) {
        if (gt ? static_cast<int8_t>(chunk) > v : static_cast<int8_t>(chunk) < v) {if (!find_action<action, Callback>( 0 + baseindex, static_cast<int8_t>(chunk), state, callback)) return false;}
        chunk >>= 8;
        if (gt ? static_cast<int8_t>(chunk) > v : static_cast<int8_t>(chunk) < v) {if (!find_action<action, Callback>( 1 + baseindex, static_cast<int8_t>(chunk), state, callback)) return false;}
        chunk >>= 8;
        if (gt ? static_cast<int8_t>(chunk) > v : static_cast<int8_t>(chunk) < v) {if (!find_action<action, Callback>( 2 + baseindex, static_cast<int8_t>(chunk), state, callback)) return false;}
        chunk >>= 8;
        if (gt ? static_cast<int8_t>(chunk) > v : static_cast<int8_t>(chunk) < v) {if (!find_action<action, Callback>( 3 + baseindex, static_cast<int8_t>(chunk), state, callback)) return false;}
        chunk >>= 8;
        if (gt ? static_cast<int8_t>(chunk) > v : static_cast<int8_t>(chunk) < v) {if (!find_action<action, Callback>( 4 + baseindex, static_cast<int8_t>(chunk), state, callback)) return false;}
        chunk >>= 8;
        if (gt ? static_cast<int8_t>(chunk) > v : static_cast<int8_t>(chunk) < v) {if (!find_action<action, Callback>( 5 + baseindex, static_cast<int8_t>(chunk), state, callback)) return false;}
        chunk >>= 8;
        if (gt ? static_cast<int8_t>(chunk) > v : static_cast<int8_t>(chunk) < v) {if (!find_action<action, Callback>( 6 + baseindex, static_cast<int8_t>(chunk), state, callback)) return false;}
        chunk >>= 8;
        if (gt ? static_cast<int8_t>(chunk) > v : static_cast<int8_t>(chunk) < v) {if (!find_action<action, Callback>( 7 + baseindex, static_cast<int8_t>(chunk), state, callback)) return false;}
        chunk >>= 8;
    }
    else if (width == 16) {

        if (gt ? static_cast<short int>(chunk >> 0 * 16) > v : static_cast<short int>(chunk >> 0 * 16) < v) {if (!find_action<action, Callback>( 0 + baseindex, static_cast<short int>(chunk >> 0 * 16), state, callback)) return false;};
        if (gt ? static_cast<short int>(chunk >> 1 * 16) > v : static_cast<short int>(chunk >> 1 * 16) < v) {if (!find_action<action, Callback>( 1 + baseindex, static_cast<short int>(chunk >> 1 * 16), state, callback)) return false;};
        if (gt ? static_cast<short int>(chunk >> 2 * 16) > v : static_cast<short int>(chunk >> 2 * 16) < v) {if (!find_action<action, Callback>( 2 + baseindex, static_cast<short int>(chunk >> 2 * 16), state, callback)) return false;};
        if (gt ? static_cast<short int>(chunk >> 3 * 16) > v : static_cast<short int>(chunk >> 3 * 16) < v) {if (!find_action<action, Callback>( 3 + baseindex, static_cast<short int>(chunk >> 3 * 16), state, callback)) return false;};
    }
    else if (width == 32) {
        if (gt ? static_cast<int>(chunk) > v : static_cast<int>(chunk) < v) {if (!find_action<action, Callback>( 0 + baseindex, static_cast<int>(chunk), state, callback)) return false;}
        chunk >>= 32;
        if (gt ? static_cast<int>(chunk) > v : static_cast<int>(chunk) < v) {if (!find_action<action, Callback>( 1 + baseindex, static_cast<int>(chunk), state, callback)) return false;}
        chunk >>= 32;
    }
    else if (width == 64) {
        if (gt ? static_cast<int64_t>(v) > v : static_cast<int64_t>(v) < v) {if (!find_action<action, Callback>( 0 + baseindex, static_cast<int64_t>(v), state, callback)) return false;};
    }

    return true;
}
// clang-format on

/// Find items in this Array that are equal (eq == true) or different (eq = false) from 'value'
template <bool eq, Action action, size_t width, class Callback>
inline bool Array::compare_equality(int64_t value, size_t start, size_t end, size_t baseindex,
                                    QueryState<int64_t>* state, Callback callback) const
{
    REALM_ASSERT_DEBUG(start <= m_size && (end <= m_size || end == size_t(-1)) && start <= end);

    size_t ee = round_up(start, 64 / no0(width));
    ee = ee > end ? end : ee;
    for (; start < ee; ++start)
        if (eq ? (get<width>(start) == value) : (get<width>(start) != value)) {
            if (!find_action<action, Callback>(start + baseindex, get<width>(start), state, callback))
                return false;
        }

    if (start >= end)
        return true;

    if (width != 32 && width != 64) {
        const int64_t* p = reinterpret_cast<const int64_t*>(m_data + (start * width / 8));
        const int64_t* const e = reinterpret_cast<int64_t*>(m_data + (end * width / 8)) - 1;
        const uint64_t mask = (width == 64 ? ~0ULL : ((1ULL << (width == 64 ? 0 : width)) -
                                                      1ULL)); // Warning free way of computing (1ULL << width) - 1
        const uint64_t valuemask =
            ~0ULL / no0(mask) * (value & mask); // the "== ? :" is to avoid division by 0 compiler error

        while (p < e) {
            uint64_t chunk = *p;
            uint64_t v2 = chunk ^ valuemask;
            start = (p - reinterpret_cast<int64_t*>(m_data)) * 8 * 8 / no0(width);
            size_t a = 0;

            while (eq ? test_zero<width>(v2) : v2) {

                if (find_action_pattern<action, Callback>(start + baseindex, cascade<width, eq>(v2), state, callback))
                    break; // consumed

                size_t t = find_zero<eq, width>(v2);
                a += t;

                if (a >= 64 / no0(width))
                    break;

                if (!find_action<action, Callback>(a + start + baseindex, get<width>(start + t), state, callback))
                    return false;
                v2 >>= (t + 1) * width;
                a += 1;
            }

            ++p;
        }

        // Loop ended because we are near end or end of array. No need to optimize search in remainder in this case
        // because end of array means that
        // lots of search work has taken place prior to ending here. So time spent searching remainder is relatively
        // tiny
        start = (p - reinterpret_cast<int64_t*>(m_data)) * 8 * 8 / no0(width);
    }

    while (start < end) {
        if (eq ? get<width>(start) == value : get<width>(start) != value) {
            if (!find_action<action, Callback>(start + baseindex, get<width>(start), state, callback))
                return false;
        }
        ++start;
    }

    return true;
}

// There exists a couple of find() functions that take more or less template arguments. Always call the one that
// takes as most as possible to get best performance.

// This is the one installed into the m_vtable->finder slots.
template <class cond, Action action, size_t bitwidth>
bool Array::find(int64_t value, size_t start, size_t end, size_t baseindex, QueryState<int64_t>* state) const
{
    return find<cond, action, bitwidth>(value, start, end, baseindex, state, CallbackDummy());
}

template <class cond, Action action, class Callback>
bool Array::find(int64_t value, size_t start, size_t end, size_t baseindex, QueryState<int64_t>* state,
                 Callback callback, bool nullable_array, bool find_null) const
{
    REALM_TEMPEX4(return find, cond, action, m_width, Callback,
                         (value, start, end, baseindex, state, callback, nullable_array, find_null));
}

template <class cond, Action action, size_t bitwidth, class Callback>
bool Array::find(int64_t value, size_t start, size_t end, size_t baseindex, QueryState<int64_t>* state,
                 Callback callback, bool nullable_array, bool find_null) const
{
    return find_optimized<cond, action, bitwidth, Callback>(value, start, end, baseindex, state, callback,
                                                            nullable_array, find_null);
}

#ifdef REALM_COMPILER_SSE
// 'items' is the number of 16-byte SSE chunks. Returns index of packed element relative to first integer of first
// chunk
template <class cond, Action action, size_t width, class Callback>
bool Array::find_sse(int64_t value, __m128i* data, size_t items, QueryState<int64_t>* state, size_t baseindex,
                     Callback callback) const
{
    __m128i search = {0};

    if (width == 8)
        search = _mm_set1_epi8(static_cast<char>(value));
    else if (width == 16)
        search = _mm_set1_epi16(static_cast<short int>(value));
    else if (width == 32)
        search = _mm_set1_epi32(static_cast<int>(value));
    else if (width == 64) {
        if (std::is_same<cond, Less>::value)
            REALM_ASSERT(false);
        else
            search = _mm_set_epi64x(value, value);
    }

    return find_sse_intern<cond, action, width, Callback>(data, &search, items, state, baseindex, callback);
}

// Compares packed action_data with packed data (equal, less, etc) and performs aggregate action (max, min, sum,
// find_all, etc) on value inside action_data for first match, if any
template <class cond, Action action, size_t width, class Callback>
REALM_FORCEINLINE bool Array::find_sse_intern(__m128i* action_data, __m128i* data, size_t items,
                                              QueryState<int64_t>* state, size_t baseindex, Callback callback) const
{
    size_t i = 0;
    __m128i compare_result = {0};
    unsigned int resmask;

    // Search loop. Unrolling it has been tested to NOT increase performance (apparently mem bound)
    for (i = 0; i < items; ++i) {
        // equal / not-equal
        if (std::is_same<cond, Equal>::value || std::is_same<cond, NotEqual>::value) {
            if (width == 8)
                compare_result = _mm_cmpeq_epi8(action_data[i], *data);
            if (width == 16)
                compare_result = _mm_cmpeq_epi16(action_data[i], *data);
            if (width == 32)
                compare_result = _mm_cmpeq_epi32(action_data[i], *data);
            if (width == 64) {
                compare_result = _mm_cmpeq_epi64(action_data[i], *data); // SSE 4.2 only
            }
        }

        // greater
        else if (std::is_same<cond, Greater>::value) {
            if (width == 8)
                compare_result = _mm_cmpgt_epi8(action_data[i], *data);
            if (width == 16)
                compare_result = _mm_cmpgt_epi16(action_data[i], *data);
            if (width == 32)
                compare_result = _mm_cmpgt_epi32(action_data[i], *data);
            if (width == 64)
                compare_result = _mm_cmpgt_epi64(action_data[i], *data);
        }
        // less
        else if (std::is_same<cond, Less>::value) {
            if (width == 8)
                compare_result = _mm_cmplt_epi8(action_data[i], *data);
            else if (width == 16)
                compare_result = _mm_cmplt_epi16(action_data[i], *data);
            else if (width == 32)
                compare_result = _mm_cmplt_epi32(action_data[i], *data);
            else
                REALM_ASSERT(false);
        }

        resmask = _mm_movemask_epi8(compare_result);

        if (std::is_same<cond, NotEqual>::value)
            resmask = ~resmask & 0x0000ffff;

        size_t s = i * sizeof(__m128i) * 8 / no0(width);

        while (resmask != 0) {

            uint64_t upper = lower_bits<width / 8>() << (no0(width / 8) - 1);
            uint64_t pattern =
                resmask &
                upper; // fixme, bits at wrong offsets. Only OK because we only use them in 'count' aggregate
            if (find_action_pattern<action, Callback>(s + baseindex, pattern, state, callback))
                break;

            size_t idx = first_set_bit(resmask) * 8 / no0(width);
            s += idx;
            if (!find_action<action, Callback>(
                    s + baseindex, get_universal<width>(reinterpret_cast<char*>(action_data), s), state, callback))
                return false;
            resmask >>= (idx + 1) * no0(width) / 8;
            ++s;
        }
    }

    return true;
}
#endif // REALM_COMPILER_SSE

template <class cond, Action action, class Callback>
bool Array::compare_leafs(const Array* foreign, size_t start, size_t end, size_t baseindex,
                          QueryState<int64_t>* state, Callback callback) const
{
    cond c;
    REALM_ASSERT_3(start, <=, end);
    if (start == end)
        return true;


    int64_t v;

    // We can compare first element without checking for out-of-range
    v = get(start);
    if (c(v, foreign->get(start))) {
        if (!find_action<action, Callback>(start + baseindex, v, state, callback))
            return false;
    }

    start++;

    if (start + 3 < end) {
        v = get(start);
        if (c(v, foreign->get(start)))
            if (!find_action<action, Callback>(start + baseindex, v, state, callback))
                return false;

        v = get(start + 1);
        if (c(v, foreign->get(start + 1)))
            if (!find_action<action, Callback>(start + 1 + baseindex, v, state, callback))
                return false;

        v = get(start + 2);
        if (c(v, foreign->get(start + 2)))
            if (!find_action<action, Callback>(start + 2 + baseindex, v, state, callback))
                return false;

        start += 3;
    }
    else if (start == end) {
        return true;
    }

    bool r;
    REALM_TEMPEX4(r = compare_leafs, cond, action, m_width, Callback,
                  (foreign, start, end, baseindex, state, callback))
    return r;
}


template <class cond, Action action, size_t width, class Callback>
bool Array::compare_leafs(const Array* foreign, size_t start, size_t end, size_t baseindex,
                          QueryState<int64_t>* state, Callback callback) const
{
    size_t fw = foreign->m_width;
    bool r;
    REALM_TEMPEX5(r = compare_leafs_4, cond, action, width, Callback, fw,
                  (foreign, start, end, baseindex, state, callback))
    return r;
}


template <class cond, Action action, size_t width, class Callback, size_t foreign_width>
bool Array::compare_leafs_4(const Array* foreign, size_t start, size_t end, size_t baseindex,
                            QueryState<int64_t>* state, Callback callback) const
{
    cond c;
    char* foreign_m_data = foreign->m_data;

    if (width == 0 && foreign_width == 0) {
        if (c(0, 0)) {
            while (start < end) {
                if (!find_action<action, Callback>(start + baseindex, 0, state, callback))
                    return false;
                start++;
            }
        }
        else {
            return true;
        }
    }


#if defined(REALM_COMPILER_SSE)
    if (sseavx<42>() && width == foreign_width && (width == 8 || width == 16 || width == 32)) {
        // We can only use SSE if both bitwidths are equal and above 8 bits and all values are signed
        while (start < end && (((reinterpret_cast<size_t>(m_data) & 0xf) * 8 + start * width) % (128) != 0)) {
            int64_t v = get_universal<width>(m_data, start);
            int64_t fv = get_universal<foreign_width>(foreign_m_data, start);
            if (c(v, fv)) {
                if (!find_action<action, Callback>(start + baseindex, v, state, callback))
                    return false;
            }
            start++;
        }
        if (start == end)
            return true;


        size_t sse_items = (end - start) * width / 128;
        size_t sse_end = start + sse_items * 128 / no0(width);

        while (start < sse_end) {
            __m128i* a = reinterpret_cast<__m128i*>(m_data + start * width / 8);
            __m128i* b = reinterpret_cast<__m128i*>(foreign_m_data + start * width / 8);

            bool continue_search =
                find_sse_intern<cond, action, width, Callback>(a, b, 1, state, baseindex + start, callback);

            if (!continue_search)
                return false;

            start += 128 / no0(width);
        }
    }
#endif

    while (start < end) {
        int64_t v = get_universal<width>(m_data, start);
        int64_t fv = get_universal<foreign_width>(foreign_m_data, start);

        if (c(v, fv)) {
            if (!find_action<action, Callback>(start + baseindex, v, state, callback))
                return false;
        }

        start++;
    }

    return true;
}


template <class cond, Action action, size_t bitwidth, class Callback>
bool Array::compare(int64_t value, size_t start, size_t end, size_t baseindex, QueryState<int64_t>* state,
                    Callback callback) const
{
    bool ret = false;

    if (std::is_same<cond, Equal>::value)
        ret = compare_equality<true, action, bitwidth, Callback>(value, start, end, baseindex, state, callback);
    else if (std::is_same<cond, NotEqual>::value)
        ret = compare_equality<false, action, bitwidth, Callback>(value, start, end, baseindex, state, callback);
    else if (std::is_same<cond, Greater>::value)
        ret = compare_relation<true, action, bitwidth, Callback>(value, start, end, baseindex, state, callback);
    else if (std::is_same<cond, Less>::value)
        ret = compare_relation<false, action, bitwidth, Callback>(value, start, end, baseindex, state, callback);
    else
        REALM_ASSERT_DEBUG(false);

    return ret;
}

template <bool gt, Action action, size_t bitwidth, class Callback>
bool Array::compare_relation(int64_t value, size_t start, size_t end, size_t baseindex, QueryState<int64_t>* state,
                             Callback callback) const
{
    REALM_ASSERT(start <= m_size && (end <= m_size || end == size_t(-1)) && start <= end);
    uint64_t mask = (bitwidth == 64 ? ~0ULL : ((1ULL << (bitwidth == 64 ? 0 : bitwidth)) -
                                               1ULL)); // Warning free way of computing (1ULL << width) - 1

    size_t ee = round_up(start, 64 / no0(bitwidth));
    ee = ee > end ? end : ee;
    for (; start < ee; start++) {
        if (gt ? (get<bitwidth>(start) > value) : (get<bitwidth>(start) < value)) {
            if (!find_action<action, Callback>(start + baseindex, get<bitwidth>(start), state, callback))
                return false;
        }
    }

    if (start >= end)
        return true; // none found, continue (return true) regardless what find_action() would have returned on match

    const int64_t* p = reinterpret_cast<const int64_t*>(m_data + (start * bitwidth / 8));
    const int64_t* const e = reinterpret_cast<int64_t*>(m_data + (end * bitwidth / 8)) - 1;

    // Matches are rare enough to setup fast linear search for remaining items. We use
    // bit hacks from http://graphics.stanford.edu/~seander/bithacks.html#HasLessInWord

    if (bitwidth == 1 || bitwidth == 2 || bitwidth == 4 || bitwidth == 8 || bitwidth == 16) {
        uint64_t magic = find_gtlt_magic<gt, bitwidth>(value);

        // Bit hacks only work if searched item has its most significant bit clear for 'greater than' or
        // 'item <= 1 << bitwidth' for 'less than'
        if (value != int64_t((magic & mask)) && value >= 0 && bitwidth >= 2 &&
            value <= static_cast<int64_t>((mask >> 1) - (gt ? 1 : 0))) {
            // 15 ms
            while (p < e) {
                uint64_t upper = lower_bits<bitwidth>() << (no0(bitwidth) - 1);

                const int64_t v = *p;
                size_t idx;

                // Bit hacks only works if all items in chunk have their most significant bit clear. Test this:
                upper = upper & v;

                if (!upper) {
                    idx = find_gtlt_fast<gt, action, bitwidth, Callback>(
                        v, magic, state, (p - reinterpret_cast<int64_t*>(m_data)) * 8 * 8 / no0(bitwidth) + baseindex,
                        callback);
                }
                else
                    idx = find_gtlt<gt, action, bitwidth, Callback>(
                        value, v, state, (p - reinterpret_cast<int64_t*>(m_data)) * 8 * 8 / no0(bitwidth) + baseindex,
                        callback);

                if (!idx)
                    return false;
                ++p;
            }
        }
        else {
            // 24 ms
            while (p < e) {
                int64_t v = *p;
                if (!find_gtlt<gt, action, bitwidth, Callback>(
                        value, v, state, (p - reinterpret_cast<int64_t*>(m_data)) * 8 * 8 / no0(bitwidth) + baseindex,
                        callback))
                    return false;
                ++p;
            }
        }
        start = (p - reinterpret_cast<int64_t*>(m_data)) * 8 * 8 / no0(bitwidth);
    }

    // matchcount logic in SIMD no longer pays off for 32/64 bit ints because we have just 4/2 elements

    // Test unaligned end and/or values of width > 16 manually
    while (start < end) {
        if (gt ? get<bitwidth>(start) > value : get<bitwidth>(start) < value) {
            if (!find_action<action, Callback>(start + baseindex, get<bitwidth>(start), state, callback))
                return false;
        }
        ++start;
    }
    return true;
}

template <class cond>
size_t Array::find_first(int64_t value, size_t start, size_t end) const
{
    REALM_ASSERT(start <= m_size && (end <= m_size || end == size_t(-1)) && start <= end);
    QueryState<int64_t> state;
    state.init(act_ReturnFirst, nullptr,
               1); // todo, would be nice to avoid this in order to speed up find_first loops
    Finder finder = m_vtable->finder[cond::condition];
    (this->*finder)(value, start, end, 0, &state);

    return static_cast<size_t>(state.m_state);
}

//*************************************************************************************
// Finding code ends                                                                  *
//*************************************************************************************


} // namespace realm

#endif // REALM_ARRAY_HPP<|MERGE_RESOLUTION|>--- conflicted
+++ resolved
@@ -905,12 +905,8 @@
     ///
     /// \return True if, and only if the handler has returned true for
     /// all visited leafs.
-<<<<<<< HEAD
-    bool visit_bptree_leaves(size_t elem_ndx_offset, size_t elems_in_tree, VisitHandler&);
-=======
     bool visit_bptree_leaves(size_t elem_ndx_offset, size_t elems_in_tree,
                              VisitHandler& handler);
->>>>>>> c95bb6a2
 
 
     class UpdateHandler;
