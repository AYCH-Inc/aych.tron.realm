--- conflicted
+++ resolved
@@ -761,11 +761,7 @@
     }
 
     template <typename Type = T>
-<<<<<<< HEAD
-    typename std::enable_if<realm::is_any<Type, float, double, OldDateTime, BinaryData, StringData, Timestamp, null>::value,
-=======
-    typename std::enable_if<realm::is_any<Type, float, double, DateTime, BinaryData, StringData, RowIndex, null>::value,
->>>>>>> 486bf696
+    typename std::enable_if<realm::is_any<Type, float, double, OldDateTime, BinaryData, StringData, RowIndex, Timestamp, null>::value,
                             void>::type
     set(size_t index, t_storage value) {
         m_first[index] = value;
