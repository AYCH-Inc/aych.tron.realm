/*************************************************************************
 *
 * Copyright 2016 Realm Inc.
 *
 * Licensed under the Apache License, Version 2.0 (the "License");
 * you may not use this file except in compliance with the License.
 * You may obtain a copy of the License at
 *
 * http://www.apache.org/licenses/LICENSE-2.0
 *
 * Unless required by applicable law or agreed to in writing, software
 * distributed under the License is distributed on an "AS IS" BASIS,
 * WITHOUT WARRANTIES OR CONDITIONS OF ANY KIND, either express or implied.
 * See the License for the specific language governing permissions and
 * limitations under the License.
 *
 **************************************************************************/

#ifndef REALM_TABLE_HPP
#define REALM_TABLE_HPP

#include <algorithm>
#include <map>
#include <utility>
#include <typeinfo>
#include <memory>
#include <mutex>

#include <realm/util/features.h>
#include <realm/util/thread.hpp>
#include <realm/table_ref.hpp>
#include <realm/list.hpp>
#include <realm/spec.hpp>
#include <realm/query.hpp>
#include <realm/cluster_tree.hpp>
#include <realm/keys.hpp>

namespace realm {

class BacklinkColumn;
class BinaryColumy;
class ConstTableView;
class Group;
class LinkColumn;
class LinkColumnBase;
class LinkListColumn;
class LinkView;
class SortDescriptor;
class StringIndex;
class TableView;
class TimestampColumn;
template <class>
class Columns;
template <class>
class SubQuery;
struct LinkTargetInfo;

struct Link {
};
typedef Link BackLink;


namespace _impl {
class TableFriend;
}
namespace metrics {
class QueryInfo;
}

class Replication;

class Table {
public:
    /// Construct a new freestanding top-level table with static
    /// lifetime.
    ///
    /// This constructor should be used only when placing a table
    /// instance on the stack, and it is then the responsibility of
    /// the application that there are no objects of type TableRef or
    /// ConstTableRef that refer to it, or to any of its subtables,
    /// when it goes out of scope.
    Table(Allocator& = Allocator::get_default());

    /// Construct a copy of the specified table as a new freestanding
    /// top-level table with static lifetime.
    ///
    /// This constructor should be used only when placing a table
    /// instance on the stack, and it is then the responsibility of
    /// the application that there are no objects of type TableRef or
    /// ConstTableRef that refer to it, or to any of its subtables,
    /// when it goes out of scope.
    Table(const Table&, Allocator& = Allocator::get_default());
    void revive(Allocator& new_allocator, bool writable);

    ~Table() noexcept;

    Allocator& get_alloc() const;

    /// Construct a copy of the specified table as a new freestanding top-level
    /// table with dynamic lifetime. This method is deprecated.
    TableRef copy(Allocator& = Allocator::get_default()) const;

    /// Get the name of this table, if it has one. Only group-level tables have
    /// names. For a table of any other kind, this function returns the empty
    /// string.
    StringData get_name() const noexcept;

    // Whether or not elements can be null.
    bool is_nullable(ColKey col_key) const;

    //@{
    /// Conventience functions for inspecting the dynamic table type.
    ///
    size_t get_column_count() const noexcept;
<<<<<<< HEAD
    DataType get_column_type(ColKey column_key) const;
    StringData get_column_name(ColKey column_key) const;
    ColumnAttrMask get_column_attr(ColKey column_key) const noexcept;
    ColKey get_column_key(StringData name) const noexcept;
    ColKey find_backlink_column(TableKey origin_table_key, ColKey origin_col_key) const noexcept;
=======
    DataType get_column_type(size_t column_ndx) const noexcept;
    StringData get_column_name(size_t column_ndx) const noexcept;
    size_t get_column_index(StringData name) const noexcept;
    typedef util::Optional<std::pair<ConstTableRef, size_t>> BacklinkOrigin;
    BacklinkOrigin find_backlink_origin(StringData origin_table_name, StringData origin_col_name) const noexcept;
>>>>>>> 163cb4d1
    //@}

    //@{
    /// Convenience functions for manipulating the dynamic table type.
    ///
    static const size_t max_column_name_length = 63;
    static const uint64_t max_num_columns = 0xFFFFUL; // <-- must be power of two -1
    ColKey add_column(DataType type, StringData name, bool nullable = false);
    ColKey add_column_list(DataType type, StringData name);
    ColKey add_column_link(DataType type, StringData name, Table& target, LinkType link_type = link_Weak);
    std::vector<ColKey> get_col_keys() const;

    // Pass a ColKey() as first argument to have a new colkey generated
    // Requesting a specific ColKey may fail with invalidkey exception, if the key is already in use
    // We recommend allowing Core to choose the ColKey.
    ColKey insert_column(ColKey col_key, DataType type, StringData name, bool nullable = false);
    ColKey insert_column_link(ColKey col_key, DataType type, StringData name, Table& target,
                              LinkType link_type = link_Weak);
    void remove_column(ColKey col_key);
    void rename_column(ColKey col_key, StringData new_name);
    bool valid_column(ColKey col_key) const;
    //@}

    /// There are two kinds of links, 'weak' and 'strong'. A strong link is one
    /// that implies ownership, i.e., that the origin object (parent) owns the
    /// target parent (child). Simply stated, this means that when the origin object
    /// (parent) is removed, so is the target object (child). If there are multiple
    /// strong links to an object, the origin objects share ownership, and the
    /// target object is removed when the last owner disappears. Weak links do not
    /// imply ownership, and will be nullified or removed when the target object
    /// disappears.
    ///
    /// To put this in precise terms; when a strong link is broken, and the
    /// target object has no other strong links to it, the target object is removed. A
    /// object that is implicitly removed in this way, is said to be
    /// *cascade-removed*. When a weak link is broken, nothing is
    /// cascade-removed.
    ///
    /// A link is considered broken if
    ///
    ///  - the link is nullified, removed, or replaced by a different link
    ///
    ///  - the origin object is explicitly removed
    ///
    ///  - the origin object is cascade-removed, or if
    ///
    ///  - the origin field is removed from the table (Table::remove_column()),
    ///    or if
    ///
    ///  - the origin table is removed from the group.
    ///
    /// Note that a link is *not* considered broken when it is replaced by a
    /// link to the same target object. I.e., no objects will be cascade-removed
    /// due to such an operation.
    ///
    /// When a object is explicitly removed (such as by Table::move_last_over()),
    /// all links to it are automatically removed or nullified. For single link
    /// columns (type_Link), links to the removed object are nullified. For link
    /// list columns (type_LinkList), links to the removed object are removed from
    /// the list.
    ///
    /// When a object is cascade-removed there can no longer be any strong links to
    /// it, but if there are any weak links, they will be removed or nullified.
    ///
    /// It is important to understand that this cascade-removal scheme is too
    /// simplistic to enable detection and removal of orphaned link-cycles. In
    /// this respect, it suffers from the same limitations as a reference
    /// counting scheme generally does.
    ///
    /// It is also important to understand, that the possible presence of a link
    /// cycle can cause a object to be cascade-removed as a consequence of being
    /// modified. This happens, for example, if two objects, A and B, have strong
    /// links to each other, and there are no other strong links to either of
    /// them. In this case, if A->B is changed to A->C, then both A and B will
    /// be cascade-removed. This can lead to obscure bugs in some applications.
    ///
    /// \param col_key The key of the link column (`type_Link` or
    /// `type_LinkList`) to be modified.
    ///
    /// \param link_type The type of links the column should store.
    void set_link_type(ColKey col_key, LinkType);
    LinkType get_link_type(ColKey col_key) const;

    //@{

    /// has_search_index() returns true if, and only if a search index has been
    /// added to the specified column. Rather than throwing, it returns false if
    /// the table accessor is detached or the specified index is out of range.
    ///
    /// add_search_index() adds a search index to the specified column of the
    /// table. It has no effect if a search index has already been added to the
    /// specified column (idempotency).
    ///
    /// remove_search_index() removes the search index from the specified column
    /// of the table. It has no effect if the specified column has no search
    /// index. The search index cannot be removed from the primary key of a
    /// table.
    ///
    /// \param col_key The key of a column of the table.

    bool has_search_index(ColKey col_key) const noexcept;
    void add_search_index(ColKey col_key);
    void remove_search_index(ColKey col_key);

    void enumerate_string_column(ColKey col_key);
    bool is_enumerated(ColKey col_key) const noexcept;

    //@}

    /// If the specified column is optimized to store only unique values, then
    /// this function returns the number of unique values currently
    /// stored. Otherwise it returns zero. This function is mainly intended for
    /// debugging purposes.
    size_t get_num_unique_values(ColKey col_key) const;

    template <class T>
    Columns<T> column(ColKey col_key); // FIXME: Should this one have been declared noexcept?
    template <class T>
    Columns<T> column(const Table& origin, ColKey origin_col_key);

    template <class T>
    SubQuery<T> column(ColKey col_key, Query subquery);
    template <class T>
    SubQuery<T> column(const Table& origin, ColKey origin_col_key, Query subquery);

    // Table size and deletion
    bool is_empty() const noexcept;
    size_t size() const noexcept;

    //@{

    /// Object handling.

    // Create an object with key. If the key is omitted, a key will be generated by the system
    Obj create_object(ObjKey key = {});
    /// Create a number of objects and add corresponding keys to a vector
    void create_objects(size_t number, std::vector<ObjKey>& keys);
    /// Create a number of objects with keys supplied
    void create_objects(const std::vector<ObjKey>& keys);
    /// Does the key refer to an object within the table?
    bool is_valid(ObjKey key) const
    {
        return m_clusters.is_valid(key);
    }
    Obj get_object(ObjKey key)
    {
        return m_clusters.get(key);
    }
    ConstObj get_object(ObjKey key) const
    {
        return m_clusters.get(key);
    }
    Obj get_object(size_t ndx)
    {
        return m_clusters.get(ndx);
    }
    ConstObj get_object(size_t ndx) const
    {
        return m_clusters.get(ndx);
    }
    void dump_objects()
    {
        return m_clusters.dump_objects();
    }

    bool traverse_clusters(ClusterTree::TraverseFunction& func) const
    {
        return m_clusters.traverse(func);
    }

    /// remove_object() removes the specified object from the table.
    /// The removal of an object a table may cause other linked objects to be
    /// cascade-removed. The clearing of a table may also cause linked objects
    /// to be cascade-removed, but in this respect, the effect is exactly as if
    /// each object had been removed individually. See set_link_type() for details.
    void remove_object(ObjKey key);
    /// remove_object_recursive() will delete linked rows if the removed link was the
    /// last one holding on to the row in question. This will be done recursively.
    void remove_object_recursive(ObjKey key);
    void clear();
    using Iterator = ClusterTree::Iterator;
    using ConstIterator = ClusterTree::ConstIterator;
    ConstIterator begin() const;
    ConstIterator end() const;
    Iterator begin();
    Iterator end();
    void remove_object(const ConstIterator& it)
    {
        remove_object(it->get_key());
    }
    //@}


    TableRef get_link_target(ColKey column_key) noexcept;
    ConstTableRef get_link_target(ColKey column_key) const noexcept;

    static const size_t max_string_size = 0xFFFFF8 - Array::header_size - 1;
    static const size_t max_binary_size = 0xFFFFF8 - Array::header_size;

    // FIXME: These limits should be chosen independently of the underlying
    // platform's choice to define int64_t and independent of the integer
    // representation. The current values only work for 2's complement, which is
    // not guaranteed by the standard.
    static constexpr int_fast64_t max_integer = std::numeric_limits<int64_t>::max();
    static constexpr int_fast64_t min_integer = std::numeric_limits<int64_t>::min();

    /// Only group-level unordered tables can be used as origins or targets of
    /// links.
    bool is_group_level() const noexcept;

    /// If this table is a group-level table, then this function returns the
    /// index of this table within the group. Otherwise it returns realm::npos.
    size_t get_index_in_group() const noexcept;
    TableKey get_key() const noexcept;
    // Get the key of this table directly, without needing a Table accessor.
    static TableKey get_key_direct(Allocator& alloc, ref_type top_ref);

    // Aggregate functions
    size_t count_int(ColKey col_key, int64_t value) const;
    size_t count_string(ColKey col_key, StringData value) const;
    size_t count_float(ColKey col_key, float value) const;
    size_t count_double(ColKey col_key, double value) const;

    int64_t sum_int(ColKey col_key) const;
    double sum_float(ColKey col_key) const;
    double sum_double(ColKey col_key) const;
    int64_t maximum_int(ColKey col_key, ObjKey* return_ndx = nullptr) const;
    float maximum_float(ColKey col_key, ObjKey* return_ndx = nullptr) const;
    double maximum_double(ColKey col_key, ObjKey* return_ndx = nullptr) const;
    Timestamp maximum_timestamp(ColKey col_key, ObjKey* return_ndx = nullptr) const;
    int64_t minimum_int(ColKey col_key, ObjKey* return_ndx = nullptr) const;
    float minimum_float(ColKey col_key, ObjKey* return_ndx = nullptr) const;
    double minimum_double(ColKey col_key, ObjKey* return_ndx = nullptr) const;
    Timestamp minimum_timestamp(ColKey col_key, ObjKey* return_ndx = nullptr) const;
    double average_int(ColKey col_key, size_t* value_count = nullptr) const;
    double average_float(ColKey col_key, size_t* value_count = nullptr) const;
    double average_double(ColKey col_key, size_t* value_count = nullptr) const;

    // Will return pointer to search index accessor. Will return nullptr if no index
    StringIndex* get_search_index(ColKey col) const noexcept
    {
        size_t column_ndx = colkey2ndx(col);
        REALM_ASSERT(column_ndx < m_index_accessors.size());
        return m_index_accessors[column_ndx];
    }
    StringIndex* get_search_index(size_t column_ndx) const noexcept
    {
        REALM_ASSERT(column_ndx < m_index_accessors.size());
        return m_index_accessors[column_ndx];
    }

    template <class T>
    ObjKey find_first(ColKey col_key, T value) const;

    //    Key find_first_link(Key target_key) const;
    ObjKey find_first_int(ColKey col_key, int64_t value) const;
    ObjKey find_first_bool(ColKey col_key, bool value) const;
    ObjKey find_first_timestamp(ColKey col_key, Timestamp value) const;
    ObjKey find_first_float(ColKey col_key, float value) const;
    ObjKey find_first_double(ColKey col_key, double value) const;
    ObjKey find_first_string(ColKey col_key, StringData value) const;
    ObjKey find_first_binary(ColKey col_key, BinaryData value) const;
    ObjKey find_first_null(ColKey col_key) const;

    //    TableView find_all_link(Key target_key);
    //    ConstTableView find_all_link(Key target_key) const;
    TableView find_all_int(ColKey col_key, int64_t value);
    ConstTableView find_all_int(ColKey col_key, int64_t value) const;
    TableView find_all_bool(ColKey col_key, bool value);
    ConstTableView find_all_bool(ColKey col_key, bool value) const;
    TableView find_all_float(ColKey col_key, float value);
    ConstTableView find_all_float(ColKey col_key, float value) const;
    TableView find_all_double(ColKey col_key, double value);
    ConstTableView find_all_double(ColKey col_key, double value) const;
    TableView find_all_string(ColKey col_key, StringData value);
    ConstTableView find_all_string(ColKey col_key, StringData value) const;
    TableView find_all_binary(ColKey col_key, BinaryData value);
    ConstTableView find_all_binary(ColKey col_key, BinaryData value) const;
    TableView find_all_null(ColKey col_key);
    ConstTableView find_all_null(ColKey col_key) const;

    /// The following column types are supported: String, Integer, OldDateTime, Bool
    TableView get_distinct_view(ColKey col_key);
    ConstTableView get_distinct_view(ColKey col_key) const;

    TableView get_sorted_view(ColKey col_key, bool ascending = true);
    ConstTableView get_sorted_view(ColKey col_key, bool ascending = true) const;

    TableView get_sorted_view(SortDescriptor order);
    ConstTableView get_sorted_view(SortDescriptor order) const;

    TableView get_backlink_view(ObjKey key, Table* src_table, ColKey src_col_key);

    // Report the current content version. This is a 64-bit value which is bumped whenever
    // the content in the table changes.
    uint_fast64_t get_content_version() const noexcept;

    // Report the current instance version. This is a 64-bit value which is bumped
    // whenever the table accessor is recycled.
    uint_fast64_t get_instance_version() const noexcept;

    // Report the current storage version. This is a 64-bit value which is bumped
    // whenever the location in memory of any part of the table changes.
    uint_fast64_t get_storage_version(uint64_t instance_version) const;
    void bump_storage_version() const noexcept;
    void bump_content_version() const noexcept;

private:
    template <class T>
    TableView find_all(ColKey col_key, T value);
    // insert a mapping, moving all later mappings to a higher index
    void insert_col_mapping(size_t ndx, ColKey key);
    // remove a mapping, moving all later mappings to a lower index
    void remove_col_mapping(size_t ndx);
    ColKey generate_col_key();

public:
    size_t colkey2ndx(ColKey key) const;
    ColKey ndx2colkey(size_t ndx) const;
    void verify_inv() const;
    //@{
    /// Find the lower/upper bound according to a column that is
    /// already sorted in ascending order.
    ///
    /// For an integer column at index 0, and an integer value '`v`',
    /// lower_bound_int(0,v) returns the index '`l`' of the first row
    /// such that `get_int(0,l) &ge; v`, and upper_bound_int(0,v)
    /// returns the index '`u`' of the first row such that
    /// `get_int(0,u) &gt; v`. In both cases, if no such row is found,
    /// the returned value is the number of rows in the table.
    ///
    ///     3 3 3 4 4 4 5 6 7 9 9 9
    ///     ^     ^     ^     ^     ^
    ///     |     |     |     |     |
    ///     |     |     |     |      -- Lower and upper bound of 15
    ///     |     |     |     |
    ///     |     |     |      -- Lower and upper bound of 8
    ///     |     |     |
    ///     |     |      -- Upper bound of 4
    ///     |     |
    ///     |      -- Lower bound of 4
    ///     |
    ///      -- Lower and upper bound of 1
    ///
    /// These functions are similar to std::lower_bound() and
    /// std::upper_bound().
    ///
    /// The string versions assume that the column is sorted according
    /// to StringData::operator<().
    ///
    /// FIXME: Deprecate or change to return ObjKey.
    size_t lower_bound_int(ColKey col_key, int64_t value) const noexcept;
    size_t upper_bound_int(ColKey col_key, int64_t value) const noexcept;
    size_t lower_bound_bool(ColKey col_key, bool value) const noexcept;
    size_t upper_bound_bool(ColKey col_key, bool value) const noexcept;
    size_t lower_bound_float(ColKey col_key, float value) const noexcept;
    size_t upper_bound_float(ColKey col_key, float value) const noexcept;
    size_t lower_bound_double(ColKey col_key, double value) const noexcept;
    size_t upper_bound_double(ColKey col_key, double value) const noexcept;
    size_t lower_bound_string(ColKey col_key, StringData value) const noexcept;
    size_t upper_bound_string(ColKey col_key, StringData value) const noexcept;
    //@}

    // Queries
    // Using where(tv) is the new method to perform queries on TableView. The 'tv' can have any order; it does not
    // need to be sorted, and, resulting view retains its order.
    Query where(ConstTableView* tv = nullptr)
    {
        return Query(*this, tv);
    }

    // FIXME: We need a ConstQuery class or runtime check against modifications in read transaction.
    Query where(ConstTableView* tv = nullptr) const
    {
        return Query(*this, tv);
    }

    // Perform queries on a LinkView. The returned Query holds a reference to list.
    Query where(const LinkListPtr& list)
    {
        return Query(*this, list);
    }

    Table& link(ColKey link_column);
    Table& backlink(const Table& origin, ColKey origin_col_key);

    // Conversion
    void to_json(std::ostream& out, size_t link_depth = 0,
                 std::map<std::string, std::string>* renames = nullptr) const;
    void to_string(std::ostream& out, size_t limit = 500) const;
    void row_to_string(ObjKey key, std::ostream& out) const;

    // Get a reference to this table
    TableRef get_table_ref()
    {
        return TableRef(this);
    }
    ConstTableRef get_table_ref() const
    {
        return ConstTableRef(this);
    }

    /// \brief Compare two tables for equality.
    ///
    /// Two tables are equal if they have equal descriptors
    /// (`Descriptor::operator==()`) and equal contents. Equal descriptors imply
    /// that the two tables have the same columns in the same order. Equal
    /// contents means that the two tables must have the same number of rows,
    /// and that for each row index, the two rows must have the same values in
    /// each column.
    ///
    /// In mixed columns, both the value types and the values are required to be
    /// equal.
    ///
    /// For a particular row and column, if the two values are themselves tables
    /// (subtable and mixed columns) value equality implies a recursive
    /// invocation of `Table::operator==()`.
    bool operator==(const Table&) const;

    /// \brief Compare two tables for inequality.
    ///
    /// See operator==().
    bool operator!=(const Table& t) const;

    /// Compute the sum of the sizes in number of bytes of all the array nodes
    /// that currently make up this table. See also
    /// Group::compute_aggregate_byte_size().
    ///
    /// If this table accessor is the detached state, this function returns
    /// zero.
    size_t compute_aggregated_byte_size() const noexcept;

    // Debug
    void verify() const;
#ifdef REALM_DEBUG
    void to_dot(std::ostream&, StringData title = StringData()) const;
    void print() const;
    MemStats stats() const;
    void dump_node_structure() const; // To std::cerr (for GDB)
    void dump_node_structure(std::ostream&, int level) const;
#endif

    using HandoverPatch = TableHandoverPatch;
    static void generate_patch(const Table* ref, std::unique_ptr<HandoverPatch>& patch);
    static TableRef create_from_and_consume_patch(std::unique_ptr<HandoverPatch>& patch, Group& group);

protected:
    /// Compare the objects of two tables under the assumption that the two tables
    /// have the same number of columns, and the same data type at each column
    /// index (as expressed through the DataType enum).
    bool compare_objects(const Table&) const;

    void check_lists_are_empty(size_t row_ndx) const;

private:
    class SliceWriter;

    mutable WrappedAllocator m_alloc;
    Array m_top;
    void update_allocator_wrapper(bool writable)
    {
        m_alloc.update_from_underlying_allocator(writable);
    }
    Spec m_spec;            // 1st slot in m_top
    ClusterTree m_clusters; // 3rd slot in m_top
    int64_t m_next_key_value = -1;
    TableKey m_key;     // 4th slot in m_top
    Array m_index_refs; // 5th slot in m_top
    std::vector<StringIndex*> m_index_accessors;

    // Used for queries: Items are added with link() method during buildup of query
    mutable std::vector<ColKey> m_link_chain;

    void batch_erase_rows(const KeyColumn& keys);
    void do_remove_object(ObjKey key);
    size_t do_set_link(ColKey col_key, size_t row_ndx, size_t target_row_ndx);

    void populate_search_index(ColKey column_ndx);
    bool convert_columns();
    bool create_objects();
    bool copy_content_from_columns(size_t col_ndx);

    /// Disable copying assignment.
    ///
    /// It could easily be implemented by calling assign(), but the
    /// non-checking nature of the low-level dynamically typed API
    /// makes it too risky to offer this feature as an
    /// operator.
    ///
    /// FIXME: assign() has not yet been implemented, but the
    /// intention is that it will copy the rows of the argument table
    /// into this table after clearing the original contents, and for
    /// target tables without a shared spec, it would also copy the
    /// spec. For target tables with shared spec, it would be an error
    /// to pass an argument table with an incompatible spec, but
    /// assign() would not check for spec compatibility. This would
    /// make it ideal as a basis for implementing operator=() for
    /// typed tables.
    Table& operator=(const Table&) = delete;

    /// Used when constructing an accessor whose lifetime is going to be managed
    /// by reference counting. The lifetime of accessors of free-standing tables
    /// allocated on the stack by the application is not managed by reference
    /// counting, so that is a case where this tag must **not** be specified.
    class ref_count_tag {
    };

    /// Create an uninitialized accessor whose lifetime is managed by Group
    Table(ref_count_tag, Allocator&);

    void init(ref_type top_ref, ArrayParent*, size_t ndx_in_parent, bool is_writable);

    void set_key(TableKey key);

    ColKey do_insert_column(ColKey col_key, DataType type, StringData name, LinkTargetInfo& link_target_info,
                            bool nullable = false, bool listtype = false);
    ColKey do_insert_column_unless_exists(ColKey col_key, DataType type, StringData name, LinkTargetInfo& link,
                                          bool nullable = false, bool listtype = false, bool* was_inserted = nullptr);

    struct InsertSubtableColumns;
    struct EraseSubtableColumns;
    struct RenameSubtableColumns;

    ColKey insert_root_column(ColKey col_key, DataType type, StringData name, LinkTargetInfo& link_target,
                              bool nullable = false, bool linktype = false);
    void erase_root_column(ColKey col_key);
    ColKey do_insert_root_column(ColKey col_key, ColumnType, StringData name, bool nullable = false,
                                 bool listtype = false);
    void do_erase_root_column(ColKey col_key);
    ColKey insert_backlink_column(TableKey origin_table_key, ColKey origin_col_key, ColKey backlink_col_key);
    void erase_backlink_column(TableKey origin_table_key, ColKey origin_col_key);

    /// Called in the context of Group::commit() to ensure that
    /// attached table accessors stay valid across a commit. Please
    /// note that this works only for non-transactional commits. Table
    /// accessors obtained during a transaction are always detached
    /// when the transaction ends.
    void update_from_parent(size_t old_baseline) noexcept;

    // Support function for conversions
    void to_string_header(std::ostream& out, std::vector<size_t>& widths) const;
    void to_string_row(ObjKey key, std::ostream& out, const std::vector<size_t>& widths) const;

    // recursive methods called by to_json, to follow links
    void to_json(std::ostream& out, size_t link_depth, std::map<std::string, std::string>& renames,
                 std::vector<ref_type>& followed) const;
    void to_json_row(size_t row_ndx, std::ostream& out, size_t link_depth,
                     std::map<std::string, std::string>& renames, std::vector<ref_type>& followed) const;
    void to_json_row(size_t row_ndx, std::ostream& out, size_t link_depth = 0,
                     std::map<std::string, std::string>* renames = nullptr) const;

    // Detach accessor. This recycles the Table accessor and all subordinate
    // accessors become invalid.
    void detach() noexcept;
    void fully_detach() noexcept;

    ColumnType get_real_column_type(ColKey col_key) const noexcept;

    /// If this table is a group-level table, the parent group is returned,
    /// otherwise null is returned.
    Group* get_parent_group() const noexcept;

    static size_t get_size_from_ref(ref_type top_ref, Allocator&) noexcept;
    static size_t get_size_from_ref(ref_type spec_ref, ref_type columns_ref, Allocator&) noexcept;

    /// Create an empty table with independent spec and return just
    /// the reference to the underlying memory.
    static ref_type create_empty_table(Allocator&, TableKey = TableKey());

    /// True for `col_type_Link` and `col_type_LinkList`.
    static bool is_link_type(ColumnType) noexcept;

    void connect_opposite_link_columns(ColKey link_col_key, Table& target_table, ColKey backlink_col_key) noexcept;

    void remove_recursive(CascadeState&);
    //@{

    /// Cascading removal of strong links.
    ///
    /// FIXME: Update this explanation
    ///
    /// cascade_break_backlinks_to() removes all backlinks pointing to the row
    /// at \a row_ndx. Additionally, if this causes the number of **strong**
    /// backlinks originating from a particular opposite row (target row of
    /// corresponding forward link) to drop to zero, and that row is not already
    /// in \a state.rows, then that row is added to \a state.rows, and
    /// cascade_break_backlinks_to() is called recursively for it. This
    /// operation is the first half of the cascading row removal operation. The
    /// second half is performed by passing the resulting contents of \a
    /// state.rows to remove_backlink_broken_rows().
    ///
    /// Operations that trigger cascading row removal due to explicit removal of
    /// one or more rows (the *initiating rows*), should add those rows to \a
    /// rows initially, and then call cascade_break_backlinks_to() once for each
    /// of them in turn. This is opposed to carrying out the explicit row
    /// removals independently, which is also possible, but does require that
    /// any initiating rows, that end up in \a state.rows due to link cycles,
    /// are removed before passing \a state.rows to
    /// remove_backlink_broken_rows(). In the case of clear(), where all rows of
    /// a table are explicitly removed, it is better to use
    /// cascade_break_backlinks_to_all_rows(), and then carry out the table
    /// clearing as an independent step. For operations that trigger cascading
    /// row removal for other reasons than explicit row removal, \a state.rows
    /// must be empty initially, but cascade_break_backlinks_to() must still be
    /// called for each of the initiating rows.
    ///
    /// When the last non-recursive invocation of cascade_break_backlinks_to()
    /// returns, all forward links originating from a row in \a state.rows have
    /// had their reciprocal backlinks removed, so remove_backlink_broken_rows()
    /// does not perform reciprocal backlink removal at all. Additionally, all
    /// remaining backlinks originating from rows in \a state.rows are
    /// guaranteed to point to rows that are **not** in \a state.rows. This is
    /// true because any backlink that was pointing to a row in \a state.rows
    /// has been removed by one of the invocations of
    /// cascade_break_backlinks_to(). The set of forward links, that correspond
    /// to these remaining backlinks, is precisely the set of forward links that
    /// need to be removed/nullified by remove_backlink_broken_rows(), which it
    /// does by way of reciprocal forward link removal. Note also, that while
    /// all the rows in \a state.rows can have remaining **weak** backlinks
    /// originating from them, only the initiating rows in \a state.rows can
    /// have remaining **strong** backlinks originating from them. This is true
    /// because a non-initiating row is added to \a state.rows only when the
    /// last backlink originating from it is lost.
    ///
    /// Each row removal is replicated individually (as opposed to one
    /// replication instruction for the entire cascading operation). This is
    /// done because it provides an easy way for Group::advance_transact() to
    /// know which tables are affected by the cascade. Note that this has
    /// several important consequences: First of all, the replication log
    /// receiver must execute the row removal instructions in a non-cascading
    /// fashion, meaning that there will be an asymmetry between the two sides
    /// in how the effect of the cascade is brought about. While this is fine
    /// for simple 1-to-1 replication, it may end up interfering badly with
    /// *transaction merging*, when that feature is introduced. Imagine for
    /// example that the cascade initiating operation gets canceled during
    /// conflict resolution, but some, or all of the induced row removals get to
    /// stay. That would break causal consistency. It is important, however, for
    /// transaction merging that the cascaded row removals are explicitly
    /// mentioned in the replication log, such that they can be used to adjust
    /// row indexes during the *operational transform*.
    ///
    /// cascade_break_backlinks_to_all_rows() has the same affect as calling
    /// cascade_break_backlinks_to() once for each row in the table. When
    /// calling this function, \a state.stop_on_table must be set to the origin
    /// table (origin table of corresponding forward links), and \a
    /// state.stop_on_link_list_column must be null.
    ///
    /// It is immaterial which table remove_backlink_broken_rows() is called on,
    /// as long it that table is in the same group as the removed rows.

    void cascade_break_backlinks_to(size_t, CascadeState&)
    {
        REALM_ASSERT(false); // unimplemented
    }

    void cascade_break_backlinks_to_all_rows(CascadeState&)
    {
        REALM_ASSERT(false); // unimplemented
    }

    void remove_backlink_broken_rows(const CascadeState&)
    {
        REALM_ASSERT(false); // unimplemented
    }

    //@}

    /// Used by query. Follows chain of link columns and returns final target table
    const Table* get_link_chain_target(const std::vector<ColKey>&) const;

    Replication* get_repl() noexcept;

    void set_ndx_in_parent(size_t ndx_in_parent) noexcept;

    /// Refresh the part of the accessor tree that is rooted at this
    /// table.
    void refresh_accessor_tree();
    void refresh_index_accessors();

    bool is_cross_table_link_target() const noexcept;
    std::recursive_mutex* get_parent_accessor_management_lock() const;
#ifdef REALM_DEBUG
    void to_dot_internal(std::ostream&) const;
#endif
    template <Action action, typename T, typename R>
    R aggregate(ColKey col_key, T value = {}, size_t* resultcount = nullptr, ObjKey* return_ndx = nullptr) const;
    template <typename T>
    double average(ColKey col_key, size_t* resultcount) const;

    std::vector<ColKey> m_ndx2colkey;
    // holds the ndx in the lower bits, the tag in the higher bit to save an indirection
    // when validating colkeys.
    std::vector<uint64_t> m_colkey2ndx;

    static constexpr int top_position_for_spec = 0;
    static constexpr int top_position_for_columns = 1;
    static constexpr int top_position_for_cluster_tree = 2;
    static constexpr int top_position_for_key = 3;
    static constexpr int top_position_for_search_indexes = 4;
    static constexpr int top_position_for_column_key = 5;

    friend class SubtableNode;
    friend class _impl::TableFriend;
    friend class Query;
    friend class metrics::QueryInfo;
    template <class>
    friend class SimpleQuerySupport;
    friend class LangBindHelper;
    friend class ConstTableView;
    template <class T>
    friend class Columns;
    friend class Columns<StringData>;
    friend class ParentNode;
<<<<<<< HEAD
=======
    template <class>
    friend class SequentialGetter;
    friend struct util::serializer::SerialisationState;
    friend class RowBase;
>>>>>>> 163cb4d1
    friend class LinksToNode;
    friend class LinkMap;
    friend class LinkView;
    friend class Group;
    friend class Transaction;
    friend class ClusterTree;
    friend class ArrayBacklink;
};

// Implementation:


inline uint_fast64_t Table::get_content_version() const noexcept
{
    return m_alloc.get_content_version();
}

inline uint_fast64_t Table::get_instance_version() const noexcept
{
    return m_alloc.get_instance_version();
}


inline uint_fast64_t Table::get_storage_version(uint64_t instance_version) const
{
    return m_alloc.get_storage_version(instance_version);
}


inline void Table::bump_storage_version() const noexcept
{
    return m_alloc.bump_storage_version();
}

inline void Table::bump_content_version() const noexcept
{
    m_alloc.bump_content_version();
}



inline size_t Table::get_column_count() const noexcept
{
    return m_spec.get_public_column_count();
}

inline StringData Table::get_column_name(ColKey column_key) const
{
    auto ndx = colkey2ndx(column_key);
    REALM_ASSERT_3(ndx, <, get_column_count());
    return m_spec.get_column_name(ndx);
}

inline ColKey Table::get_column_key(StringData name) const noexcept
{
    size_t ndx = m_spec.get_column_index(name);
    if (ndx == npos)
        return ColKey();
    return ndx2colkey(ndx);
}

inline ColumnType Table::get_real_column_type(ColKey col_key) const noexcept
{
    size_t ndx = colkey2ndx(col_key);
    REALM_ASSERT_3(ndx, <, m_spec.get_column_count());
    return m_spec.get_column_type(ndx);
}

inline DataType Table::get_column_type(ColKey column_key) const
{
    auto ndx = colkey2ndx(column_key);
    REALM_ASSERT_3(ndx, <, m_spec.get_column_count());
    return m_spec.get_public_column_type(ndx);
}


inline Table::Table(Allocator& alloc)
    : m_alloc(alloc)
    , m_top(m_alloc)
    , m_spec(m_alloc)
    , m_clusters(this, m_alloc)
    , m_index_refs(m_alloc)
{
    ref_type ref = create_empty_table(m_alloc); // Throws
    ArrayParent* parent = nullptr;
    size_t ndx_in_parent = 0;
    init(ref, parent, ndx_in_parent, true);
}

inline Table::Table(ref_count_tag, Allocator& alloc)
    : m_alloc(alloc)
    , m_top(m_alloc)
    , m_spec(m_alloc)
    , m_clusters(this, m_alloc)
    , m_index_refs(m_alloc)
{
}

inline void Table::revive(Allocator& alloc, bool writable)
{
    m_alloc.switch_underlying_allocator(alloc);
    m_alloc.update_from_underlying_allocator(writable);
    // since we're rebinding to a new table, we'll bump version counters
    // FIXME
    // this can be optimized if version counters are saved along with the
    // table data.
    bump_content_version();
    bump_storage_version();
    // we assume all other accessors are detached, so we're done.
}

inline Allocator& Table::get_alloc() const
{
    return m_alloc;
}

// For use by queries
template <class T>
inline Columns<T> Table::column(ColKey col_key)
{
    std::vector<ColKey> link_chain = std::move(m_link_chain);
    m_link_chain.clear();

    // Check if user-given template type equals Realm type. Todo, we should clean up and reuse all our
    // type traits (all the is_same() cases below).
    const Table* table = get_link_chain_target(link_chain);

    realm::DataType ct = table->get_column_type(col_key);
    if (std::is_same<T, int64_t>::value && ct != type_Int)
        throw LogicError(LogicError::type_mismatch);
    else if (std::is_same<T, bool>::value && ct != type_Bool)
        throw LogicError(LogicError::type_mismatch);
    else if (std::is_same<T, float>::value && ct != type_Float)
        throw LogicError(LogicError::type_mismatch);
    else if (std::is_same<T, double>::value && ct != type_Double)
        throw LogicError(LogicError::type_mismatch);

    if (std::is_same<T, Link>::value || std::is_same<T, LinkList>::value || std::is_same<T, BackLink>::value) {
        link_chain.push_back(col_key);
    }

    return Columns<T>(col_key, this, std::move(link_chain));
}

template <class T>
inline Columns<T> Table::column(const Table& origin, ColKey origin_col_key)
{
    static_assert(std::is_same<T, BackLink>::value, "");

    auto origin_table_key = origin.get_key();
    const Table& current_target_table = *get_link_chain_target(m_link_chain);
    size_t backlink_col_ndx = current_target_table.m_spec.find_backlink_column(origin_table_key, origin_col_key);
    ColKey backlink_col_key = current_target_table.ndx2colkey(backlink_col_ndx);

    std::vector<ColKey> link_chain = std::move(m_link_chain);
    m_link_chain.clear();
    link_chain.push_back(backlink_col_key);

    return Columns<T>(backlink_col_key, this, std::move(link_chain));
}

template <class T>
SubQuery<T> Table::column(ColKey col_key, Query subquery)
{
    static_assert(std::is_same<T, Link>::value, "A subquery must involve a link list or backlink column");
    return SubQuery<T>(column<T>(col_key), std::move(subquery));
}

template <class T>
SubQuery<T> Table::column(const Table& origin, ColKey origin_col_key, Query subquery)
{
    static_assert(std::is_same<T, BackLink>::value, "A subquery must involve a link list or backlink column");
    return SubQuery<T>(column<T>(origin, origin_col_key), std::move(subquery));
}

// For use by queries
inline Table& Table::link(ColKey link_column)
{
    m_link_chain.push_back(link_column);
    return *this;
}

inline Table& Table::backlink(const Table& origin, ColKey origin_col_key)
{
    auto origin_table_key = origin.get_key();
    const Table& current_target_table = *get_link_chain_target(m_link_chain);
    size_t backlink_col_ndx = current_target_table.m_spec.find_backlink_column(origin_table_key, origin_col_key);
    ColKey backlink_col_key = current_target_table.ndx2colkey(backlink_col_ndx);
    return link(backlink_col_key);
}

inline bool Table::is_empty() const noexcept
{
    return size() == 0;
}

inline size_t Table::size() const noexcept
{
    return m_clusters.size();
}


inline ConstTableRef Table::get_link_target(ColKey col_key) const noexcept
{
    return const_cast<Table*>(this)->get_link_target(col_key);
}

inline bool Table::is_group_level() const noexcept
{
    return bool(get_parent_group());
}

inline bool Table::operator==(const Table& t) const
{
    return m_spec == t.m_spec && compare_objects(t); // Throws
}

inline bool Table::operator!=(const Table& t) const
{
    return !(*this == t); // Throws
}

inline size_t Table::get_size_from_ref(ref_type top_ref, Allocator& alloc) noexcept
{
    const char* top_header = alloc.translate(top_ref);
    std::pair<int_least64_t, int_least64_t> p = Array::get_two(top_header, 0);
    ref_type spec_ref = to_ref(p.first), columns_ref = to_ref(p.second);
    return get_size_from_ref(spec_ref, columns_ref, alloc);
}

inline bool Table::is_link_type(ColumnType col_type) noexcept
{
    return col_type == col_type_Link || col_type == col_type_LinkList;
}

inline Replication* Table::get_repl() noexcept
{
    return m_top.get_alloc().get_replication();
}

inline void Table::set_ndx_in_parent(size_t ndx_in_parent) noexcept
{
    REALM_ASSERT(m_top.is_attached());
    m_top.set_ndx_in_parent(ndx_in_parent);
}

inline size_t Table::colkey2ndx(ColKey key) const
{
    size_t idx = key.value & max_num_columns;
    if (idx >= m_colkey2ndx.size())
        throw InvalidKey("Nonexisting column key");
    // FIXME: Optimization! There are many scenarios where this test may be avoided.
    uint64_t ndx_and_tag = m_colkey2ndx[idx];
    size_t ndx = ndx_and_tag & max_num_columns;
    if ((ndx == max_num_columns) || ((ndx_and_tag ^ key.value) > max_num_columns))
        throw LogicError(LogicError::column_does_not_exist);
    return ndx;
}

inline ColKey Table::ndx2colkey(size_t ndx) const
{
    REALM_ASSERT(ndx < m_ndx2colkey.size());
    return m_ndx2colkey[ndx];
}

bool inline Table::valid_column(ColKey col_key) const
{
    size_t idx = col_key.value & max_num_columns;
    if (idx >= m_colkey2ndx.size())
        return false;
    uint64_t ndx_and_tag = m_colkey2ndx[idx];
    if ((ndx_and_tag ^ col_key.value) > max_num_columns)
        return false;
    if ((ndx_and_tag & max_num_columns) == max_num_columns)
        return false;
    return true;
}


// This class groups together information about the target of a link column
// This is not a valid link if the target table == nullptr
struct LinkTargetInfo {
    LinkTargetInfo(Table* target = nullptr, ColKey backlink_key = ColKey())
        : m_target_table(target)
        , m_backlink_col_key(backlink_key)
    {
    }
    bool is_valid() const
    {
        return (m_target_table != nullptr);
    }
    Table* m_target_table;
    ColKey m_backlink_col_key; // a value of ColKey() indicates the backlink should be appended
};

// The purpose of this class is to give internal access to some, but
// not all of the non-public parts of the Table class.
class _impl::TableFriend {
public:
    static ref_type create_empty_table(Allocator& alloc, TableKey key = TableKey())
    {
        return Table::create_empty_table(alloc, key); // Throws
    }

    static Table* create_accessor(Allocator& alloc, ref_type top_ref, ArrayParent* parent, size_t ndx_in_parent,
                                  bool is_writable)
    {
        std::unique_ptr<Table> table(new Table(Table::ref_count_tag(), alloc)); // Throws
        table->init(top_ref, parent, ndx_in_parent, is_writable);               // Throws
        return table.release();
    }

    // Intended to be used only by Group::create_table_accessor()
    static Table* create_incomplete_accessor(Allocator& alloc, ref_type top_ref, ArrayParent* parent,
                                             size_t ndx_in_parent)
    {
        std::unique_ptr<Table> table(new Table(Table::ref_count_tag(), alloc)); // Throws
        bool skip_create_column_accessors = true;
        table->init(top_ref, parent, ndx_in_parent, skip_create_column_accessors); // Throws
        return table.release();
    }

    // Intended to be used only by Group::create_table_accessor()
    static void complete_accessor(Table& table)
    {
        table.refresh_index_accessors(); // Throws
    }

    static void set_top_parent(Table& table, ArrayParent* parent, size_t ndx_in_parent) noexcept
    {
        table.m_top.set_parent(parent, ndx_in_parent);
    }

    static void update_from_parent(Table& table, size_t old_baseline) noexcept
    {
        table.update_from_parent(old_baseline);
    }

    static void detach(Table& table) noexcept
    {
        table.detach();
    }

    static ColKey find_backlink_column(Table& table, TableKey origin_key, ColKey col_key)
    {
        return table.find_backlink_column(origin_key, col_key);
    }

    static TableKey get_opposite_link_table_key(const Table& table, ColKey col_key)
    {
        return get_spec(table).get_opposite_link_table_key(table.colkey2ndx(col_key));
    }

    static bool compare_objects(const Table& a, const Table& b)
    {
        return a.compare_objects(b); // Throws
    }

    static size_t get_size_from_ref(ref_type ref, Allocator& alloc) noexcept
    {
        return Table::get_size_from_ref(ref, alloc);
    }

    static size_t get_size_from_ref(ref_type spec_ref, ref_type columns_ref, Allocator& alloc) noexcept
    {
        return Table::get_size_from_ref(spec_ref, columns_ref, alloc);
    }

    static Spec& get_spec(Table& table) noexcept
    {
        return table.m_spec;
    }

    static const Spec& get_spec(const Table& table) noexcept
    {
        return table.m_spec;
    }

    static TableRef get_opposite_link_table(const Table& table, ColKey col_key);

    static void do_remove_object(Table& table, ObjKey key)
    {
        table.do_remove_object(key); // Throws
    }

    static void do_set_link(Table& table, ColKey col_key, size_t row_ndx, size_t target_row_ndx)
    {
        table.do_set_link(col_key, row_ndx, target_row_ndx); // Throws
    }

    static void remove_recursive(Table& table, CascadeState& rows)
    {
        table.remove_recursive(rows); // Throws
    }

    static void insert_column_unless_exists(Table& table, ColKey column_key, DataType type, StringData name,
                                            LinkTargetInfo link, bool nullable = false, bool listtype = false,
                                            bool* was_inserted = nullptr)
    {
        table.do_insert_column_unless_exists(column_key, type, name, link, nullable, listtype,
                                             was_inserted); // Throws
    }

    static void erase_column(Table& table, ColKey col_key)
    {
        table.remove_column(col_key); // Throws
    }

    static void rename_column(Table& table, ColKey col_key, StringData name)
    {
        table.rename_column(col_key, name); // Throws
    }

    static void set_link_type(Table& table, ColKey column_key, LinkType link_type)
    {
        table.set_link_type(column_key, link_type); // Throws
    }

    static void batch_erase_rows(Table& table, const KeyColumn& keys)
    {
        table.batch_erase_rows(keys); // Throws
    }

    static void refresh_accessor_tree(Table& table)
    {
        table.refresh_accessor_tree(); // Throws
    }

    static void set_ndx_in_parent(Table& table, size_t ndx_in_parent) noexcept
    {
        table.set_ndx_in_parent(ndx_in_parent);
    }

    static bool is_link_type(ColumnType type) noexcept
    {
        return Table::is_link_type(type);
    }

    static void bump_content_version(Table& table) noexcept
    {
        table.bump_content_version();
    }

    static bool is_cross_table_link_target(const Table& table)
    {
        return table.is_cross_table_link_target();
    }

    static Group* get_parent_group(const Table& table) noexcept
    {
        return table.get_parent_group();
    }

    static Replication* get_repl(Table& table) noexcept
    {
        return table.get_repl();
    }
};


} // namespace realm

#endif // REALM_TABLE_HPP<|MERGE_RESOLUTION|>--- conflicted
+++ resolved
@@ -112,19 +112,14 @@
     /// Conventience functions for inspecting the dynamic table type.
     ///
     size_t get_column_count() const noexcept;
-<<<<<<< HEAD
     DataType get_column_type(ColKey column_key) const;
     StringData get_column_name(ColKey column_key) const;
     ColumnAttrMask get_column_attr(ColKey column_key) const noexcept;
     ColKey get_column_key(StringData name) const noexcept;
     ColKey find_backlink_column(TableKey origin_table_key, ColKey origin_col_key) const noexcept;
-=======
-    DataType get_column_type(size_t column_ndx) const noexcept;
-    StringData get_column_name(size_t column_ndx) const noexcept;
-    size_t get_column_index(StringData name) const noexcept;
-    typedef util::Optional<std::pair<ConstTableRef, size_t>> BacklinkOrigin;
+    typedef util::Optional<std::pair<ConstTableRef, ColKey>> BacklinkOrigin;
     BacklinkOrigin find_backlink_origin(StringData origin_table_name, StringData origin_col_name) const noexcept;
->>>>>>> 163cb4d1
+    BacklinkOrigin find_backlink_origin(ColKey backlink_col) const noexcept;
     //@}
 
     //@{
@@ -838,13 +833,7 @@
     friend class Columns;
     friend class Columns<StringData>;
     friend class ParentNode;
-<<<<<<< HEAD
-=======
-    template <class>
-    friend class SequentialGetter;
     friend struct util::serializer::SerialisationState;
-    friend class RowBase;
->>>>>>> 163cb4d1
     friend class LinksToNode;
     friend class LinkMap;
     friend class LinkView;
