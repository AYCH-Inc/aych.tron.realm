/*************************************************************************
 *
 * REALM CONFIDENTIAL
 * __________________
 *
 *  [2011] - [2015] Realm Inc
 *  All Rights Reserved.
 *
 * NOTICE:  All information contained herein is, and remains
 * the property of Realm Incorporated and its suppliers,
 * if any.  The intellectual and technical concepts contained
 * herein are proprietary to Realm Incorporated
 * and its suppliers and may be covered by U.S. and Foreign Patents,
 * patents in process, and are protected by trade secret or copyright law.
 * Dissemination of this information or reproduction of this material
 * is strictly forbidden unless prior written permission is obtained
 * from Realm Incorporated.
 *
 **************************************************************************/

#ifndef REALM_IMPL_TRANSACT_LOG_HPP
#define REALM_IMPL_TRANSACT_LOG_HPP

#include <stdexcept>
#include <iostream>

#include <realm/string_data.hpp>
#include <realm/data_type.hpp>
#include <realm/binary_data.hpp>
#include <realm/datetime.hpp>
#include <realm/mixed.hpp>
#include <realm/util/safe_int_ops.hpp>
#include <realm/util/buffer.hpp>
#include <realm/util/string_buffer.hpp>
#include <realm/util/tuple.hpp>
#include <realm/impl/input_stream.hpp>

#include <realm/group.hpp>
#include <realm/descriptor.hpp>

namespace realm {
namespace _impl {

/// Transaction log instruction encoding
enum Instruction {
    instr_InsertGroupLevelTable =  1,
    instr_EraseGroupLevelTable  =  2, // Remove columnless table from group
    instr_RenameGroupLevelTable =  3,
    instr_SelectTable           =  4,
    instr_SetInt                =  5,
    instr_SetBool               =  6,
    instr_SetFloat              =  7,
    instr_SetDouble             =  8,
    instr_SetString             =  9,
    instr_SetBinary             = 10,
    instr_SetDateTime           = 11,
    instr_SetTable              = 12,
    instr_SetMixed              = 13,
    instr_SetLink               = 14,
    instr_SetNull               = 51, // FIXME: Re-enumerate
    instr_InsertInt             = 15,
    instr_InsertBool            = 16,
    instr_InsertFloat           = 17,
    instr_InsertDouble          = 18,
    instr_InsertString          = 19,
    instr_InsertBinary          = 20,
    instr_InsertDateTime        = 21,
    instr_InsertTable           = 22,
    instr_InsertMixed           = 23,
    instr_InsertLink            = 24,
    instr_InsertLinkList        = 25,
    instr_RowInsertComplete     = 26,
    instr_InsertEmptyRows       = 27,
    instr_EraseRows             = 28, // Remove (multiple) rows
    instr_AddIntToColumn        = 29, // Add an integer value to all cells in a column
    instr_ClearTable            = 30, // Remove all rows in selected table
    instr_OptimizeTable         = 31,
    instr_SelectDescriptor      = 32, // Select descriptor from currently selected root table
    instr_InsertColumn          = 33, // Insert new non-nullable column into to selected descriptor (nullable is instr_InsertNullableColumn)
    instr_InsertLinkColumn      = 34, // do, but for a link-type column
    instr_EraseColumn           = 35, // Remove column from selected descriptor
    instr_EraseLinkColumn       = 36, // Remove link-type column from selected descriptor
    instr_RenameColumn          = 37, // Rename column in selected descriptor
    instr_AddSearchIndex        = 38, // Add a search index to a column
    instr_RemoveSearchIndex     = 39, // Remove a search index from a column
    instr_AddPrimaryKey         = 40, // Add a primary key to a table
    instr_RemovePrimaryKey      = 41, // Remove primary key from a table
    instr_SetLinkType           = 42, // Strong/weak
    instr_SelectLinkList        = 43,
    instr_LinkListSet           = 44, // Assign to link list entry
    instr_LinkListInsert        = 45, // Insert entry into link list
    instr_LinkListMove          = 46, // Move an entry within a link list
    instr_LinkListErase         = 47, // Remove an entry from a link list
    instr_LinkListClear         = 48, // Ramove all entries from a link list
    instr_LinkListSetAll        = 49, // Assign to link list entry
    instr_InsertNullableColumn = 50   // Insert nullable column  
};


class TransactLogStream {
public:
    /// Ensure contiguous free space in the transaction log
    /// buffer. This method must update `out_free_begin`
    /// and `out_free_end` such that they refer to a chunk
    /// of free space whose size is at least \a n.
    ///
    /// \param n The required amount of contiguous free space. Must be
    /// small (probably not greater than 1024)
    /// \param n Must be small (probably not greater than 1024)
    virtual void transact_log_reserve(std::size_t size, char** out_free_begin, char** out_free_end) = 0;

    /// Copy the specified data into the transaction log buffer. This
    /// function should be called only when the specified data does
    /// not fit inside the chunk of free space currently referred to
    /// by `out_free_begin` and `out_free_end`.
    ///
    /// This method must update `out_begin` and
    /// `out_end` such that, upon return, they still
    /// refer to a (possibly empty) chunk of free space.
    virtual void transact_log_append(const char* data, std::size_t size, char** out_free_begin, char** out_free_end) = 0;
};

class TransactLogBufferStream: public TransactLogStream {
public:
    void transact_log_reserve(std::size_t size, char** out_free_begin, char** out_free_end) override;
    void transact_log_append(const char* data, std::size_t size, char** out_free_begin, char** out_free_end) override;

    const char* transact_log_data() const;

    util::Buffer<char> m_buffer;
};


class TransactLogEncoder {
public:
    /// The following methods are also those that TransactLogParser expects
    /// to find on the `InstructionHandler`.

    // No selection needed:
    bool select_table(std::size_t group_level_ndx, std::size_t levels, const std::size_t* path);
    bool select_descriptor(std::size_t levels, const std::size_t* path);
    bool select_link_list(std::size_t col_ndx, std::size_t row_ndx);
    bool insert_group_level_table(std::size_t table_ndx, std::size_t num_tables, StringData name);
    bool erase_group_level_table(std::size_t table_ndx, std::size_t num_tables);
    bool rename_group_level_table(std::size_t table_ndx, StringData new_name);

    // Must have table selected:
    bool insert_empty_rows(std::size_t row_ndx, std::size_t num_rows, std::size_t tbl_sz, bool unordered);
    bool erase_rows(std::size_t row_ndx, std::size_t num_rows, std::size_t tbl_sz, bool unordered);
    bool clear_table();
    bool insert_int(std::size_t col_ndx, std::size_t row_ndx, std::size_t tbl_sz, int_fast64_t);
    bool insert_bool(std::size_t col_ndx, std::size_t row_ndx, std::size_t tbl_sz, bool);
    bool insert_float(std::size_t col_ndx, std::size_t row_ndx, std::size_t tbl_sz, float);
    bool insert_double(std::size_t col_ndx, std::size_t row_ndx, std::size_t tbl_sz, double);
    bool insert_string(std::size_t col_ndx, std::size_t row_ndx, std::size_t tbl_sz, StringData);
    bool insert_binary(std::size_t col_ndx, std::size_t row_ndx, std::size_t tbl_sz, BinaryData);
    bool insert_date_time(std::size_t col_ndx, std::size_t row_ndx, std::size_t tbl_sz, DateTime);
    bool insert_table(std::size_t col_ndx, std::size_t row_ndx, std::size_t tbl_sz);
    bool insert_mixed(std::size_t col_ndx, std::size_t row_ndx, std::size_t tbl_sz, const Mixed&);
    bool insert_link(std::size_t col_ndx, std::size_t row_ndx, std::size_t tbl_sz, std::size_t);
    bool insert_link_list(std::size_t col_ndx, std::size_t row_ndx, std::size_t tbl_sz);
    bool row_insert_complete();
    bool set_int(std::size_t col_ndx, std::size_t row_ndx, int_fast64_t);
    bool set_bool(std::size_t col_ndx, std::size_t row_ndx, bool);
    bool set_float(std::size_t col_ndx, std::size_t row_ndx, float);
    bool set_double(std::size_t col_ndx, std::size_t row_ndx, double);
    bool set_string(std::size_t col_ndx, std::size_t row_ndx, StringData);
    bool set_binary(std::size_t col_ndx, std::size_t row_ndx, BinaryData);
    bool set_date_time(std::size_t col_ndx, std::size_t row_ndx, DateTime);
    bool set_table(std::size_t col_ndx, std::size_t row_ndx);
    bool set_mixed(std::size_t col_ndx, std::size_t row_ndx, const Mixed&);
    bool set_link(std::size_t col_ndx, std::size_t row_ndx, std::size_t);
    bool set_null(std::size_t col_ndx, std::size_t row_ndx);
    bool add_int_to_column(std::size_t col_ndx, int_fast64_t value);
    bool optimize_table();

    // Must have descriptor selected:
    bool insert_link_column(std::size_t col_ndx, DataType, StringData name, std::size_t link_target_table_ndx, std::size_t backlink_col_ndx);
    bool insert_column(std::size_t col_ndx, DataType, StringData name, bool nullable = false);
    bool erase_link_column(std::size_t col_ndx, std::size_t link_target_table_ndx, std::size_t backlink_col_ndx);
    bool erase_column(std::size_t col_ndx);
    bool rename_column(std::size_t col_ndx, StringData new_name);
    bool add_search_index(std::size_t col_ndx);
    bool remove_search_index(std::size_t col_ndx);
    bool add_primary_key(std::size_t col_ndx);
    bool remove_primary_key();
    bool set_link_type(std::size_t col_ndx, LinkType);

    // Must have linklist selected:
    bool link_list_set(std::size_t link_ndx, std::size_t value);
    bool link_list_set_all(const Column& values);
    bool link_list_insert(std::size_t link_ndx, std::size_t value);
    bool link_list_move(std::size_t old_link_ndx, std::size_t new_link_ndx);
    bool link_list_erase(std::size_t link_ndx);
    bool link_list_clear();

    /// End of methods expected by parser.


    TransactLogEncoder(TransactLogStream& out_stream);
    void set_buffer(char* new_free_begin, char* new_free_end);
    char* write_position() const { return m_transact_log_free_begin; }

private:
    std::size_t max_required_bytes_for_string_cmd(std::size_t string_size) const;
    std::size_t max_required_bytes_for_string_value(std::size_t string_size) const;
    std::size_t max_required_bytes_for_simple_cmd(std::size_t num_numbers) const;
    std::size_t max_required_bytes_for_mixed_cmd(const Mixed& value) const;
    std::size_t max_required_bytes_for_mixed_value(const Mixed& value) const;
    std::size_t max_required_bytes_for_select_table(const Table*) const;
    std::size_t max_required_bytes_for_select_desc(const Descriptor&) const;
    std::size_t max_required_bytes_for_select_link_list(const LinkView&) const;

    // Make sure this is in agreement with the actual integer encoding
    // scheme (see encode_int()).
    static const int max_enc_bytes_per_int = 10;
    static const int max_enc_bytes_per_double = sizeof (double);
    static const int max_enc_bytes_per_num = max_enc_bytes_per_int <
        max_enc_bytes_per_double ? max_enc_bytes_per_double : max_enc_bytes_per_int;

    TransactLogStream& m_stream;

    // These two delimit a contiguous region of free space in a
    // transaction log buffer following the last written data. It may
    // be empty.
    char* m_transact_log_free_begin;
    char* m_transact_log_free_end;

    char* reserve(std::size_t size);
    /// \param ptr Must be in the range [m_transact_log_free_begin, m_transact_log_free_end]
    void advance(char* ptr) REALM_NOEXCEPT;
    void append(const char* data, std::size_t size);

    void string_cmd(Instruction, std::size_t col_ndx, std::size_t ndx, const char* data, std::size_t size);
    void string_value(const char* data, std::size_t size);
    void mixed_cmd(Instruction, std::size_t col_ndx, std::size_t ndx, const Mixed& value);
    void mixed_value(const Mixed& value);

    template <class L>
    void simple_cmd(Instruction, const util::Tuple<L>& numbers);

    template <class T>
    void append_num(T value);

    template <class T>
    static char* encode_int(char*, T value);
    static char* encode_float(char*, float value);
    static char* encode_double(char*, double value);
    template <class> struct EncodeNumber;
};

class TransactLogConvenientEncoder {
public:
    void insert_group_level_table(std::size_t table_ndx, std::size_t num_tables, StringData name);
    void erase_group_level_table(std::size_t table_ndx, std::size_t num_tables);
    void rename_group_level_table(std::size_t table_ndx, StringData new_name);
    void insert_column(const Descriptor&, std::size_t col_ndx, DataType type, StringData name,
                       const Table* link_target_table, bool nullable = false);
    void erase_column(const Descriptor&, std::size_t col_ndx);
    void rename_column(const Descriptor&, std::size_t col_ndx, StringData name);

    void set_int(const Table*, std::size_t col_ndx, std::size_t ndx, int_fast64_t value);
    void set_bool(const Table*, std::size_t col_ndx, std::size_t ndx, bool value);
    void set_float(const Table*, std::size_t col_ndx, std::size_t ndx, float value);
    void set_double(const Table*, std::size_t col_ndx, std::size_t ndx, double value);
    void set_string(const Table*, std::size_t col_ndx, std::size_t ndx, StringData value);
    void set_binary(const Table*, std::size_t col_ndx, std::size_t ndx, BinaryData value);
    void set_date_time(const Table*, std::size_t col_ndx, std::size_t ndx, DateTime value);
    void set_table(const Table*, std::size_t col_ndx, std::size_t ndx);
    void set_mixed(const Table*, std::size_t col_ndx, std::size_t ndx, const Mixed& value);
    void set_link(const Table*, std::size_t col_ndx, std::size_t ndx, std::size_t value);
    void set_null(const Table*, std::size_t col_ndx, std::size_t ndx);
    void set_link_list(const LinkView&, const Column& values);


    void insert_int(const Table*, std::size_t col_ndx, std::size_t ndx, int_fast64_t value);
    void insert_bool(const Table*, std::size_t col_ndx, std::size_t ndx, bool value);
    void insert_float(const Table*, std::size_t col_ndx, std::size_t ndx, float value);
    void insert_double(const Table*, std::size_t col_ndx, std::size_t ndx, double value);
    void insert_string(const Table*, std::size_t col_ndx, std::size_t ndx, StringData value);
    void insert_binary(const Table*, std::size_t col_ndx, std::size_t ndx, BinaryData value);
    void insert_date_time(const Table*, std::size_t col_ndx, std::size_t ndx, DateTime value);
    void insert_table(const Table*, std::size_t col_ndx, std::size_t ndx);
    void insert_mixed(const Table*, std::size_t col_ndx, std::size_t ndx, const Mixed& value);
    void insert_link(const Table*, std::size_t col_ndx, std::size_t ndx, std::size_t value);
    void insert_link_list(const Table*, std::size_t col_ndx, std::size_t ndx);

    void row_insert_complete(const Table*);
    void insert_empty_rows(const Table*, std::size_t row_ndx, std::size_t num_rows);
    void erase_row(const Table*, std::size_t row_ndx, bool move_last_over);
    void add_int_to_column(const Table*, std::size_t col_ndx, int_fast64_t value);
    void add_search_index(const Table*, std::size_t col_ndx);
    void remove_search_index(const Table*, std::size_t col_ndx);
    void add_primary_key(const Table*, std::size_t col_ndx);
    void remove_primary_key(const Table*);
    void set_link_type(const Table*, std::size_t col_ndx, LinkType);
    void clear_table(const Table*);
    void optimize_table(const Table*);

    void link_list_set(const LinkView&, std::size_t link_ndx, std::size_t value);
    void link_list_insert(const LinkView&, std::size_t link_ndx, std::size_t value);
    void link_list_move(const LinkView&, std::size_t old_link_ndx, std::size_t new_link_ndx);
    void link_list_erase(const LinkView&, std::size_t link_ndx);
    void link_list_clear(const LinkView&);

    void on_table_destroyed(const Table*) REALM_NOEXCEPT;
    void on_spec_destroyed(const Spec*) REALM_NOEXCEPT;
    void on_link_list_destroyed(const LinkView&) REALM_NOEXCEPT;

protected:
    TransactLogConvenientEncoder(TransactLogStream& encoder);

    void reset_selection_caches();
    void set_buffer(char* new_free_begin, char* new_free_end) { m_encoder.set_buffer(new_free_begin, new_free_end); }
    char* write_position() const { return m_encoder.write_position(); }

private:
    TransactLogEncoder m_encoder;
    // These are mutable because they are caches.
    mutable util::Buffer<std::size_t> m_subtab_path_buf;
    mutable const Table*    m_selected_table;
    mutable const Spec*     m_selected_spec;
    mutable const LinkView* m_selected_link_list;

    void select_table(const Table*);
    void select_desc(const Descriptor&);
    void select_link_list(const LinkView&);
    // These reset the above caches and modify them as necessary
    void do_select_table(const Table*);
    void do_select_desc(const Descriptor&);
    void do_select_link_list(const LinkView&);

    friend class TransactReverser;
};


class TransactLogParser {
public:
    class BadTransactLog; // Exception

    TransactLogParser();
    ~TransactLogParser() REALM_NOEXCEPT;

    /// See `TransactLogEncoder` for a list of methods that the `InstructionHandler` must define.
    /// parse() promises that the path passed by reference to
    /// InstructionHandler::select_descriptor() will remain valid
    /// during subsequent calls to all descriptor modifying functions.
    template <class InstructionHandler> void parse(InputStream&, InstructionHandler&);

    template<class InstructionHandler> void parse(NoCopyInputStream&, InstructionHandler&);

private:
    util::Buffer<char> m_input_buffer;

    // The input stream is assumed to consist of chunks of memory organised such that
    // every instruction resides in a single chunk only.
    NoCopyInputStream* m_input;
    // pointer into transaction log, each instruction is parsed from m_input_begin and onwards.
    // Each instruction are assumed to be contiguous in memory.
    const char* m_input_begin;
    // pointer to one past current instruction log chunk. If m_input_begin reaches m_input_end,
    // a call to next_input_buffer will move m_input_begin and m_input_end to a new chunk of
    // memory. Setting m_input_end to 0 disables this check, and is used if it is already known
    // that all of the instructions are in memory.
    const char* m_input_end;
    util::StringBuffer m_string_buffer;
    static const int m_max_levels = 1024;
    util::Buffer<std::size_t> m_path;

    REALM_NORETURN void parser_error() const;

    template<class InstructionHandler> void parse_one(InstructionHandler&);
    bool has_next() REALM_NOEXCEPT;

    template<class T> T read_int();

    void read_bytes(char* data, std::size_t size);

    float read_float();
    double read_double();

    StringData read_string(util::StringBuffer&);
    BinaryData read_binary(util::StringBuffer&);
    void read_mixed(Mixed*);

    // Advance m_input_begin and m_input_end to reflect the next block of instructions
    // Returns false if no more input was available
    bool next_input_buffer();

    // return true if input was available
    bool read_char(char&); // throws

    bool is_valid_data_type(int type);
    bool is_valid_link_type(int type);
};


class TransactLogParser::BadTransactLog: public std::exception {
public:
    const char* what() const REALM_NOEXCEPT_OR_NOTHROW override
    {
        return "Bad transaction log";
    }
};



/// Implementation:

inline void TransactLogBufferStream::transact_log_reserve(std::size_t n, char** inout_new_begin, char** out_new_end)
{
    char* data = m_buffer.data();
    REALM_ASSERT(*inout_new_begin >= data);
    REALM_ASSERT(*inout_new_begin <= (data + m_buffer.size()));
    std::size_t size = *inout_new_begin - data;
    m_buffer.reserve_extra(size, n);
    data = m_buffer.data(); // May have changed
    *inout_new_begin = data + size;
    *out_new_end = data + m_buffer.size();
}

inline void TransactLogBufferStream::transact_log_append(const char* data, std::size_t size, char** out_new_begin, char** out_new_end)
{
    transact_log_reserve(size, out_new_begin, out_new_end);
    *out_new_begin = std::copy(data, data + size, *out_new_begin);
}

inline const char* TransactLogBufferStream::transact_log_data() const
{
    return m_buffer.data();
}

inline TransactLogEncoder::TransactLogEncoder(TransactLogStream& stream):
    m_stream(stream),
    m_transact_log_free_begin(nullptr),
    m_transact_log_free_end(nullptr)
{
}

inline void TransactLogEncoder::set_buffer(char* free_begin, char* free_end)
{
    REALM_ASSERT(free_begin <= free_end);
    m_transact_log_free_begin = free_begin;
    m_transact_log_free_end   = free_end;
}

inline void TransactLogConvenientEncoder::reset_selection_caches()
{
    m_selected_table = nullptr;
    m_selected_spec  = nullptr;
    m_selected_link_list  = nullptr;
}

inline char* TransactLogEncoder::reserve(std::size_t n)
{
    if (std::size_t(m_transact_log_free_end - m_transact_log_free_begin) < n) {
        m_stream.transact_log_reserve(n, &m_transact_log_free_begin, &m_transact_log_free_end);
    }
    return m_transact_log_free_begin;
}

inline void TransactLogEncoder::advance(char* ptr) REALM_NOEXCEPT
{
    REALM_ASSERT_DEBUG(m_transact_log_free_begin <= ptr);
    REALM_ASSERT_DEBUG(ptr <= m_transact_log_free_end);
    m_transact_log_free_begin = ptr;
}

inline void TransactLogEncoder::append(const char* data, std::size_t size)
{
    if (std::size_t(m_transact_log_free_end - m_transact_log_free_begin) < size) {
        m_stream.transact_log_append(data, size, &m_transact_log_free_begin, &m_transact_log_free_end);
    }
    else {
        advance(std::copy(data, data + size, m_transact_log_free_begin));
    }
}


// The integer encoding is platform independent. Also, it does not
// depend on the type of the specified integer. Integers of any type
// can be encoded as long as the specified buffer is large enough (see
// below). The decoding does not have to use the same type. Decoding
// will fail if, and only if the encoded value falls outside the range
// of the requested destination type.
//
// The encoding uses one or more bytes. It never uses more than 8 bits
// per byte. The last byte in the sequence is the first one that has
// its 8th bit set to zero.
//
// Consider a particular non-negative value V. Let W be the number of
// bits needed to encode V using the trivial binary encoding of
// integers. The total number of bytes produced is then
// ceil((W+1)/7). The first byte holds the 7 least significant bits of
// V. The last byte holds at most 6 bits of V including the most
// significant one. The value of the first bit of the last byte is
// always 2**((N-1)*7) where N is the total number of bytes.
//
// A negative value W is encoded by setting the sign bit to one and
// then encoding the positive result of -(W+1) as described above. The
// advantage of this representation is that it converts small negative
// values to small positive values which require a small number of
// bytes. This would not have been true for 2's complements
// representation, for example. The sign bit is always stored as the
// 7th bit of the last byte.
//
//               value bits    value + sign    max bytes
//     --------------------------------------------------
//     int8_t         7              8              2
//     uint8_t        8              9              2
//     int16_t       15             16              3
//     uint16_t      16             17              3
//     int32_t       31             32              5
//     uint32_t      32             33              5
//     int64_t       63             64             10
//     uint64_t      64             65             10
//
template <class T>
char* TransactLogEncoder::encode_int(char* ptr, T value)
{
    REALM_STATIC_ASSERT(std::numeric_limits<T>::is_integer, "Integer required");
    bool negative = util::is_negative(value);
    if (negative) {
        // The following conversion is guaranteed by C++11 to never
        // overflow (contrast this with "-value" which indeed could
        // overflow). See C99+TC3 section 6.2.6.2 paragraph 2.
        value = -(value + 1);
    }
    // At this point 'value' is always a positive number. Also, small
    // negative numbers have been converted to small positive numbers.
    REALM_ASSERT(!util::is_negative(value));
    // One sign bit plus number of value bits
    const int num_bits = 1 + std::numeric_limits<T>::digits;
    // Only the first 7 bits are available per byte. Had it not been
    // for the fact that maximum guaranteed bit width of a char is 8,
    // this value could have been increased to 15 (one less than the
    // number of value bits in 'unsigned').
    const int bits_per_byte = 7;
    const int max_bytes = (num_bits + (bits_per_byte-1)) / bits_per_byte;
    REALM_STATIC_ASSERT(max_bytes <= max_enc_bytes_per_int, "Bad max_enc_bytes_per_int");
    // An explicit constant maximum number of iterations is specified
    // in the hope that it will help the optimizer (to do loop
    // unrolling, for example).
    typedef unsigned char uchar;
    for (int i=0; i<max_bytes; ++i) {
        if (value >> (bits_per_byte-1) == 0)
            break;
        *reinterpret_cast<uchar*>(ptr) = uchar((1U<<bits_per_byte) | unsigned(value & ((1U<<bits_per_byte)-1)));
        ++ptr;
        value >>= bits_per_byte;
    }
    *reinterpret_cast<uchar*>(ptr) = uchar(negative ? (1U<<(bits_per_byte-1)) | unsigned(value) : value);
    return ++ptr;
}

inline char* TransactLogEncoder::encode_float(char* ptr, float value)
{
    REALM_STATIC_ASSERT(std::numeric_limits<float>::is_iec559 &&
                          sizeof (float) * std::numeric_limits<unsigned char>::digits == 32,
                          "Unsupported 'float' representation");
    const char* val_ptr = reinterpret_cast<char*>(&value);
    return std::copy(val_ptr, val_ptr + sizeof value, ptr);
}

inline char* TransactLogEncoder::encode_double(char* ptr, double value)
{
    REALM_STATIC_ASSERT(std::numeric_limits<double>::is_iec559 &&
                          sizeof (double) * std::numeric_limits<unsigned char>::digits == 64,
                          "Unsupported 'double' representation");
    const char* val_ptr = reinterpret_cast<char*>(&value);
    return std::copy(val_ptr, val_ptr + sizeof value, ptr);
}

template <class T>
struct TransactLogEncoder::EncodeNumber {
    void operator()(T value, char** ptr)
    {
        *ptr = encode_int(*ptr, value);
    }
};
template <>
struct TransactLogEncoder::EncodeNumber<float> {
    void operator()(float value, char** ptr)
    {
        *ptr = encode_float(*ptr, value);
    }
};
template <>
struct TransactLogEncoder::EncodeNumber<double> {
    void operator()(double value, char** ptr)
    {
        *ptr = encode_double(*ptr, value);
    }
};


template <class L>
void TransactLogEncoder::simple_cmd(Instruction instr, const util::Tuple<L>& numbers)
{
    char* ptr = reserve(max_required_bytes_for_simple_cmd(util::TypeCount<L>::value));
    *ptr++ = char(instr);
    util::for_each<EncodeNumber>(numbers, &ptr);
    advance(ptr);
}


template <class T>
void TransactLogEncoder::append_num(T value)
{
    char* ptr = reserve(sizeof(value));
    EncodeNumber<T>()(value, &ptr);
    advance(ptr);
}

inline
void TransactLogConvenientEncoder::select_table(const Table* table)
{
    if (table != m_selected_table) {
        do_select_table(table);
    }
}

inline
void TransactLogConvenientEncoder::select_desc(const Descriptor& desc)
{
    typedef _impl::DescriptorFriend df;
    if (&df::get_spec(desc) != m_selected_spec)
        do_select_desc(desc); // Throws
}

inline
void TransactLogConvenientEncoder::select_link_list(const LinkView& list)
{
    if (&list != m_selected_link_list)
        do_select_link_list(list); // Throws
}


inline
void TransactLogEncoder::string_cmd(Instruction instr, std::size_t col_ndx,
    std::size_t ndx, const char* data, std::size_t size)
{
    simple_cmd(instr, util::tuple(col_ndx, ndx)); // Throws
    string_value(data, size); // Throws
}

inline
void TransactLogEncoder::string_value(const char* data, std::size_t size)
{
    char* buf = reserve(max_required_bytes_for_string_value(size));
    buf = encode_int(buf, size);
    buf = std::copy(data, data + (data ? size : 0), buf);
    advance(buf);
}

inline
void TransactLogEncoder::mixed_cmd(Instruction instr, std::size_t col_ndx,
    std::size_t ndx, const Mixed& value)
{
    simple_cmd(instr, util::tuple(col_ndx, ndx));
    mixed_value(value);
}

inline
void TransactLogEncoder::mixed_value(const Mixed& value)
{
    DataType type = value.get_type();
    append_num(int(type));
    switch (type) {
        case type_Int:
            append_num(value.get_int());
            return;
        case type_Bool:
            append_num(int32_t(value.get_bool()));
            return;
        case type_Float:
            append_num(value.get_float());
            return;
        case type_Double:
            append_num(value.get_double());
            return;
        case type_DateTime:
            append_num(value.get_datetime().get_datetime());
            return;
        case type_String: {
            StringData data = value.get_string();
            string_value(data.data(), data.size());
            return;
        }
        case type_Binary: {
            BinaryData data = value.get_binary();
            append_num(data.size());
            append(data.data(), data.size());
            return;
        }
        case type_Table:
            return;
        case type_Mixed:
            REALM_ASSERT_RELEASE(false); // Mixed in mixed?
        case type_Link:
        case type_LinkList:
            // FIXME: Need to handle new link types here.
            REALM_ASSERT_RELEASE(false);
    }
    REALM_ASSERT_RELEASE(false);
}


inline bool TransactLogEncoder::insert_group_level_table(std::size_t table_ndx, std::size_t num_tables,
                                                  StringData name)
{
    simple_cmd(instr_InsertGroupLevelTable, util::tuple(table_ndx, num_tables,
                                                        name.size())); // Throws
    append(name.data(), name.size()); // Throws
    return true;
}

inline void TransactLogConvenientEncoder::insert_group_level_table(std::size_t table_ndx, std::size_t num_tables,
                                                  StringData name)
{
    m_encoder.insert_group_level_table(table_ndx, num_tables, name);
}

inline bool TransactLogEncoder::erase_group_level_table(std::size_t table_ndx, std::size_t num_tables)
{
    simple_cmd(instr_EraseGroupLevelTable, util::tuple(table_ndx, num_tables)); // Throws
    return true;
}

inline void TransactLogConvenientEncoder::erase_group_level_table(std::size_t table_ndx, std::size_t num_tables)
{
    m_encoder.erase_group_level_table(table_ndx, num_tables);
}

inline bool TransactLogEncoder::rename_group_level_table(std::size_t table_ndx, StringData new_name)
{
    simple_cmd(instr_RenameGroupLevelTable, util::tuple(table_ndx, new_name.size())); // Throws
    append(new_name.data(), new_name.size()); // Throws
    return true;
}

inline void TransactLogConvenientEncoder::rename_group_level_table(std::size_t table_ndx, StringData new_name)
{
    m_encoder.rename_group_level_table(table_ndx, new_name);
}

inline bool TransactLogEncoder::insert_column(std::size_t col_ndx, DataType type, StringData name, bool nullable)
{
    simple_cmd(nullable ? instr_InsertNullableColumn : instr_InsertColumn, util::tuple(col_ndx, int(type), name.size()));
    append(name.data(), name.size());
    return true;
}

inline bool TransactLogEncoder::insert_link_column(std::size_t col_ndx, DataType type, StringData name,
    std::size_t link_target_table_ndx, std::size_t backlink_col_ndx)
{
    REALM_ASSERT(_impl::TableFriend::is_link_type(ColumnType(type)));
    simple_cmd(instr_InsertLinkColumn, util::tuple(col_ndx, int(type), name.size())); // Throws
    append(name.data(), name.size()); // Throws
    append_num(link_target_table_ndx); // Throws
    append_num(backlink_col_ndx);
    return true;
}


inline void TransactLogConvenientEncoder::insert_column(const Descriptor& desc, std::size_t col_ndx, DataType type,
                                       StringData name, const Table* link_target_table, bool nullable)
{
    select_desc(desc); // Throws
    if (link_target_table) {
        typedef _impl::TableFriend tf;
        typedef _impl::DescriptorFriend df;
        std::size_t target_table_ndx = link_target_table->get_index_in_group();
        const Table& origin_table = df::get_root_table(desc);
        REALM_ASSERT(origin_table.is_group_level());
        const Spec& target_spec = tf::get_spec(*link_target_table);
        std::size_t origin_table_ndx = origin_table.get_index_in_group();
        std::size_t backlink_col_ndx = target_spec.find_backlink_column(origin_table_ndx, col_ndx);
        m_encoder.insert_link_column(col_ndx, type, name, target_table_ndx, backlink_col_ndx); // Throws
    }
    else {
        m_encoder.insert_column(col_ndx, type, name, nullable);
    }
}

inline bool TransactLogEncoder::erase_column(std::size_t col_ndx)
{
    simple_cmd(instr_EraseColumn, util::tuple(col_ndx)); // Throws
    return true;
}

inline bool TransactLogEncoder::erase_link_column(std::size_t col_ndx, std::size_t link_target_table_ndx, std::size_t backlink_col_ndx)
{
    simple_cmd(instr_EraseLinkColumn, util::tuple(col_ndx, link_target_table_ndx, backlink_col_ndx)); // Throws
    return true;
}

inline void TransactLogConvenientEncoder::erase_column(const Descriptor& desc, std::size_t col_ndx)
{
    select_desc(desc); // Throws

    DataType type = desc.get_column_type(col_ndx);
    typedef _impl::TableFriend tf;
    if (!tf::is_link_type(ColumnType(type))) {
        m_encoder.erase_column(col_ndx); // Throws
    }
    else { // it's a link column:
        REALM_ASSERT(desc.is_root());
        typedef _impl::DescriptorFriend df;
        const Table& origin_table = df::get_root_table(desc);
        REALM_ASSERT(origin_table.is_group_level());
        const Table& target_table = *tf::get_link_target_table_accessor(origin_table, col_ndx);
        std::size_t target_table_ndx = target_table.get_index_in_group();
        const Spec& target_spec = tf::get_spec(target_table);
        std::size_t origin_table_ndx = origin_table.get_index_in_group();
        std::size_t backlink_col_ndx = target_spec.find_backlink_column(origin_table_ndx, col_ndx);
        m_encoder.erase_link_column(col_ndx, target_table_ndx, backlink_col_ndx); // Throws
    }
}

inline bool TransactLogEncoder::rename_column(std::size_t col_ndx, StringData new_name)
{
    simple_cmd(instr_RenameColumn, util::tuple(col_ndx, new_name.size())); // Throws
    append(new_name.data(), new_name.size());
    return true;
}

inline void TransactLogConvenientEncoder::rename_column(const Descriptor& desc, std::size_t col_ndx,
                                       StringData name)
{
    select_desc(desc); // Throws
    m_encoder.rename_column(col_ndx, name); // Throws
}


inline bool TransactLogEncoder::set_int(std::size_t col_ndx, std::size_t ndx, int_fast64_t value)
{
    simple_cmd(instr_SetInt, util::tuple(col_ndx, ndx, value));
    return true;
}

inline void TransactLogConvenientEncoder::set_int(const Table* t, std::size_t col_ndx,
                                 std::size_t ndx, int_fast64_t value)
{
    select_table(t); // Throws
    m_encoder.set_int(col_ndx, ndx, value); // Throws
}

inline bool TransactLogEncoder::set_bool(std::size_t col_ndx, std::size_t ndx, bool value)
{
    simple_cmd(instr_SetBool, util::tuple(col_ndx, ndx, value));
    return true;
}

inline void TransactLogConvenientEncoder::set_bool(const Table* t, std::size_t col_ndx,
                                  std::size_t ndx, bool value)
{
    select_table(t); // Throws
    m_encoder.set_bool(col_ndx, ndx, value); // Throws
}

inline bool TransactLogEncoder::set_float(std::size_t col_ndx, std::size_t ndx, float value)
{
    simple_cmd(instr_SetFloat, util::tuple(col_ndx, ndx, value));
    return true;
}

inline void TransactLogConvenientEncoder::set_float(const Table* t, std::size_t col_ndx,
                                   std::size_t ndx, float value)
{
    select_table(t); // Throws
    m_encoder.set_float(col_ndx, ndx, value); // Throws
}

inline bool TransactLogEncoder::set_double(std::size_t col_ndx, std::size_t ndx, double value)
{
    simple_cmd(instr_SetDouble, util::tuple(col_ndx, ndx, value));
    return true;
}

inline void TransactLogConvenientEncoder::set_double(const Table* t, std::size_t col_ndx,
                                    std::size_t ndx, double value)
{
    select_table(t); // Throws
    m_encoder.set_double(col_ndx, ndx, value); // Throws
}

inline bool TransactLogEncoder::set_string(std::size_t col_ndx, std::size_t ndx, StringData value)
{
    if (value.is_null()) {
        set_null(col_ndx, ndx); // Throws
    }
    else {
        string_cmd(instr_SetString, col_ndx, ndx, value.data(), value.size()); // Throws
    }
    return true;
}

inline void TransactLogConvenientEncoder::set_string(const Table* t, std::size_t col_ndx,
                                    std::size_t ndx, StringData value)
{
    select_table(t); // Throws
    m_encoder.set_string(col_ndx, ndx, value); // Throws
}

inline bool TransactLogEncoder::set_binary(std::size_t col_ndx, std::size_t ndx, BinaryData value)
{
    if (value.is_null()) {
        set_null(col_ndx, ndx); // Throws
    }
    else {
        string_cmd(instr_SetBinary, col_ndx, ndx, value.data(), value.size()); // Throws
    }
    return true;
}

inline void TransactLogConvenientEncoder::set_binary(const Table* t, std::size_t col_ndx,
                                    std::size_t ndx, BinaryData value)
{
    select_table(t); // Throws
    m_encoder.set_binary(col_ndx, ndx, value); // Throws
}

inline bool TransactLogEncoder::set_date_time(std::size_t col_ndx, std::size_t ndx, DateTime value)
{
    simple_cmd(instr_SetDateTime, util::tuple(col_ndx, ndx, value.get_datetime())); // Throws
    return true;
}

inline void TransactLogConvenientEncoder::set_date_time(const Table* t, std::size_t col_ndx,
                                       std::size_t ndx, DateTime value)
{
    select_table(t); // Throws
    m_encoder.set_date_time(col_ndx, ndx, value); // Throws
}

inline bool TransactLogEncoder::set_table(std::size_t col_ndx, std::size_t ndx)
{
    simple_cmd(instr_SetTable, util::tuple(col_ndx, ndx)); // Throws
    return true;
}

inline void TransactLogConvenientEncoder::set_table(const Table* t, std::size_t col_ndx,
                                   std::size_t ndx)
{
    select_table(t); // Throws
    m_encoder.set_table(col_ndx, ndx); // Throws
}

inline bool TransactLogEncoder::set_mixed(std::size_t col_ndx, std::size_t ndx, const Mixed& value)
{
    mixed_cmd(instr_SetMixed, col_ndx, ndx, value); // Throws
    return true;
}

inline void TransactLogConvenientEncoder::set_mixed(const Table* t, std::size_t col_ndx,
                                   std::size_t ndx, const Mixed& value)
{
    select_table(t); // Throws
    m_encoder.set_mixed(col_ndx, ndx, value); // Throws
}

inline bool TransactLogEncoder::set_link(std::size_t col_ndx, std::size_t ndx, std::size_t value)
{
    // Map `realm::npos` to zero, and `n` to `n+1`, where `n` is a target row
    // index.
    std::size_t value_2 = std::size_t(1) + value;
    simple_cmd(instr_SetLink, util::tuple(col_ndx, ndx, value_2));
    return true;
}

inline void TransactLogConvenientEncoder::set_link(const Table* t, std::size_t col_ndx,
                                  std::size_t ndx, std::size_t value)
{
    select_table(t); // Throws
    m_encoder.set_link(col_ndx, ndx, value); // Throws
}

inline bool TransactLogEncoder::set_null(std::size_t col_ndx, std::size_t ndx)
{
    simple_cmd(instr_SetNull, util::tuple(col_ndx, ndx));
    return true;
}

inline void TransactLogConvenientEncoder::set_null(const Table* t, std::size_t col_ndx,
                                                   std::size_t row_ndx)
{
    select_table(t); // Throws
    m_encoder.set_null(col_ndx, row_ndx); // Throws
}


inline bool TransactLogEncoder::insert_int(std::size_t col_ndx, std::size_t ndx, std::size_t tbl_sz, int_fast64_t value)
{
    simple_cmd(instr_InsertInt, util::tuple(col_ndx, ndx, tbl_sz, value)); // Throws
    return true;
}

inline void TransactLogConvenientEncoder::insert_int(const Table* t, std::size_t col_ndx,
                                    std::size_t ndx, int_fast64_t value)
{
    select_table(t); // Throws
    m_encoder.insert_int(col_ndx, ndx, t->size(), value); // Throws
}

inline bool TransactLogEncoder::insert_bool(std::size_t col_ndx, std::size_t ndx, std::size_t tbl_sz, bool value)
{
    simple_cmd(instr_InsertBool, util::tuple(col_ndx, ndx, tbl_sz, value)); // Throws
    return true;
}

inline void TransactLogConvenientEncoder::insert_bool(const Table* t, std::size_t col_ndx,
                                     std::size_t ndx, bool value)
{
    select_table(t); // Throws
    m_encoder.insert_bool(col_ndx, ndx, t->size(), value); // Throws
}

inline bool TransactLogEncoder::insert_float(std::size_t col_ndx, std::size_t ndx, std::size_t tbl_sz, float value)
{
    simple_cmd(instr_InsertFloat, util::tuple(col_ndx, ndx, tbl_sz, value)); // Throws
    return true;
}

inline void TransactLogConvenientEncoder::insert_float(const Table* t, std::size_t col_ndx,
                                      std::size_t ndx, float value)
{
    select_table(t); // Throws
    m_encoder.insert_float(col_ndx, ndx, t->size(), value); // Throws
}

inline bool TransactLogEncoder::insert_double(std::size_t col_ndx, std::size_t ndx, std::size_t tbl_sz, double value)
{
    simple_cmd(instr_InsertDouble, util::tuple(col_ndx, ndx, tbl_sz, value)); // Throws
    return true;
}

inline void TransactLogConvenientEncoder::insert_double(const Table* t, std::size_t col_ndx,
                                       std::size_t ndx, double value)
{
    select_table(t); // Throws
    m_encoder.insert_double(col_ndx, ndx, t->size(), value); // Throws
}

inline bool TransactLogEncoder::insert_string(std::size_t col_ndx, std::size_t ndx, std::size_t tbl_sz, StringData value)
{
    simple_cmd(instr_InsertString, util::tuple(col_ndx, ndx, tbl_sz));
    string_value(value.data(), value.size());
    return true;
}

inline void TransactLogConvenientEncoder::insert_string(const Table* t, std::size_t col_ndx,
                                       std::size_t ndx, StringData value)
{
    select_table(t); // Throws
    m_encoder.insert_string(col_ndx, ndx, t->size(), value); // Throws
}

inline bool TransactLogEncoder::insert_binary(std::size_t col_ndx, std::size_t ndx, std::size_t tbl_sz, BinaryData value)
{
    simple_cmd(instr_InsertBinary, util::tuple(col_ndx, ndx, tbl_sz));
    string_value(value.data(), value.size());
    return true;
}

inline void TransactLogConvenientEncoder::insert_binary(const Table* t, std::size_t col_ndx,
                                       std::size_t ndx, BinaryData value)
{
    select_table(t); // Throws
    m_encoder.insert_binary(col_ndx, ndx, t->size(), value);
}

inline bool TransactLogEncoder::insert_date_time(std::size_t col_ndx, std::size_t ndx, std::size_t tbl_sz, DateTime value)
{
    simple_cmd(instr_InsertDateTime, util::tuple(col_ndx, ndx, tbl_sz, value.get_datetime())); // Throws
    return true;
}

inline void TransactLogConvenientEncoder::insert_date_time(const Table* t, std::size_t col_ndx,
                                          std::size_t ndx, DateTime value)
{
    select_table(t); // Throws
    m_encoder.insert_date_time(col_ndx, ndx, t->size(), value); // Throws
}

inline bool TransactLogEncoder::insert_table(std::size_t col_ndx, std::size_t ndx, std::size_t tbl_sz)
{
    simple_cmd(instr_InsertTable, util::tuple(col_ndx, ndx, tbl_sz)); // Throws
    return true;
}

inline void TransactLogConvenientEncoder::insert_table(const Table* t, std::size_t col_ndx,
                                      std::size_t ndx)
{
    select_table(t); // Throws
    m_encoder.insert_table(col_ndx, ndx, t->size()); // Throws
}

inline bool TransactLogEncoder::insert_mixed(std::size_t col_ndx, std::size_t ndx, std::size_t tbl_sz, const Mixed& value)
{
    simple_cmd(instr_InsertMixed, util::tuple(col_ndx, ndx, tbl_sz));
    mixed_value(value); // Throws
    return true;
}

inline void TransactLogConvenientEncoder::insert_mixed(const Table* t, std::size_t col_ndx,
                                      std::size_t ndx, const Mixed& value)
{
    select_table(t); // Throws
    m_encoder.insert_mixed(col_ndx, ndx, t->size(), value); // Throws
}

inline bool TransactLogEncoder::insert_link(std::size_t col_ndx, std::size_t ndx, std::size_t tbl_sz, std::size_t value)
{
    // FIXME: Should the value be transformed in the same was as in `set_link`?
    simple_cmd(instr_InsertLink, util::tuple(col_ndx, ndx, tbl_sz, value)); // Throws
    return true;
}

inline void TransactLogConvenientEncoder::insert_link(const Table* t, std::size_t col_ndx,
                                     std::size_t ndx, std::size_t value)
{
    select_table(t); // Throws
    m_encoder.insert_link(col_ndx, ndx, t->size(), value); // Throws
}

inline bool TransactLogEncoder::insert_link_list(std::size_t col_ndx, std::size_t ndx, std::size_t tbl_sz)
{
    simple_cmd(instr_InsertLinkList, util::tuple(col_ndx, ndx, tbl_sz)); // Throws
    return true;
}

inline void TransactLogConvenientEncoder::insert_link_list(const Table* t, std::size_t col_ndx, std::size_t ndx)
{
    select_table(t); // Throws
    m_encoder.insert_link_list(col_ndx, ndx, t->size()); // Throws
}

inline bool TransactLogEncoder::row_insert_complete()
{
    simple_cmd(instr_RowInsertComplete, util::tuple()); // Throws
    return true;
}

inline void TransactLogConvenientEncoder::row_insert_complete(const Table* t)
{
    select_table(t); // Throws
    m_encoder.row_insert_complete(); // Throws
}

inline bool TransactLogEncoder::insert_empty_rows(std::size_t row_ndx, std::size_t num_rows, std::size_t tbl_sz, bool unordered)
{
    simple_cmd(instr_InsertEmptyRows, util::tuple(row_ndx, num_rows, tbl_sz, unordered)); // Throws
    return true;
}


inline void TransactLogConvenientEncoder::insert_empty_rows(const Table* t, std::size_t row_ndx,
                                           std::size_t num_rows)
{
    select_table(t); // Throws
    // default to unordered, if we are inserting at the end:
    bool unordered = row_ndx == t->size()-num_rows;
    m_encoder.insert_empty_rows(row_ndx, num_rows, t->size(), unordered); // Throws
}

inline bool TransactLogEncoder::erase_rows(std::size_t row_ndx, std::size_t num_rows, std::size_t tbl_sz, bool unordered)
{
    std::size_t last_row_ndx = tbl_sz - 1;
    simple_cmd(instr_EraseRows, util::tuple(row_ndx, num_rows, last_row_ndx, unordered));
    return true;
}


inline void TransactLogConvenientEncoder::erase_row(const Table* t, std::size_t row_ndx, bool move_last_over)
{
    select_table(t); // Throws
    std::size_t num_rows = 1; // FIXME: might want to make this parameter externally visible?
    m_encoder.erase_rows(row_ndx, num_rows, t->size(), move_last_over); // Throws
}

inline bool TransactLogEncoder::add_int_to_column(std::size_t col_ndx, int_fast64_t value)
{
    simple_cmd(instr_AddIntToColumn, util::tuple(col_ndx, value)); // Throws
    return true;
}

inline void TransactLogConvenientEncoder::add_int_to_column(const Table* t, std::size_t col_ndx, int_fast64_t value)
{
    select_table(t); // Throws
    m_encoder.add_int_to_column(col_ndx, value); // Throws
}


inline bool TransactLogEncoder::add_search_index(std::size_t col_ndx)
{
    simple_cmd(instr_AddSearchIndex, util::tuple(col_ndx)); // Throws
    return true;
}

inline void TransactLogConvenientEncoder::add_search_index(const Table* t, std::size_t col_ndx)
{
    select_table(t); // Throws
    m_encoder.add_search_index(col_ndx); // Throws
}


inline bool TransactLogEncoder::remove_search_index(std::size_t col_ndx)
{
    simple_cmd(instr_RemoveSearchIndex, util::tuple(col_ndx)); // Throws
    return true;
}

inline void TransactLogConvenientEncoder::remove_search_index(const Table* t, std::size_t col_ndx)
{
    select_table(t); // Throws
    m_encoder.remove_search_index(col_ndx); // Throws
}


inline bool TransactLogEncoder::add_primary_key(std::size_t col_ndx)
{
    simple_cmd(instr_AddPrimaryKey, util::tuple(col_ndx)); // Throws
    return true;
}

inline void TransactLogConvenientEncoder::add_primary_key(const Table* t, std::size_t col_ndx)
{
    select_table(t); // Throws
    m_encoder.add_primary_key(col_ndx); // Throws
}


inline bool TransactLogEncoder::remove_primary_key()
{
    simple_cmd(instr_RemovePrimaryKey, util::tuple()); // Throws
    return true;
}

inline void TransactLogConvenientEncoder::remove_primary_key(const Table* t)
{
    select_table(t); // Throws
    m_encoder.remove_primary_key(); // Throws
}


inline bool TransactLogEncoder::set_link_type(std::size_t col_ndx, LinkType link_type)
{
    simple_cmd(instr_SetLinkType, util::tuple(col_ndx, int(link_type))); // Throws
    return true;
}

inline void TransactLogConvenientEncoder::set_link_type(const Table* t, std::size_t col_ndx, LinkType link_type)
{
    select_table(t); // Throws
    m_encoder.set_link_type(col_ndx, link_type); // Throws
}


inline bool TransactLogEncoder::clear_table()
{
    simple_cmd(instr_ClearTable, util::tuple()); // Throws
    return true;
}

inline void TransactLogConvenientEncoder::clear_table(const Table* t)
{
    select_table(t); // Throws
    m_encoder.clear_table(); // Throws
}

inline bool TransactLogEncoder::optimize_table()
{
    simple_cmd(instr_OptimizeTable, util::tuple()); // Throws
    return true;
}

inline void TransactLogConvenientEncoder::optimize_table(const Table* t)
{
    select_table(t); // Throws
    m_encoder.optimize_table(); // Throws
}

inline bool TransactLogEncoder::link_list_set(std::size_t link_ndx, std::size_t value)
{
    simple_cmd(instr_LinkListSet, util::tuple(link_ndx, value)); // Throws
    return true;
}

inline void TransactLogConvenientEncoder::link_list_set(const LinkView& list, std::size_t link_ndx,
                                       std::size_t value)
{
    select_link_list(list); // Throws
    m_encoder.link_list_set(link_ndx, value); // Throws
}

inline bool TransactLogEncoder::link_list_set_all(const Column& values)
{
    simple_cmd(instr_LinkListSetAll, util::tuple(values.size())); // Throws
    for (std::size_t i = 0; i < values.size(); i++)
        append_num(values.get(i));
    return true;
}

inline void TransactLogConvenientEncoder::set_link_list(const LinkView& list, const Column& values)
{
    select_link_list(list); // Throws
    m_encoder.link_list_set_all(values); // Throws
}

inline bool TransactLogEncoder::link_list_insert(std::size_t link_ndx, std::size_t value)
{
    simple_cmd(instr_LinkListInsert, util::tuple(link_ndx, value)); // Throws
    return true;
}

inline void TransactLogConvenientEncoder::link_list_insert(const LinkView& list, std::size_t link_ndx,
                                          std::size_t value)
{
    select_link_list(list); // Throws
    m_encoder.link_list_insert(link_ndx, value); // Throws
}

inline bool TransactLogEncoder::link_list_move(std::size_t old_link_ndx, std::size_t new_link_ndx)
{
    simple_cmd(instr_LinkListMove, util::tuple(old_link_ndx, new_link_ndx)); // Throws
    return true;
}

inline void TransactLogConvenientEncoder::link_list_move(const LinkView& list, std::size_t old_link_ndx,
                                        std::size_t new_link_ndx)
{
    select_link_list(list); // Throws
    m_encoder.link_list_move(old_link_ndx, new_link_ndx); // Throws
}

inline bool TransactLogEncoder::link_list_erase(std::size_t link_ndx)
{
    simple_cmd(instr_LinkListErase, util::tuple(link_ndx)); // Throws
    return true;
}

inline void TransactLogConvenientEncoder::link_list_erase(const LinkView& list, std::size_t link_ndx)
{
    select_link_list(list); // Throws
    m_encoder.link_list_erase(link_ndx); // Throws
}

inline bool TransactLogEncoder::link_list_clear()
{
    simple_cmd(instr_LinkListClear, util::tuple()); // Throws
    return true;
}

inline void TransactLogConvenientEncoder::link_list_clear(const LinkView& list)
{
    select_link_list(list); // Throws
    m_encoder.link_list_clear(); // Throws
}

inline void TransactLogConvenientEncoder::on_table_destroyed(const Table* t) REALM_NOEXCEPT
{
    if (m_selected_table == t)
        m_selected_table = nullptr;
}

inline void TransactLogConvenientEncoder::on_spec_destroyed(const Spec* s) REALM_NOEXCEPT
{
    if (m_selected_spec == s)
        m_selected_spec = nullptr;
}


inline void TransactLogConvenientEncoder::on_link_list_destroyed(const LinkView& list) REALM_NOEXCEPT
{
    if (m_selected_link_list == &list)
        m_selected_link_list = nullptr;
}

inline std::size_t TransactLogEncoder::max_required_bytes_for_string_value(std::size_t size) const
{
    return max_enc_bytes_per_int + size;
}

inline std::size_t TransactLogEncoder::max_required_bytes_for_string_cmd(std::size_t size) const
{
    return 1 + max_required_bytes_for_string_value(size);
}

inline std::size_t TransactLogEncoder::max_required_bytes_for_simple_cmd(std::size_t num_numbers) const
{
    return 1 + max_enc_bytes_per_num * num_numbers;
}


inline TransactLogParser::TransactLogParser():
    m_input_buffer(1024) // Throws
{
}


inline TransactLogParser::~TransactLogParser() REALM_NOEXCEPT
{
}


template <class InstructionHandler>
void TransactLogParser::parse(NoCopyInputStream& in, InstructionHandler& handler)
{
    m_input = &in;
    m_input_begin = m_input_end = nullptr;

    while (has_next())
        parse_one(handler); // Throws
}

template <class InstructionHandler>
void TransactLogParser::parse(InputStream& in, InstructionHandler& handler)
{
    NoCopyInputStreamAdaptor in_2(in, m_input_buffer.data(), m_input_buffer.size());
    parse(in_2, handler); // Throws
}

inline bool TransactLogParser::has_next() REALM_NOEXCEPT
{
    return m_input_begin != m_input_end || next_input_buffer();
}

template <class InstructionHandler>
void TransactLogParser::parse_one(InstructionHandler& handler)
{
    char instr;
    if (!read_char(instr))
        parser_error();

<<<<<<< HEAD
        // std::cout << "parsing " << (int) instr << " @ " << std::hex << (long) m_input_begin << std::endl;
        switch (Instruction(instr)) {
            case instr_SetInt: {
                std::size_t col_ndx = read_int<std::size_t>(); // Throws
                std::size_t row_ndx = read_int<std::size_t>(); // Throws
                // FIXME: Don't depend on the existence of int64_t,
                // but don't allow values to use more than 64 bits
                // either.
                int_fast64_t value = read_int<int64_t>(); // Throws
                if (!handler.set_int(col_ndx, row_ndx, value)) // Throws
                    parser_error();
                continue;
            }
            case instr_SetBool: {
                std::size_t col_ndx = read_int<std::size_t>(); // Throws
                std::size_t row_ndx = read_int<std::size_t>(); // Throws
                bool value = read_int<bool>(); // Throws
                if (!handler.set_bool(col_ndx, row_ndx, value)) // Throws
                    parser_error();
                continue;
            }
            case instr_SetFloat: {
                std::size_t col_ndx = read_int<std::size_t>(); // Throws
                std::size_t row_ndx = read_int<std::size_t>(); // Throws
                float value = read_float(); // Throws
                if (!handler.set_float(col_ndx, row_ndx, value)) // Throws
                    parser_error();
                continue;
            }
            case instr_SetDouble: {
                std::size_t col_ndx = read_int<std::size_t>(); // Throws
                std::size_t row_ndx = read_int<std::size_t>(); // Throws
                double value = read_double(); // Throws
                if (!handler.set_double(col_ndx, row_ndx, value)) // Throws
                    parser_error();
                continue;
            }
            case instr_SetString: {
                std::size_t col_ndx = read_int<std::size_t>(); // Throws
                std::size_t row_ndx = read_int<std::size_t>(); // Throws
                StringData value = read_string(m_string_buffer); // Throws
                if (!handler.set_string(col_ndx, row_ndx, value)) // Throws
                    parser_error();
                continue;
            }
            case instr_SetBinary: {
                std::size_t col_ndx = read_int<std::size_t>(); // Throws
                std::size_t row_ndx = read_int<std::size_t>(); // Throws
                BinaryData value = read_binary(m_string_buffer); // Throws
                if (!handler.set_binary(col_ndx, row_ndx, value)) // Throws
                    parser_error();
                continue;
            }
            case instr_SetDateTime: {
                std::size_t col_ndx = read_int<std::size_t>(); // Throws
                std::size_t row_ndx = read_int<std::size_t>(); // Throws
                std::time_t value = read_int<std::time_t>(); // Throws
                if (!handler.set_date_time(col_ndx, row_ndx, value)) // Throws
                    parser_error();
                continue;
            }
            case instr_SetTable: {
                std::size_t col_ndx = read_int<std::size_t>(); // Throws
                std::size_t row_ndx = read_int<std::size_t>(); // Throws
                if (!handler.set_table(col_ndx, row_ndx)) // Throws
                    parser_error();
                continue;
            }
            case instr_SetMixed: {
                std::size_t col_ndx = read_int<std::size_t>(); // Throws
                std::size_t row_ndx = read_int<std::size_t>(); // Throws
                Mixed value;
                read_mixed(&value); // Throws
                if (!handler.set_mixed(col_ndx, row_ndx, value)) // Throws
                    parser_error();
                continue;
            }
            case instr_SetNull: {
                std::size_t col_ndx = read_int<std::size_t>(); // Throws
                std::size_t row_ndx = read_int<std::size_t>(); // Throws
                if (!handler.set_null(col_ndx, row_ndx)) // Throws
                    parser_error();
                continue;
            }
            case instr_SetLink: {
                std::size_t col_ndx = read_int<std::size_t>(); // Throws
                std::size_t row_ndx = read_int<std::size_t>(); // Throws
                std::size_t value = read_int<std::size_t>(); // Throws
                if (!handler.set_link(col_ndx, row_ndx, value)) // Throws
                    parser_error();
                continue;
            }
            case instr_InsertInt: {
                std::size_t col_ndx = read_int<std::size_t>(); // Throws
                std::size_t row_ndx = read_int<std::size_t>(); // Throws
                std::size_t tbl_sz = read_int<std::size_t>(); // Throws
                // FIXME: Don't depend on the existence of int64_t,
                // but don't allow values to use more than 64 bits
                // either.
                int_fast64_t value = read_int<int64_t>(); // Throws
                if (!handler.insert_int(col_ndx, row_ndx, tbl_sz, value)) // Throws
                    parser_error();
                continue;
            }
            case instr_InsertBool: {
                std::size_t col_ndx = read_int<std::size_t>(); // Throws
                std::size_t row_ndx = read_int<std::size_t>(); // Throws
                std::size_t tbl_sz = read_int<std::size_t>(); // Throws
                bool value = read_int<bool>(); // Throws
                if (!handler.insert_bool(col_ndx, row_ndx, tbl_sz, value)) // Throws
                    parser_error();
                continue;
            }
            case instr_InsertFloat: {
                std::size_t col_ndx = read_int<std::size_t>(); // Throws
                std::size_t row_ndx = read_int<std::size_t>(); // Throws
                std::size_t tbl_sz = read_int<std::size_t>(); // Throws
                float value = read_float(); // Throws
                if (!handler.insert_float(col_ndx, row_ndx, tbl_sz, value)) // Throws
                    parser_error();
                continue;
            }
            case instr_InsertDouble: {
                std::size_t col_ndx = read_int<std::size_t>(); // Throws
                std::size_t row_ndx = read_int<std::size_t>(); // Throws
                std::size_t tbl_sz = read_int<std::size_t>(); // Throws
                double value = read_double(); // Throws
                if (!handler.insert_double(col_ndx, row_ndx, tbl_sz, value)) // Throws
                    parser_error();
                continue;
            }
            case instr_InsertString: {
                std::size_t col_ndx = read_int<std::size_t>(); // Throws
                std::size_t row_ndx = read_int<std::size_t>(); // Throws
                std::size_t tbl_sz = read_int<std::size_t>(); // Throws
                StringData value = read_string(m_string_buffer); // Throws
                if (!handler.insert_string(col_ndx, row_ndx, tbl_sz, value)) // Throws
                    parser_error();
                continue;
            }
            case instr_InsertBinary: {
                std::size_t col_ndx = read_int<std::size_t>(); // Throws
                std::size_t row_ndx = read_int<std::size_t>(); // Throws
                std::size_t tbl_sz = read_int<std::size_t>(); // Throws
                BinaryData value = read_binary(m_string_buffer); // Throws
                if (!handler.insert_binary(col_ndx, row_ndx, tbl_sz, value)) // Throws
                    parser_error();
                continue;
            }
            case instr_InsertDateTime: {
                std::size_t col_ndx = read_int<std::size_t>(); // Throws
                std::size_t row_ndx = read_int<std::size_t>(); // Throws
                std::size_t tbl_sz = read_int<std::size_t>(); // Throws
                std::time_t value = read_int<std::time_t>(); // Throws
                if (!handler.insert_date_time(col_ndx, row_ndx, tbl_sz, value)) // Throws
                    parser_error();
                continue;
            }
            case instr_InsertTable: {
                std::size_t col_ndx = read_int<std::size_t>(); // Throws
                std::size_t row_ndx = read_int<std::size_t>(); // Throws
                std::size_t tbl_sz = read_int<std::size_t>(); // Throws
                if (!handler.insert_table(col_ndx, row_ndx, tbl_sz)) // Throws
                    parser_error();
                continue;
            }
            case instr_InsertMixed: {
                std::size_t col_ndx = read_int<std::size_t>(); // Throws
                std::size_t row_ndx = read_int<std::size_t>(); // Throws
                std::size_t tbl_sz = read_int<std::size_t>(); // Throws
                Mixed value;
                read_mixed(&value); // Throws
                if (!handler.insert_mixed(col_ndx, row_ndx, tbl_sz, value)) // Throws
                    parser_error();
                continue;
            }
            case instr_InsertLink: {
                std::size_t col_ndx = read_int<std::size_t>(); // Throws
                std::size_t row_ndx = read_int<std::size_t>(); // Throws
                std::size_t tbl_sz = read_int<std::size_t>(); // Throws
                std::size_t value = read_int<std::size_t>(); // Throws
                if (!handler.insert_link(col_ndx, row_ndx, tbl_sz, value)) // Throws
                    parser_error();
                continue;
            }
            case instr_InsertLinkList: {
                std::size_t col_ndx = read_int<std::size_t>(); // Throws
                std::size_t row_ndx = read_int<std::size_t>(); // Throws
                std::size_t tbl_sz = read_int<std::size_t>(); // Throws
                if (!handler.insert_link_list(col_ndx, row_ndx, tbl_sz)) // Throws
                    parser_error();
                continue;
            }
            case instr_RowInsertComplete: {
                if (!handler.row_insert_complete()) // Throws
                    parser_error();
                continue;
            }
            case instr_InsertEmptyRows: {
                std::size_t row_ndx = read_int<std::size_t>(); // Throws
                std::size_t num_rows = read_int<std::size_t>(); // Throws
                std::size_t tbl_sz = read_int<std::size_t>(); // Throws
                bool unordered = read_int<bool>(); // Throws
                if (!handler.insert_empty_rows(row_ndx, num_rows, tbl_sz, unordered)) // Throws
                    parser_error();
                continue;
            }
            case instr_EraseRows: {
                std::size_t row_ndx = read_int<std::size_t>(); // Throws
                std::size_t num_rows = read_int<std::size_t>(); // Throws
                std::size_t tbl_sz = read_int<std::size_t>(); // Throws
                bool unordered = read_int<bool>(); // Throws
                if (!handler.erase_rows(row_ndx, num_rows, tbl_sz, unordered)) // Throws
                    parser_error();
                continue;
            }
            case instr_AddIntToColumn: {
                std::size_t col_ndx = read_int<std::size_t>(); // Throws
                // FIXME: Don't depend on the existence of int64_t,
                // but don't allow values to use more than 64 bits
                // either.
                int_fast64_t value = read_int<int64_t>(); // Throws
                if (!handler.add_int_to_column(col_ndx, value)) // Throws
                    parser_error();
                continue;
            }
            case instr_SelectTable: {
                int levels = read_int<int>(); // Throws
                if (levels < 0 || levels > m_max_levels)
                    parser_error();
                m_path.reserve(0, 2*levels); // Throws
                std::size_t* path = m_path.data();
                std::size_t group_level_ndx = read_int<std::size_t>(); // Throws
                for (int i = 0; i != levels; ++i) {
                    std::size_t col_ndx = read_int<std::size_t>(); // Throws
                    std::size_t row_ndx = read_int<std::size_t>(); // Throws
                    path[2*i + 0] = col_ndx;
                    path[2*i + 1] = row_ndx;
                }
                if (!handler.select_table(group_level_ndx, levels, path)) // Throws
                    parser_error();
                continue;
            }
            case instr_ClearTable: {
                if (!handler.clear_table()) // Throws
                    parser_error();
                continue;
            }
            case instr_LinkListSet: {
                std::size_t link_ndx = read_int<std::size_t>(); // Throws
                std::size_t value = read_int<std::size_t>(); // Throws
                if (!handler.link_list_set(link_ndx, value)) // Throws
                    parser_error();
                continue;
            }
            case instr_LinkListSetAll: {
                // todo, log that it's a SetAll we're doing
                std::size_t size = read_int<std::size_t>(); // Throws
                for (std::size_t i = 0; i < size; i++) {
                    std::size_t link = read_int<std::size_t>(); // Throws
                    if (!handler.link_list_set(i, link)) // Throws
                        parser_error();
                }
                continue;
            }
            case instr_LinkListInsert: {
                std::size_t link_ndx = read_int<std::size_t>(); // Throws
                std::size_t value = read_int<std::size_t>(); // Throws
                if (!handler.link_list_insert(link_ndx, value)) // Throws
                    parser_error();
                continue;
            }
            case instr_LinkListMove: {
                std::size_t old_link_ndx = read_int<std::size_t>(); // Throws
                std::size_t new_link_ndx = read_int<std::size_t>(); // Throws
                if (!handler.link_list_move(old_link_ndx, new_link_ndx)) // Throws
                    parser_error();
                continue;
            }
            case instr_LinkListErase: {
                std::size_t link_ndx = read_int<std::size_t>(); // Throws
                if (!handler.link_list_erase(link_ndx)) // Throws
                    parser_error();
                continue;
            }
            case instr_LinkListClear: {
                if (!handler.link_list_clear()) // Throws
                    parser_error();
                continue;
            }
            case instr_SelectLinkList: {
=======
//    std::cerr << "parsing " << util::promote(instr) << " @ " << std::hex << long(m_input_begin) << "\n";
    switch (Instruction(instr)) {
        case instr_SetInt: {
            std::size_t col_ndx = read_int<std::size_t>(); // Throws
            std::size_t row_ndx = read_int<std::size_t>(); // Throws
            // FIXME: Don't depend on the existence of int64_t,
            // but don't allow values to use more than 64 bits
            // either.
            int_fast64_t value = read_int<int64_t>(); // Throws
            if (!handler.set_int(col_ndx, row_ndx, value)) // Throws
                parser_error();
            return;
        }
        case instr_SetBool: {
            std::size_t col_ndx = read_int<std::size_t>(); // Throws
            std::size_t row_ndx = read_int<std::size_t>(); // Throws
            bool value = read_int<bool>(); // Throws
            if (!handler.set_bool(col_ndx, row_ndx, value)) // Throws
                parser_error();
            return;
        }
        case instr_SetFloat: {
            std::size_t col_ndx = read_int<std::size_t>(); // Throws
            std::size_t row_ndx = read_int<std::size_t>(); // Throws
            float value = read_float(); // Throws
            if (!handler.set_float(col_ndx, row_ndx, value)) // Throws
                parser_error();
            return;
        }
        case instr_SetDouble: {
            std::size_t col_ndx = read_int<std::size_t>(); // Throws
            std::size_t row_ndx = read_int<std::size_t>(); // Throws
            double value = read_double(); // Throws
            if (!handler.set_double(col_ndx, row_ndx, value)) // Throws
                parser_error();
            return;
        }
        case instr_SetString: {
            std::size_t col_ndx = read_int<std::size_t>(); // Throws
            std::size_t row_ndx = read_int<std::size_t>(); // Throws
            StringData value = read_string(m_string_buffer); // Throws
            if (!handler.set_string(col_ndx, row_ndx, value)) // Throws
                parser_error();
            return;
        }
        case instr_SetBinary: {
            std::size_t col_ndx = read_int<std::size_t>(); // Throws
            std::size_t row_ndx = read_int<std::size_t>(); // Throws
            BinaryData value = read_binary(m_string_buffer); // Throws
            if (!handler.set_binary(col_ndx, row_ndx, value)) // Throws
                parser_error();
            return;
        }
        case instr_SetDateTime: {
            std::size_t col_ndx = read_int<std::size_t>(); // Throws
            std::size_t row_ndx = read_int<std::size_t>(); // Throws
            std::time_t value = read_int<std::time_t>(); // Throws
            if (!handler.set_date_time(col_ndx, row_ndx, value)) // Throws
                parser_error();
            return;
        }
        case instr_SetTable: {
            std::size_t col_ndx = read_int<std::size_t>(); // Throws
            std::size_t row_ndx = read_int<std::size_t>(); // Throws
            if (!handler.set_table(col_ndx, row_ndx)) // Throws
                parser_error();
            return;
        }
        case instr_SetMixed: {
            std::size_t col_ndx = read_int<std::size_t>(); // Throws
            std::size_t row_ndx = read_int<std::size_t>(); // Throws
            Mixed value;
            read_mixed(&value); // Throws
            if (!handler.set_mixed(col_ndx, row_ndx, value)) // Throws
                parser_error();
            return;
        }
        case instr_SetLink: {
            std::size_t col_ndx = read_int<std::size_t>(); // Throws
            std::size_t row_ndx = read_int<std::size_t>(); // Throws
            std::size_t value = read_int<std::size_t>(); // Throws
            if (!handler.set_link(col_ndx, row_ndx, value)) // Throws
                parser_error();
            return;
        }
        case instr_InsertInt: {
            std::size_t col_ndx = read_int<std::size_t>(); // Throws
            std::size_t row_ndx = read_int<std::size_t>(); // Throws
            std::size_t tbl_sz = read_int<std::size_t>(); // Throws
            // FIXME: Don't depend on the existence of int64_t,
            // but don't allow values to use more than 64 bits
            // either.
            int_fast64_t value = read_int<int64_t>(); // Throws
            if (!handler.insert_int(col_ndx, row_ndx, tbl_sz, value)) // Throws
                parser_error();
            return;
        }
        case instr_InsertBool: {
            std::size_t col_ndx = read_int<std::size_t>(); // Throws
            std::size_t row_ndx = read_int<std::size_t>(); // Throws
            std::size_t tbl_sz = read_int<std::size_t>(); // Throws
            bool value = read_int<bool>(); // Throws
            if (!handler.insert_bool(col_ndx, row_ndx, tbl_sz, value)) // Throws
                parser_error();
            return;
        }
        case instr_InsertFloat: {
            std::size_t col_ndx = read_int<std::size_t>(); // Throws
            std::size_t row_ndx = read_int<std::size_t>(); // Throws
            std::size_t tbl_sz = read_int<std::size_t>(); // Throws
            float value = read_float(); // Throws
            if (!handler.insert_float(col_ndx, row_ndx, tbl_sz, value)) // Throws
                parser_error();
            return;
        }
        case instr_InsertDouble: {
            std::size_t col_ndx = read_int<std::size_t>(); // Throws
            std::size_t row_ndx = read_int<std::size_t>(); // Throws
            std::size_t tbl_sz = read_int<std::size_t>(); // Throws
            double value = read_double(); // Throws
            if (!handler.insert_double(col_ndx, row_ndx, tbl_sz, value)) // Throws
                parser_error();
            return;
        }
        case instr_InsertString: {
            std::size_t col_ndx = read_int<std::size_t>(); // Throws
            std::size_t row_ndx = read_int<std::size_t>(); // Throws
            std::size_t tbl_sz = read_int<std::size_t>(); // Throws
            StringData value = read_string(m_string_buffer); // Throws
            if (!handler.insert_string(col_ndx, row_ndx, tbl_sz, value)) // Throws
                parser_error();
            return;
        }
        case instr_InsertBinary: {
            std::size_t col_ndx = read_int<std::size_t>(); // Throws
            std::size_t row_ndx = read_int<std::size_t>(); // Throws
            std::size_t tbl_sz = read_int<std::size_t>(); // Throws
            BinaryData value = read_binary(m_string_buffer); // Throws
            if (!handler.insert_binary(col_ndx, row_ndx, tbl_sz, value)) // Throws
                parser_error();
            return;
        }
        case instr_InsertDateTime: {
            std::size_t col_ndx = read_int<std::size_t>(); // Throws
            std::size_t row_ndx = read_int<std::size_t>(); // Throws
            std::size_t tbl_sz = read_int<std::size_t>(); // Throws
            std::time_t value = read_int<std::time_t>(); // Throws
            if (!handler.insert_date_time(col_ndx, row_ndx, tbl_sz, value)) // Throws
                parser_error();
            return;
        }
        case instr_InsertTable: {
            std::size_t col_ndx = read_int<std::size_t>(); // Throws
            std::size_t row_ndx = read_int<std::size_t>(); // Throws
            std::size_t tbl_sz = read_int<std::size_t>(); // Throws
            if (!handler.insert_table(col_ndx, row_ndx, tbl_sz)) // Throws
                parser_error();
            return;
        }
        case instr_InsertMixed: {
            std::size_t col_ndx = read_int<std::size_t>(); // Throws
            std::size_t row_ndx = read_int<std::size_t>(); // Throws
            std::size_t tbl_sz = read_int<std::size_t>(); // Throws
            Mixed value;
            read_mixed(&value); // Throws
            if (!handler.insert_mixed(col_ndx, row_ndx, tbl_sz, value)) // Throws
                parser_error();
            return;
        }
        case instr_InsertLink: {
            std::size_t col_ndx = read_int<std::size_t>(); // Throws
            std::size_t row_ndx = read_int<std::size_t>(); // Throws
            std::size_t tbl_sz = read_int<std::size_t>(); // Throws
            std::size_t value = read_int<std::size_t>(); // Throws
            if (!handler.insert_link(col_ndx, row_ndx, tbl_sz, value)) // Throws
                parser_error();
            return;
        }
        case instr_InsertLinkList: {
            std::size_t col_ndx = read_int<std::size_t>(); // Throws
            std::size_t row_ndx = read_int<std::size_t>(); // Throws
            std::size_t tbl_sz = read_int<std::size_t>(); // Throws
            if (!handler.insert_link_list(col_ndx, row_ndx, tbl_sz)) // Throws
                parser_error();
            return;
        }
        case instr_RowInsertComplete: {
            if (!handler.row_insert_complete()) // Throws
                parser_error();
            return;
        }
        case instr_InsertEmptyRows: {
            std::size_t row_ndx = read_int<std::size_t>(); // Throws
            std::size_t num_rows = read_int<std::size_t>(); // Throws
            std::size_t tbl_sz = read_int<std::size_t>(); // Throws
            bool unordered = read_int<bool>(); // Throws
            if (!handler.insert_empty_rows(row_ndx, num_rows, tbl_sz, unordered)) // Throws
                parser_error();
            return;
        }
        case instr_EraseRows: {
            std::size_t row_ndx = read_int<std::size_t>(); // Throws
            std::size_t num_rows = read_int<std::size_t>(); // Throws
            std::size_t tbl_sz = read_int<std::size_t>(); // Throws
            bool unordered = read_int<bool>(); // Throws
            if (!handler.erase_rows(row_ndx, num_rows, tbl_sz, unordered)) // Throws
                parser_error();
            return;
        }
        case instr_AddIntToColumn: {
            std::size_t col_ndx = read_int<std::size_t>(); // Throws
            // FIXME: Don't depend on the existence of int64_t,
            // but don't allow values to use more than 64 bits
            // either.
            int_fast64_t value = read_int<int64_t>(); // Throws
            if (!handler.add_int_to_column(col_ndx, value)) // Throws
                parser_error();
            return;
        }
        case instr_SelectTable: {
            int levels = read_int<int>(); // Throws
            if (levels < 0 || levels > m_max_levels)
                parser_error();
            m_path.reserve(0, 2*levels); // Throws
            std::size_t* path = m_path.data();
            std::size_t group_level_ndx = read_int<std::size_t>(); // Throws
            for (int i = 0; i != levels; ++i) {
>>>>>>> 0ada531a
                std::size_t col_ndx = read_int<std::size_t>(); // Throws
                std::size_t row_ndx = read_int<std::size_t>(); // Throws
                path[2*i + 0] = col_ndx;
                path[2*i + 1] = row_ndx;
            }
            if (!handler.select_table(group_level_ndx, levels, path)) // Throws
                parser_error();
            return;
        }
        case instr_ClearTable: {
            if (!handler.clear_table()) // Throws
                parser_error();
            return;
        }
        case instr_LinkListSet: {
            std::size_t link_ndx = read_int<std::size_t>(); // Throws
            std::size_t value = read_int<std::size_t>(); // Throws
            if (!handler.link_list_set(link_ndx, value)) // Throws
                parser_error();
            return;
        }
        case instr_LinkListSetAll: {
            // todo, log that it's a SetAll we're doing
            std::size_t size = read_int<std::size_t>(); // Throws
            for (std::size_t i = 0; i < size; i++) {
                std::size_t link = read_int<std::size_t>(); // Throws
                if (!handler.link_list_set(i, link)) // Throws
                    parser_error();
            }
            return;
        }
        case instr_LinkListInsert: {
            std::size_t link_ndx = read_int<std::size_t>(); // Throws
            std::size_t value = read_int<std::size_t>(); // Throws
            if (!handler.link_list_insert(link_ndx, value)) // Throws
                parser_error();
            return;
        }
        case instr_LinkListMove: {
            std::size_t old_link_ndx = read_int<std::size_t>(); // Throws
            std::size_t new_link_ndx = read_int<std::size_t>(); // Throws
            if (!handler.link_list_move(old_link_ndx, new_link_ndx)) // Throws
                parser_error();
            return;
        }
        case instr_LinkListErase: {
            std::size_t link_ndx = read_int<std::size_t>(); // Throws
            if (!handler.link_list_erase(link_ndx)) // Throws
                parser_error();
            return;
        }
        case instr_LinkListClear: {
            if (!handler.link_list_clear()) // Throws
                parser_error();
            return;
        }
        case instr_SelectLinkList: {
            std::size_t col_ndx = read_int<std::size_t>(); // Throws
            std::size_t row_ndx = read_int<std::size_t>(); // Throws
            if (!handler.select_link_list(col_ndx, row_ndx)) // Throws
                parser_error();
            return;
        }
        case instr_AddSearchIndex: {
            std::size_t col_ndx = read_int<std::size_t>(); // Throws
            if (!handler.add_search_index(col_ndx)) // Throws
                parser_error();
            return;
        }
        case instr_RemoveSearchIndex: {
            std::size_t col_ndx = read_int<std::size_t>(); // Throws
            if (!handler.remove_search_index(col_ndx)) // Throws
                parser_error();
            return;
        }
        case instr_AddPrimaryKey: {
            std::size_t col_ndx = read_int<std::size_t>(); // Throws
            if (!handler.add_primary_key(col_ndx)) // Throws
                parser_error();
            return;
        }
        case instr_RemovePrimaryKey: {
            if (!handler.remove_primary_key()) // Throws
                parser_error();
            return;
        }
        case instr_SetLinkType: {
            std::size_t col_ndx = read_int<std::size_t>(); // Throws
            int link_type = read_int<int>(); // Throws
            if (!is_valid_link_type(link_type))
                parser_error();
            if (!handler.set_link_type(col_ndx, LinkType(link_type))) // Throws
                parser_error();
            return;
        }
        case instr_InsertColumn:
        case instr_InsertNullableColumn: {
            std::size_t col_ndx = read_int<std::size_t>(); // Throws
            int type = read_int<int>(); // Throws
            if (!is_valid_data_type(type))
                parser_error();
            StringData name = read_string(m_string_buffer); // Throws
            bool nullable = (Instruction(instr) == instr_InsertNullableColumn);
            if (!handler.insert_column(col_ndx, DataType(type), name, nullable)) // Throws
                parser_error();
            return;
        }
        case instr_InsertLinkColumn: {
            std::size_t col_ndx = read_int<std::size_t>(); // Throws
            int type = read_int<int>(); // Throws
            if (!is_valid_data_type(type))
                parser_error();
            StringData name = read_string(m_string_buffer); // Throws
            std::size_t link_target_table_ndx = read_int<std::size_t>(); // Throws
            std::size_t backlink_col_ndx = read_int<std::size_t>(); // Throws
            if (!handler.insert_link_column(col_ndx, DataType(type), name,
                                            link_target_table_ndx, backlink_col_ndx)) // Throws
                parser_error();
            return;
        }
        case instr_EraseColumn: {
            std::size_t col_ndx = read_int<std::size_t>(); // Throws
            if (!handler.erase_column(col_ndx)) // Throws
                parser_error();
            return;
        }
        case instr_EraseLinkColumn: {
            std::size_t col_ndx = read_int<std::size_t>(); // Throws
            std::size_t link_target_table_ndx = read_int<std::size_t>(); // Throws
            std::size_t backlink_col_ndx      = read_int<std::size_t>(); // Throws
            if (!handler.erase_link_column(col_ndx, link_target_table_ndx,
                                           backlink_col_ndx)) // Throws
                parser_error();
            return;
        }
        case instr_RenameColumn: {
            std::size_t col_ndx = read_int<std::size_t>(); // Throws
            StringData name = read_string(m_string_buffer); // Throws
            if (!handler.rename_column(col_ndx, name)) // Throws
                parser_error();
            return;
        }
        case instr_SelectDescriptor: {
            int levels = read_int<int>(); // Throws
            if (levels < 0 || levels > m_max_levels)
                parser_error();
            m_path.reserve(0, levels); // Throws
            std::size_t* path = m_path.data();
            for (int i = 0; i != levels; ++i) {
                std::size_t col_ndx = read_int<std::size_t>(); // Throws
                path[i] = col_ndx;
            }
            if (!handler.select_descriptor(levels, path)) // Throws
                parser_error();
            return;
        }
        case instr_InsertGroupLevelTable: {
            std::size_t table_ndx  = read_int<std::size_t>(); // Throws
            std::size_t num_tables = read_int<std::size_t>(); // Throws
            StringData name = read_string(m_string_buffer); // Throws
            if (!handler.insert_group_level_table(table_ndx, num_tables, name)) // Throws
                parser_error();
            return;
        }
        case instr_EraseGroupLevelTable: {
            std::size_t table_ndx  = read_int<std::size_t>(); // Throws
            std::size_t num_tables = read_int<std::size_t>(); // Throws
            if (!handler.erase_group_level_table(table_ndx, num_tables)) // Throws
                parser_error();
            return;
        }
        case instr_RenameGroupLevelTable: {
            std::size_t table_ndx = read_int<std::size_t>(); // Throws
            StringData new_name = read_string(m_string_buffer); // Throws
            if (!handler.rename_group_level_table(table_ndx, new_name)) // Throws
                parser_error();
            return;
        }
        case instr_OptimizeTable: {
            if (!handler.optimize_table()) // Throws
                parser_error();
            return;
        }
    }

    REALM_UNREACHABLE();
}


template<class T> T TransactLogParser::read_int()
{
    T value = 0;
    int part = 0;
    const int max_bytes = (std::numeric_limits<T>::digits+1+6)/7;
    for (int i = 0; i != max_bytes; ++i) {
        char c;
        if (!read_char(c))
            goto bad_transact_log;
        part = static_cast<unsigned char>(c);
        if (0xFF < part)
            goto bad_transact_log; // Only the first 8 bits may be used in each byte
        if ((part & 0x80) == 0) {
            T p = part & 0x3F;
            if (util::int_shift_left_with_overflow_detect(p, i*7))
                goto bad_transact_log;
            value |= p;
            break;
        }
        if (i == max_bytes-1)
            goto bad_transact_log; // Too many bytes
        value |= T(part & 0x7F) << (i*7);
    }
    if (part & 0x40) {
        // The real value is negative. Because 'value' is positive at
        // this point, the following negation is guaranteed by C++11
        // to never overflow. See C99+TC3 section 6.2.6.2 paragraph 2.
        value = -value;
        if (util::int_subtract_with_overflow_detect(value, 1))
            goto bad_transact_log;
    }
    return value;

  bad_transact_log:
    throw BadTransactLog();
}


inline void TransactLogParser::read_bytes(char* data, std::size_t size)
{
    for (;;) {
        const std::size_t avail = m_input_end - m_input_begin;
        if (size <= avail)
            break;
        const char* to = m_input_begin + avail;
        std::copy(m_input_begin, to, data);
        if (!next_input_buffer())
            throw BadTransactLog();
        data += avail;
        size -= avail;
    }
    const char* to = m_input_begin + size;
    std::copy(m_input_begin, to, data);
    m_input_begin = to;
}


inline float TransactLogParser::read_float()
{
    REALM_STATIC_ASSERT(std::numeric_limits<float>::is_iec559 &&
                          sizeof (float) * std::numeric_limits<unsigned char>::digits == 32,
                          "Unsupported 'float' representation");
    float value;
    read_bytes(reinterpret_cast<char*>(&value), sizeof value); // Throws
    return value;
}


inline double TransactLogParser::read_double()
{
    REALM_STATIC_ASSERT(std::numeric_limits<double>::is_iec559 &&
                          sizeof (double) * std::numeric_limits<unsigned char>::digits == 64,
                          "Unsupported 'double' representation");
    double value;
    read_bytes(reinterpret_cast<char*>(&value), sizeof value); // Throws
    return value;
}


inline StringData TransactLogParser::read_string(util::StringBuffer& buf)
{
    size_t size = read_int<size_t>(); // Throws

    const std::size_t avail = m_input_end - m_input_begin;
    if (avail >= std::size_t(size)) {
        m_input_begin += size;
        return StringData(m_input_begin - size, size);
    }

    buf.clear();
    buf.resize(size); // Throws
    read_bytes(buf.data(), size);
    return StringData(buf.data(), size);
}


inline BinaryData TransactLogParser::read_binary(util::StringBuffer& buf)
{
    StringData str = read_string(buf); // Throws;
    return BinaryData(str.data(), str.size());
}


inline void TransactLogParser::read_mixed(Mixed* mixed)
{
    DataType type = DataType(read_int<int>()); // Throws
    switch (type) {
        case type_Int: {
            // FIXME: Don't depend on the existence of
            // int64_t, but don't allow values to use more
            // than 64 bits either.
            int_fast64_t value = read_int<int64_t>(); // Throws
            mixed->set_int(value);
            return;
        }
        case type_Bool: {
            bool value = read_int<bool>(); // Throws
            mixed->set_bool(value);
            return;
        }
        case type_Float: {
            float value = read_float(); // Throws
            mixed->set_float(value);
            return;
        }
        case type_Double: {
            double value = read_double(); // Throws
            mixed->set_double(value);
            return;
        }
        case type_DateTime: {
            std::time_t value = read_int<std::time_t>(); // Throws
            mixed->set_datetime(value);
            return;
        }
        case type_String: {
            StringData value = read_string(m_string_buffer); // Throws
            mixed->set_string(value);
            return;
        }
        case type_Binary: {
            BinaryData value = read_binary(m_string_buffer); // Throws
            mixed->set_binary(value);
            return;
        }
        case type_Table: {
            *mixed = Mixed::subtable_tag();
            return;
        }
        case type_Mixed:
            break;
        case type_Link:
        case type_LinkList:
            // FIXME: Need to handle new link types here
            REALM_ASSERT(false);
            break;
    }
    REALM_ASSERT(false);
}


inline bool TransactLogParser::next_input_buffer()
{
    std::size_t sz = m_input->next_block(m_input_begin, m_input_end);
    if (sz == 0)
        return false;
    else
        return true;
}


inline bool TransactLogParser::read_char(char& c)
{
    if (m_input_begin == m_input_end && !next_input_buffer())
        return false;
    c = *m_input_begin++;
    return true;
}


inline bool TransactLogParser::is_valid_data_type(int type)
{
    switch (DataType(type)) {
        case type_Int:
        case type_Bool:
        case type_Float:
        case type_Double:
        case type_String:
        case type_Binary:
        case type_DateTime:
        case type_Table:
        case type_Mixed:
        case type_Link:
        case type_LinkList:
            return true;
    }
    return false;
}


inline bool TransactLogParser::is_valid_link_type(int type)
{
    switch (LinkType(type)) {
        case link_Strong:
        case link_Weak:
            return true;
    }
    return false;
}

class TransactReverser {
public:
    bool select_table(std::size_t group_level_ndx, size_t levels, const size_t* path)
    {
        sync_table();
        m_encoder.select_table(group_level_ndx, levels, path);
        m_pending_ts_instr = get_inst();
        return true;
    }

    bool select_descriptor(size_t levels, const size_t* path)
    {
        sync_descriptor();
        m_encoder.select_descriptor(levels, path);
        m_pending_ds_instr = get_inst();
        return true;
    }

    bool insert_group_level_table(std::size_t table_ndx, std::size_t num_tables, StringData)
    {
        m_encoder.erase_group_level_table(table_ndx, num_tables + 1);
        append_instruction();
        return true;
    }

    bool erase_group_level_table(std::size_t table_ndx, std::size_t num_tables)
    {
        m_encoder.insert_group_level_table(table_ndx, num_tables - 1, "");
        append_instruction();
        return true;
    }

    bool rename_group_level_table(std::size_t, StringData)
    {
        return true; // No-op
    }

    bool optimize_table()
    {
        return true; // No-op
    }

    bool insert_empty_rows(std::size_t idx, std::size_t num_rows, std::size_t tbl_sz, bool unordered)
    {
        m_encoder.erase_rows(idx, num_rows, tbl_sz, unordered);
        append_instruction();
        return true;
    }

    bool erase_rows(std::size_t idx, std::size_t num_rows, std::size_t tbl_sz, bool unordered)
    {
        m_encoder.insert_empty_rows(idx, num_rows, tbl_sz, unordered);
        append_instruction();
        return true;
    }

    bool add_int_to_column(size_t col_ndx, int_fast64_t value)
    {
        m_encoder.add_int_to_column(col_ndx, -value);
        append_instruction();
        return true;
    }

    // helper function, shared by insert_xxx
    bool insert(std::size_t col_idx, std::size_t row_idx, std::size_t tbl_sz)
    {
        if (col_idx == 0) {
            m_encoder.erase_rows(row_idx, 1, tbl_sz, false);
            append_instruction();
        }
        return true;
    }
    bool insert_int(std::size_t col_idx, std::size_t row_idx, std::size_t tbl_sz, int_fast64_t)
    {
        return insert(col_idx, row_idx, tbl_sz);
    }

    bool insert_bool(std::size_t col_idx, std::size_t row_idx, std::size_t tbl_sz, bool)
    {
        return insert(col_idx, row_idx, tbl_sz);
    }

    bool insert_float(std::size_t col_idx, std::size_t row_idx, std::size_t tbl_sz, float)
    {
        return insert(col_idx, row_idx, tbl_sz);
    }

    bool insert_double(std::size_t col_idx, std::size_t row_idx, std::size_t tbl_sz, double)
    {
        return insert(col_idx, row_idx, tbl_sz);
    }

    bool insert_string(std::size_t col_idx, std::size_t row_idx, std::size_t tbl_sz, StringData)
    {
        return insert(col_idx, row_idx, tbl_sz);
    }

    bool insert_binary(std::size_t col_idx, std::size_t row_idx, std::size_t tbl_sz, BinaryData)
    {
        return insert(col_idx, row_idx, tbl_sz);
    }

    bool insert_date_time(std::size_t col_idx, std::size_t row_idx, std::size_t tbl_sz, DateTime)
    {
        return insert(col_idx, row_idx, tbl_sz);
    }

    bool insert_table(std::size_t col_idx, std::size_t row_idx, std::size_t tbl_sz)
    {
        return insert(col_idx, row_idx, tbl_sz);
    }

    bool insert_mixed(std::size_t col_idx, std::size_t row_idx, std::size_t tbl_sz, const Mixed&)
    {
        return insert(col_idx, row_idx, tbl_sz);
    }

    bool insert_link(std::size_t col_idx, std::size_t row_idx, std::size_t tbl_sz, std::size_t)
    {
        return insert(col_idx, row_idx, tbl_sz);
    }

    bool insert_link_list(std::size_t col_idx, std::size_t row_idx, std::size_t tbl_sz)
    {
        return insert(col_idx, row_idx, tbl_sz);
    }

    bool row_insert_complete()
    {
        return true; // No-op
    }

    bool set_int(std::size_t col_ndx, std::size_t row_ndx, int_fast64_t value)
    {
        m_encoder.set_int(col_ndx, row_ndx, value);
        append_instruction();
        return true;
    }

    bool set_bool(std::size_t col_ndx, std::size_t row_ndx, bool value)
    {
        m_encoder.set_bool(col_ndx, row_ndx, value);
        append_instruction();
        return true;
    }

    bool set_float(std::size_t col_ndx, std::size_t row_ndx, float value)
    {
        m_encoder.set_float(col_ndx, row_ndx, value);
        append_instruction();
        return true;
    }

    bool set_double(std::size_t col_ndx, std::size_t row_ndx, double value)
    {
        m_encoder.set_double(col_ndx, row_ndx, value);
        append_instruction();
        return true;
    }

    bool set_string(std::size_t col_ndx, std::size_t row_ndx, StringData value)
    {
        m_encoder.set_string(col_ndx, row_ndx, value);
        append_instruction();
        return true;
    }

    bool set_binary(std::size_t col_ndx, std::size_t row_ndx, BinaryData value)
    {
        m_encoder.set_binary(col_ndx, row_ndx, value);
        append_instruction();
        return true;
    }

    bool set_date_time(std::size_t col_ndx, std::size_t row_ndx, DateTime value)
    {
        m_encoder.set_date_time(col_ndx, row_ndx, value);
        append_instruction();
        return true;
    }

    bool set_table(size_t col_ndx, size_t row_ndx)
    {
        m_encoder.set_table(col_ndx, row_ndx);
        append_instruction();
        return true;
    }

    bool set_mixed(size_t col_ndx, size_t row_ndx, const Mixed& value)
    {
        m_encoder.set_mixed(col_ndx, row_ndx, value);
        append_instruction();
        return true;
    }

    bool set_null(size_t col_ndx, size_t row_ndx)
    {
        m_encoder.set_null(col_ndx, row_ndx);
        append_instruction();
        return true;
    }

    bool set_link(size_t col_ndx, size_t row_ndx, size_t value)
    {
        m_encoder.set_link(col_ndx, row_ndx, value);
        append_instruction();
        return true;
    }

    bool clear_table()
    {
        m_encoder.insert_empty_rows(0, 0, 0, true);
        append_instruction();
        return true;
    }

    bool add_search_index(size_t)
    {
        return true; // No-op
    }

    bool remove_search_index(size_t)
    {
        return true; // No-op
    }

    bool add_primary_key(size_t)
    {
        return true; // No-op
    }

    bool remove_primary_key()
    {
        return true; // No-op
    }

    bool set_link_type(size_t, LinkType)
    {
        return true; // No-op
    }

    bool insert_link_column(std::size_t col_idx, DataType, StringData,
                            std::size_t target_table_idx, std::size_t backlink_col_ndx)
    {
        m_encoder.erase_link_column(col_idx, target_table_idx, backlink_col_ndx);
        append_instruction();
        return true;
    }

    bool erase_link_column(std::size_t col_idx, std::size_t target_table_idx,
                           std::size_t backlink_col_idx)
    {
        m_encoder.insert_link_column(col_idx, DataType(), "", target_table_idx, backlink_col_idx);
        append_instruction();
        return true;
    }

    bool insert_column(std::size_t col_idx, DataType, StringData, bool)
    {
        m_encoder.erase_column(col_idx);
        append_instruction();
        return true;
    }

    bool erase_column(std::size_t col_idx)
    {
        m_encoder.insert_column(col_idx, DataType(), "");
        append_instruction();
        return true;
    }

    bool rename_column(size_t, StringData)
    {
        return true; // No-op
    }

    bool select_link_list(size_t col_ndx, size_t row_ndx)
    {
        sync_linkview();
        m_encoder.select_link_list(col_ndx, row_ndx);
        m_pending_lv_instr = get_inst();
        return true;
    }

    bool link_list_set(size_t row, size_t value)
    {
        m_encoder.link_list_set(row, value);
        append_instruction();
        return true;
    }

    bool link_list_insert(size_t link_ndx, size_t)
    {
        m_encoder.link_list_erase(link_ndx);
        append_instruction();
        return true;
    }

    bool link_list_move(size_t old_link_ndx, size_t new_link_ndx)
    {
        m_encoder.link_list_move(new_link_ndx, old_link_ndx);
        append_instruction();
        return true;
    }

    bool link_list_erase(size_t link_ndx)
    {
        m_encoder.link_list_insert(link_ndx, 0);
        append_instruction();
        return true;
    }

    bool link_list_clear()
    {
        return true; // No-op
    }

    template<typename Handler>
    void execute(Handler&& handler)
    {
        // push any pending select_table or select_descriptor into the buffer:
        sync_table();

        // then execute the instructions in the transformed order
        ReversedNoCopyInputStream reversed_log(m_buffer.transact_log_data(), m_instructions);
        TransactLogParser parser;
        parser.parse(reversed_log, std::forward<Handler&&>(handler));
    }

private:
    _impl::TransactLogBufferStream m_buffer;
    _impl::TransactLogEncoder m_encoder{m_buffer};
    struct Instr { size_t begin; size_t end; };
    std::vector<Instr> m_instructions;
    size_t current_instr_start = 0;
    Instr m_pending_ts_instr{0, 0};
    Instr m_pending_ds_instr{0, 0};
    Instr m_pending_lv_instr{0, 0};

    Instr get_inst() {
        Instr instr;
        instr.begin = current_instr_start;
        current_instr_start = transact_log_size();
        instr.end = current_instr_start;
        return instr;
    }

    size_t transact_log_size() const
    {
        REALM_ASSERT_3(m_encoder.write_position(), >=, m_buffer.transact_log_data());
        return m_encoder.write_position() - m_buffer.transact_log_data();
    }

    void append_instruction() {
        m_instructions.push_back(get_inst());
    }

    void append_instruction(Instr instr) {
        m_instructions.push_back(instr);
    }

    void sync_select(Instr& pending_instr) {
        if (pending_instr.begin != pending_instr.end) {
            append_instruction(pending_instr);
            pending_instr = {0, 0};
        }
    }

    void sync_linkview() {
        sync_select(m_pending_lv_instr);
    }

    void sync_descriptor() {
        sync_linkview();
        sync_select(m_pending_ds_instr);
    }

    void sync_table() {
        sync_descriptor();
        sync_select(m_pending_ts_instr);
    }

    class ReversedNoCopyInputStream: public NoCopyInputStream {
    public:
        ReversedNoCopyInputStream(const char* buffer, std::vector<Instr>& instr_order):
            m_buffer(buffer),
            m_instr_order(instr_order)
        {
            m_current = m_instr_order.size();
        }

        size_t next_block(const char*& begin, const char*& end) override
        {
            if (m_current != 0) {
                m_current--;
                begin = m_buffer + m_instr_order[m_current].begin;
                end   = m_buffer + m_instr_order[m_current].end;
                return end-begin;
            }
            return 0;
        }

    private:
        const char* m_buffer;
        std::vector<Instr>& m_instr_order;
        size_t m_current;
    };
};

}
}

#endif // REALM_IMPL_TRANSACT_LOG_HPP<|MERGE_RESOLUTION|>--- conflicted
+++ resolved
@@ -1432,300 +1432,6 @@
     char instr;
     if (!read_char(instr))
         parser_error();
-
-<<<<<<< HEAD
-        // std::cout << "parsing " << (int) instr << " @ " << std::hex << (long) m_input_begin << std::endl;
-        switch (Instruction(instr)) {
-            case instr_SetInt: {
-                std::size_t col_ndx = read_int<std::size_t>(); // Throws
-                std::size_t row_ndx = read_int<std::size_t>(); // Throws
-                // FIXME: Don't depend on the existence of int64_t,
-                // but don't allow values to use more than 64 bits
-                // either.
-                int_fast64_t value = read_int<int64_t>(); // Throws
-                if (!handler.set_int(col_ndx, row_ndx, value)) // Throws
-                    parser_error();
-                continue;
-            }
-            case instr_SetBool: {
-                std::size_t col_ndx = read_int<std::size_t>(); // Throws
-                std::size_t row_ndx = read_int<std::size_t>(); // Throws
-                bool value = read_int<bool>(); // Throws
-                if (!handler.set_bool(col_ndx, row_ndx, value)) // Throws
-                    parser_error();
-                continue;
-            }
-            case instr_SetFloat: {
-                std::size_t col_ndx = read_int<std::size_t>(); // Throws
-                std::size_t row_ndx = read_int<std::size_t>(); // Throws
-                float value = read_float(); // Throws
-                if (!handler.set_float(col_ndx, row_ndx, value)) // Throws
-                    parser_error();
-                continue;
-            }
-            case instr_SetDouble: {
-                std::size_t col_ndx = read_int<std::size_t>(); // Throws
-                std::size_t row_ndx = read_int<std::size_t>(); // Throws
-                double value = read_double(); // Throws
-                if (!handler.set_double(col_ndx, row_ndx, value)) // Throws
-                    parser_error();
-                continue;
-            }
-            case instr_SetString: {
-                std::size_t col_ndx = read_int<std::size_t>(); // Throws
-                std::size_t row_ndx = read_int<std::size_t>(); // Throws
-                StringData value = read_string(m_string_buffer); // Throws
-                if (!handler.set_string(col_ndx, row_ndx, value)) // Throws
-                    parser_error();
-                continue;
-            }
-            case instr_SetBinary: {
-                std::size_t col_ndx = read_int<std::size_t>(); // Throws
-                std::size_t row_ndx = read_int<std::size_t>(); // Throws
-                BinaryData value = read_binary(m_string_buffer); // Throws
-                if (!handler.set_binary(col_ndx, row_ndx, value)) // Throws
-                    parser_error();
-                continue;
-            }
-            case instr_SetDateTime: {
-                std::size_t col_ndx = read_int<std::size_t>(); // Throws
-                std::size_t row_ndx = read_int<std::size_t>(); // Throws
-                std::time_t value = read_int<std::time_t>(); // Throws
-                if (!handler.set_date_time(col_ndx, row_ndx, value)) // Throws
-                    parser_error();
-                continue;
-            }
-            case instr_SetTable: {
-                std::size_t col_ndx = read_int<std::size_t>(); // Throws
-                std::size_t row_ndx = read_int<std::size_t>(); // Throws
-                if (!handler.set_table(col_ndx, row_ndx)) // Throws
-                    parser_error();
-                continue;
-            }
-            case instr_SetMixed: {
-                std::size_t col_ndx = read_int<std::size_t>(); // Throws
-                std::size_t row_ndx = read_int<std::size_t>(); // Throws
-                Mixed value;
-                read_mixed(&value); // Throws
-                if (!handler.set_mixed(col_ndx, row_ndx, value)) // Throws
-                    parser_error();
-                continue;
-            }
-            case instr_SetNull: {
-                std::size_t col_ndx = read_int<std::size_t>(); // Throws
-                std::size_t row_ndx = read_int<std::size_t>(); // Throws
-                if (!handler.set_null(col_ndx, row_ndx)) // Throws
-                    parser_error();
-                continue;
-            }
-            case instr_SetLink: {
-                std::size_t col_ndx = read_int<std::size_t>(); // Throws
-                std::size_t row_ndx = read_int<std::size_t>(); // Throws
-                std::size_t value = read_int<std::size_t>(); // Throws
-                if (!handler.set_link(col_ndx, row_ndx, value)) // Throws
-                    parser_error();
-                continue;
-            }
-            case instr_InsertInt: {
-                std::size_t col_ndx = read_int<std::size_t>(); // Throws
-                std::size_t row_ndx = read_int<std::size_t>(); // Throws
-                std::size_t tbl_sz = read_int<std::size_t>(); // Throws
-                // FIXME: Don't depend on the existence of int64_t,
-                // but don't allow values to use more than 64 bits
-                // either.
-                int_fast64_t value = read_int<int64_t>(); // Throws
-                if (!handler.insert_int(col_ndx, row_ndx, tbl_sz, value)) // Throws
-                    parser_error();
-                continue;
-            }
-            case instr_InsertBool: {
-                std::size_t col_ndx = read_int<std::size_t>(); // Throws
-                std::size_t row_ndx = read_int<std::size_t>(); // Throws
-                std::size_t tbl_sz = read_int<std::size_t>(); // Throws
-                bool value = read_int<bool>(); // Throws
-                if (!handler.insert_bool(col_ndx, row_ndx, tbl_sz, value)) // Throws
-                    parser_error();
-                continue;
-            }
-            case instr_InsertFloat: {
-                std::size_t col_ndx = read_int<std::size_t>(); // Throws
-                std::size_t row_ndx = read_int<std::size_t>(); // Throws
-                std::size_t tbl_sz = read_int<std::size_t>(); // Throws
-                float value = read_float(); // Throws
-                if (!handler.insert_float(col_ndx, row_ndx, tbl_sz, value)) // Throws
-                    parser_error();
-                continue;
-            }
-            case instr_InsertDouble: {
-                std::size_t col_ndx = read_int<std::size_t>(); // Throws
-                std::size_t row_ndx = read_int<std::size_t>(); // Throws
-                std::size_t tbl_sz = read_int<std::size_t>(); // Throws
-                double value = read_double(); // Throws
-                if (!handler.insert_double(col_ndx, row_ndx, tbl_sz, value)) // Throws
-                    parser_error();
-                continue;
-            }
-            case instr_InsertString: {
-                std::size_t col_ndx = read_int<std::size_t>(); // Throws
-                std::size_t row_ndx = read_int<std::size_t>(); // Throws
-                std::size_t tbl_sz = read_int<std::size_t>(); // Throws
-                StringData value = read_string(m_string_buffer); // Throws
-                if (!handler.insert_string(col_ndx, row_ndx, tbl_sz, value)) // Throws
-                    parser_error();
-                continue;
-            }
-            case instr_InsertBinary: {
-                std::size_t col_ndx = read_int<std::size_t>(); // Throws
-                std::size_t row_ndx = read_int<std::size_t>(); // Throws
-                std::size_t tbl_sz = read_int<std::size_t>(); // Throws
-                BinaryData value = read_binary(m_string_buffer); // Throws
-                if (!handler.insert_binary(col_ndx, row_ndx, tbl_sz, value)) // Throws
-                    parser_error();
-                continue;
-            }
-            case instr_InsertDateTime: {
-                std::size_t col_ndx = read_int<std::size_t>(); // Throws
-                std::size_t row_ndx = read_int<std::size_t>(); // Throws
-                std::size_t tbl_sz = read_int<std::size_t>(); // Throws
-                std::time_t value = read_int<std::time_t>(); // Throws
-                if (!handler.insert_date_time(col_ndx, row_ndx, tbl_sz, value)) // Throws
-                    parser_error();
-                continue;
-            }
-            case instr_InsertTable: {
-                std::size_t col_ndx = read_int<std::size_t>(); // Throws
-                std::size_t row_ndx = read_int<std::size_t>(); // Throws
-                std::size_t tbl_sz = read_int<std::size_t>(); // Throws
-                if (!handler.insert_table(col_ndx, row_ndx, tbl_sz)) // Throws
-                    parser_error();
-                continue;
-            }
-            case instr_InsertMixed: {
-                std::size_t col_ndx = read_int<std::size_t>(); // Throws
-                std::size_t row_ndx = read_int<std::size_t>(); // Throws
-                std::size_t tbl_sz = read_int<std::size_t>(); // Throws
-                Mixed value;
-                read_mixed(&value); // Throws
-                if (!handler.insert_mixed(col_ndx, row_ndx, tbl_sz, value)) // Throws
-                    parser_error();
-                continue;
-            }
-            case instr_InsertLink: {
-                std::size_t col_ndx = read_int<std::size_t>(); // Throws
-                std::size_t row_ndx = read_int<std::size_t>(); // Throws
-                std::size_t tbl_sz = read_int<std::size_t>(); // Throws
-                std::size_t value = read_int<std::size_t>(); // Throws
-                if (!handler.insert_link(col_ndx, row_ndx, tbl_sz, value)) // Throws
-                    parser_error();
-                continue;
-            }
-            case instr_InsertLinkList: {
-                std::size_t col_ndx = read_int<std::size_t>(); // Throws
-                std::size_t row_ndx = read_int<std::size_t>(); // Throws
-                std::size_t tbl_sz = read_int<std::size_t>(); // Throws
-                if (!handler.insert_link_list(col_ndx, row_ndx, tbl_sz)) // Throws
-                    parser_error();
-                continue;
-            }
-            case instr_RowInsertComplete: {
-                if (!handler.row_insert_complete()) // Throws
-                    parser_error();
-                continue;
-            }
-            case instr_InsertEmptyRows: {
-                std::size_t row_ndx = read_int<std::size_t>(); // Throws
-                std::size_t num_rows = read_int<std::size_t>(); // Throws
-                std::size_t tbl_sz = read_int<std::size_t>(); // Throws
-                bool unordered = read_int<bool>(); // Throws
-                if (!handler.insert_empty_rows(row_ndx, num_rows, tbl_sz, unordered)) // Throws
-                    parser_error();
-                continue;
-            }
-            case instr_EraseRows: {
-                std::size_t row_ndx = read_int<std::size_t>(); // Throws
-                std::size_t num_rows = read_int<std::size_t>(); // Throws
-                std::size_t tbl_sz = read_int<std::size_t>(); // Throws
-                bool unordered = read_int<bool>(); // Throws
-                if (!handler.erase_rows(row_ndx, num_rows, tbl_sz, unordered)) // Throws
-                    parser_error();
-                continue;
-            }
-            case instr_AddIntToColumn: {
-                std::size_t col_ndx = read_int<std::size_t>(); // Throws
-                // FIXME: Don't depend on the existence of int64_t,
-                // but don't allow values to use more than 64 bits
-                // either.
-                int_fast64_t value = read_int<int64_t>(); // Throws
-                if (!handler.add_int_to_column(col_ndx, value)) // Throws
-                    parser_error();
-                continue;
-            }
-            case instr_SelectTable: {
-                int levels = read_int<int>(); // Throws
-                if (levels < 0 || levels > m_max_levels)
-                    parser_error();
-                m_path.reserve(0, 2*levels); // Throws
-                std::size_t* path = m_path.data();
-                std::size_t group_level_ndx = read_int<std::size_t>(); // Throws
-                for (int i = 0; i != levels; ++i) {
-                    std::size_t col_ndx = read_int<std::size_t>(); // Throws
-                    std::size_t row_ndx = read_int<std::size_t>(); // Throws
-                    path[2*i + 0] = col_ndx;
-                    path[2*i + 1] = row_ndx;
-                }
-                if (!handler.select_table(group_level_ndx, levels, path)) // Throws
-                    parser_error();
-                continue;
-            }
-            case instr_ClearTable: {
-                if (!handler.clear_table()) // Throws
-                    parser_error();
-                continue;
-            }
-            case instr_LinkListSet: {
-                std::size_t link_ndx = read_int<std::size_t>(); // Throws
-                std::size_t value = read_int<std::size_t>(); // Throws
-                if (!handler.link_list_set(link_ndx, value)) // Throws
-                    parser_error();
-                continue;
-            }
-            case instr_LinkListSetAll: {
-                // todo, log that it's a SetAll we're doing
-                std::size_t size = read_int<std::size_t>(); // Throws
-                for (std::size_t i = 0; i < size; i++) {
-                    std::size_t link = read_int<std::size_t>(); // Throws
-                    if (!handler.link_list_set(i, link)) // Throws
-                        parser_error();
-                }
-                continue;
-            }
-            case instr_LinkListInsert: {
-                std::size_t link_ndx = read_int<std::size_t>(); // Throws
-                std::size_t value = read_int<std::size_t>(); // Throws
-                if (!handler.link_list_insert(link_ndx, value)) // Throws
-                    parser_error();
-                continue;
-            }
-            case instr_LinkListMove: {
-                std::size_t old_link_ndx = read_int<std::size_t>(); // Throws
-                std::size_t new_link_ndx = read_int<std::size_t>(); // Throws
-                if (!handler.link_list_move(old_link_ndx, new_link_ndx)) // Throws
-                    parser_error();
-                continue;
-            }
-            case instr_LinkListErase: {
-                std::size_t link_ndx = read_int<std::size_t>(); // Throws
-                if (!handler.link_list_erase(link_ndx)) // Throws
-                    parser_error();
-                continue;
-            }
-            case instr_LinkListClear: {
-                if (!handler.link_list_clear()) // Throws
-                    parser_error();
-                continue;
-            }
-            case instr_SelectLinkList: {
-=======
 //    std::cerr << "parsing " << util::promote(instr) << " @ " << std::hex << long(m_input_begin) << "\n";
     switch (Instruction(instr)) {
         case instr_SetInt: {
@@ -1808,6 +1514,13 @@
             std::size_t row_ndx = read_int<std::size_t>(); // Throws
             std::size_t value = read_int<std::size_t>(); // Throws
             if (!handler.set_link(col_ndx, row_ndx, value)) // Throws
+                parser_error();
+            return;
+        }
+        case instr_SetNull: {
+            std::size_t col_ndx = read_int<std::size_t>(); // Throws
+            std::size_t row_ndx = read_int<std::size_t>(); // Throws
+            if (!handler.set_null(col_ndx, row_ndx)) // Throws
                 parser_error();
             return;
         }
@@ -1953,7 +1666,6 @@
             std::size_t* path = m_path.data();
             std::size_t group_level_ndx = read_int<std::size_t>(); // Throws
             for (int i = 0; i != levels; ++i) {
->>>>>>> 0ada531a
                 std::size_t col_ndx = read_int<std::size_t>(); // Throws
                 std::size_t row_ndx = read_int<std::size_t>(); // Throws
                 path[2*i + 0] = col_ndx;
