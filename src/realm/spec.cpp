--- conflicted
+++ resolved
@@ -323,9 +323,6 @@
 }
 
 
-<<<<<<< HEAD
-void Spec::upgrade_string_to_enum(size_t column_ndx, ref_type keys_ref, ArrayParent*& keys_parent, size_t& keys_ndx)
-=======
 size_t Spec::get_subspec_entries_for_col_type(ColumnType type) const noexcept
 {
     if (type == col_type_Table || type == col_type_Link || type == col_type_LinkList) {
@@ -340,7 +337,6 @@
 
 void Spec::upgrade_string_to_enum(size_t column_ndx, ref_type keys_ref,
                                   ArrayParent*& keys_parent, size_t& keys_ndx)
->>>>>>> 4387d935
 {
     REALM_ASSERT(get_column_type(column_ndx) == col_type_String);
 
