/*************************************************************************
 *
 * REALM CONFIDENTIAL
 * __________________
 *
 *  [2011] - [2012] Realm Inc
 *  All Rights Reserved.
 *
 * NOTICE:  All information contained herein is, and remains
 * the property of Realm Incorporated and its suppliers,
 * if any.  The intellectual and technical concepts contained
 * herein are proprietary to Realm Incorporated
 * and its suppliers and may be covered by U.S. and Foreign Patents,
 * patents in process, and are protected by trade secret or copyright law.
 * Dissemination of this information or reproduction of this material
 * is strictly forbidden unless prior written permission is obtained
 * from Realm Incorporated.
 *
 **************************************************************************/

#include <realm/table_view.hpp>


#include <realm/column.hpp>
#include <realm/query_conditions.hpp>
#include <realm/column_basic.hpp>
#include <realm/util/utf8.hpp>
#include <realm/index_string.hpp>

using namespace realm;

TableViewBase::TableViewBase(TableViewBase& src, Handover_patch& patch,
                             MutableSourcePayload mode)
    : RowIndexes(src, mode),
      m_linkview_source(LinkViewRef()),
      m_query(src.m_query, patch.query_patch, mode)
{
    patch.was_in_sync = src.is_in_sync();
    patch.table_num = src.m_table->get_index_in_group();
    // must be group level table!
    if (patch.table_num == npos) {
        throw std::runtime_error("TableView handover failed: not a group level table");
    }
    LinkView::generate_patch(src.m_linkview_source, patch.linkview_patch);
    m_table = TableRef();
    src.m_last_seen_version = -1; // bring source out-of-sync, now that it has lost its data
    m_last_seen_version = 0;
    m_distinct_column_source = src.m_distinct_column_source;
    m_sorting_predicate = src.m_sorting_predicate;
    m_auto_sort = src.m_auto_sort;
    m_start = src.m_start;
    m_end = src.m_end;
    m_limit = src.m_limit;
    m_num_detached_refs = 0;
}

TableViewBase::TableViewBase(const TableViewBase& src, Handover_patch& patch,
                             ConstSourcePayload mode)
    : RowIndexes(src, mode),
      m_linkview_source(LinkViewRef()),
      m_query(src.m_query, patch.query_patch, mode)
{
    if (mode == ConstSourcePayload::Stay)
        patch.was_in_sync = false;
    else
        patch.was_in_sync = src.is_in_sync();
    patch.table_num = src.m_table->get_index_in_group();
    // must be group level table!
    if (patch.table_num == npos) {
        throw std::runtime_error("TableView handover failed: not a group level table");
    }
    LinkView::generate_patch(src.m_linkview_source, patch.linkview_patch);
    m_table = TableRef();
    m_last_seen_version = 0;
    m_distinct_column_source = src.m_distinct_column_source;
    m_sorting_predicate = src.m_sorting_predicate;
    m_auto_sort = src.m_auto_sort;
    m_start = src.m_start;
    m_end = src.m_end;
    m_limit = src.m_limit;
    m_num_detached_refs = 0;
}

void TableViewBase::apply_patch(Handover_patch& patch, Group& group)
{
    TableRef tr = group.get_table(patch.table_num);
    m_table = tr;
    if (patch.was_in_sync)
        m_last_seen_version = tr->m_version;
    else
        m_last_seen_version = -1;
    tr->register_view(this);
    m_query.apply_patch(patch.query_patch, group);
    m_linkview_source = LinkView::create_from_and_consume_patch(patch.linkview_patch, group);
}

// Searching

// find_*_integer() methods are used for all "kinds" of integer values (bool, int, DateTime)

size_t TableViewBase::find_first_integer(size_t column_ndx, int64_t value) const
{
    check_cookie();

    for (size_t i = 0; i < m_row_indexes.size(); i++)
        if (is_row_attached(i) && get_int(column_ndx, i) == value)
            return i;
    return size_t(-1);
}

size_t TableViewBase::find_first_float(size_t column_ndx, float value) const
{
    check_cookie();

    for (size_t i = 0; i < m_row_indexes.size(); i++)
        if (is_row_attached(i) && get_float(column_ndx, i) == value)
            return i;
    return size_t(-1);
}

size_t TableViewBase::find_first_double(size_t column_ndx, double value) const
{
    check_cookie();

    for (size_t i = 0; i < m_row_indexes.size(); i++)
        if (is_row_attached(i) && get_double(column_ndx, i) == value)
            return i;
    return size_t(-1);
}

size_t TableViewBase::find_first_string(size_t column_ndx, StringData value) const
{
    check_cookie();

    REALM_ASSERT_COLUMN_AND_TYPE(column_ndx, type_String);

    for (size_t i = 0; i < m_row_indexes.size(); i++)
        if (is_row_attached(i) && get_string(column_ndx, i) == value) return i;
    return size_t(-1);
}

size_t TableViewBase::find_first_binary(size_t column_ndx, BinaryData value) const
{
    check_cookie();

    REALM_ASSERT_COLUMN_AND_TYPE(column_ndx, type_Binary);

    for (size_t i = 0; i < m_row_indexes.size(); i++)
        if (is_row_attached(i) && get_binary(column_ndx, i) == value) return i;
    return size_t(-1);
}


// Aggregates ----------------------------------------------------

// count_target is ignored by all <int function> except Count. Hack because of bug in optional
// arguments in clang and vs2010 (fixed in 2012)
template <int function, typename T, typename R, class ColType>
R TableViewBase::aggregate(R(ColType::*aggregateMethod)(size_t, size_t, size_t, size_t*) const, size_t column_ndx, T count_target, size_t* return_ndx) const
{
    check_cookie();

    REALM_ASSERT_COLUMN_AND_TYPE(column_ndx, ColumnTypeTraits<T>::id);
    REALM_ASSERT(function == act_Sum || function == act_Max || function == act_Min || function == act_Count);
    REALM_ASSERT(m_table);
    REALM_ASSERT(column_ndx < m_table->get_column_count());
    if ((m_row_indexes.size() - m_num_detached_refs) == 0)
        return 0;

    typedef typename ColumnTypeTraits<T>::array_type ArrType;
    const ColType* column = static_cast<ColType*>(&m_table->get_column_base(column_ndx));

    if (m_num_detached_refs == 0 && m_row_indexes.size() == column->size()) {
        // direct aggregate on the column
        if(function == act_Count)
            return static_cast<R>(column->count(count_target));
        else
            return (column->*aggregateMethod)(0, size_t(-1), size_t(-1), return_ndx); // end == limit == -1
    }

    // Array object instantiation must NOT allocate initial memory (capacity)
    // with 'new' because it will lead to mem leak. The column keeps ownership
    // of the payload in array and will free it itself later, so we must not call destroy() on array.
    ArrType arr(column->get_alloc());
    const ArrType* arrp = nullptr;
    size_t leaf_start = 0;
    size_t leaf_end = 0;
    size_t row_ndx;

    R res = static_cast<R>(0);
    T first = column->get(to_size_t(m_row_indexes.get(0)));

    if (return_ndx)
        *return_ndx = 0;

    if(function == act_Count)
        res = static_cast<R>((first == count_target ? 1 : 0));
    else
        res = static_cast<R>(first);

    for (size_t ss = 1; ss < m_row_indexes.size(); ++ss) {
        row_ndx = to_size_t(m_row_indexes.get(ss));

        // skip detached references:
        if (row_ndx == detached_ref) continue;

        if (row_ndx < leaf_start || row_ndx >= leaf_end) {
            size_t ndx_in_leaf;
            typename ColType::LeafInfo leaf { &arrp, &arr };
            column->get_leaf(row_ndx, ndx_in_leaf, leaf);
            leaf_start = row_ndx - ndx_in_leaf;
            leaf_end = leaf_start + arrp->size();
        }

        T v = arrp->get(row_ndx - leaf_start);

        if (function == act_Sum)
            res += static_cast<R>(v);
        else if (function == act_Max && v > static_cast<T>(res)) {
            res = static_cast<R>(v);
            if (return_ndx)
                *return_ndx = ss;
        }
        else if (function == act_Min && v < static_cast<T>(res)) {
            res = static_cast<R>(v);
            if (return_ndx)
                *return_ndx = ss;
        }
        else if (function == act_Count && v == count_target)
            res++;

    }

    return res;
}

// sum

int64_t TableViewBase::sum_int(size_t column_ndx) const
{
    return aggregate<act_Sum, int64_t>(&IntegerColumn::sum, column_ndx, 0);
}
double TableViewBase::sum_float(size_t column_ndx) const
{
    return aggregate<act_Sum, float>(&FloatColumn::sum, column_ndx, 0.0);
}
double TableViewBase::sum_double(size_t column_ndx) const
{
    return aggregate<act_Sum, double>(&DoubleColumn::sum, column_ndx, 0.0);
}

// Maximum

int64_t TableViewBase::maximum_int(size_t column_ndx, size_t* return_ndx) const
{
    return aggregate<act_Max, int64_t>(&IntegerColumn::maximum, column_ndx, 0, return_ndx);
}
float TableViewBase::maximum_float(size_t column_ndx, size_t* return_ndx) const
{
    return aggregate<act_Max, float>(&FloatColumn::maximum, column_ndx, 0.0, return_ndx);
}
double TableViewBase::maximum_double(size_t column_ndx, size_t* return_ndx) const
{
    return aggregate<act_Max, double>(&DoubleColumn::maximum, column_ndx, 0.0, return_ndx);
}
DateTime TableViewBase::maximum_datetime(size_t column_ndx, size_t* return_ndx) const
{
    return aggregate<act_Max, int64_t>(&IntegerColumn::maximum, column_ndx, 0, return_ndx);
}

// Minimum

int64_t TableViewBase::minimum_int(size_t column_ndx, size_t* return_ndx) const
{
    return aggregate<act_Min, int64_t>(&IntegerColumn::minimum, column_ndx, 0, return_ndx);
}
float TableViewBase::minimum_float(size_t column_ndx, size_t* return_ndx) const
{
    return aggregate<act_Min, float>(&FloatColumn::minimum, column_ndx, 0.0, return_ndx);
}
double TableViewBase::minimum_double(size_t column_ndx, size_t* return_ndx) const
{
    return aggregate<act_Min, double>(&DoubleColumn::minimum, column_ndx, 0.0, return_ndx);
}
DateTime TableViewBase::minimum_datetime(size_t column_ndx, size_t* return_ndx) const
{
    return aggregate<act_Min, int64_t>(&IntegerColumn::minimum, column_ndx, 0, return_ndx);
}

// Average

double TableViewBase::average_int(size_t column_ndx) const
{
    return aggregate<act_Sum, int64_t>(&IntegerColumn::sum, column_ndx, 0) / static_cast<double>(num_attached_rows());
}
double TableViewBase::average_float(size_t column_ndx) const
{
    return aggregate<act_Sum, float>(&FloatColumn::sum, column_ndx, 0.0)
        / static_cast<double>(num_attached_rows());
}
double TableViewBase::average_double(size_t column_ndx) const
{
    return aggregate<act_Sum, double>(&DoubleColumn::sum, column_ndx, 0.0)
        / static_cast<double>(num_attached_rows());
}

// Count
size_t TableViewBase::count_int(size_t column_ndx, int64_t target) const
{
    return aggregate<act_Count, int64_t, size_t, IntegerColumn>(nullptr, column_ndx, target);
}
size_t TableViewBase::count_float(size_t column_ndx, float target) const
{
    return aggregate<act_Count, float, size_t, FloatColumn>(nullptr, column_ndx, target);
}
size_t TableViewBase::count_double(size_t column_ndx, double target) const
{
    return aggregate<act_Count, double, size_t, DoubleColumn>(nullptr, column_ndx, target);
}

// Simple pivot aggregate method. Experimental! Please do not document method publicly.
void TableViewBase::aggregate(size_t group_by_column, size_t aggr_column, Table::AggrType op, Table& result) const
{
    m_table->aggregate(group_by_column, aggr_column, op, result, &m_row_indexes);
}

void TableViewBase::to_json(std::ostream& out) const
{
    check_cookie();

    // Represent table as list of objects
    out << "[";

    const size_t row_count = size();
    for (size_t r = 0; r < row_count; ++r) {
        const size_t real_row_index = get_source_ndx(r);
        if (real_row_index != detached_ref) {
            if (r > 0)
                out << ",";
            m_table->to_json_row(real_row_index, out);
        }
    }

    out << "]";
}

void TableViewBase::to_string(std::ostream& out, size_t limit) const
{
    check_cookie();

    // Print header (will also calculate widths)
    std::vector<size_t> widths;
    m_table->to_string_header(out, widths);

    // Set limit=-1 to print all rows, otherwise only print to limit
    const size_t row_count = num_attached_rows();
    const size_t out_count = (limit == size_t(-1))
        ? row_count
        : (row_count < limit) ? row_count : limit;

    // Print rows
    size_t i = 0;
    size_t count = out_count;
    while (count) {
        const size_t real_row_index = get_source_ndx(i);
        if (real_row_index != detached_ref) {
            m_table->to_string_row(real_row_index, out, widths);
            --count;
        }
        ++i;
    }

    if (out_count < row_count) {
        const size_t rest = row_count - out_count;
        out << "... and " << rest << " more rows (total " << row_count << ")";
    }
}

void TableViewBase::row_to_string(size_t row_ndx, std::ostream& out) const
{
    check_cookie();

    REALM_ASSERT(row_ndx < m_row_indexes.size());

    // Print header (will also calculate widths)
    std::vector<size_t> widths;
    m_table->to_string_header(out, widths);

    // Print row contents
    size_t real_ndx = get_source_ndx(row_ndx);
    REALM_ASSERT(real_ndx != detached_ref);
    m_table->to_string_row(real_ndx, out, widths);
}

uint64_t TableViewBase::outside_version() const
{
    check_cookie();

    // Return version of whatever this TableView depends on
    LinkView* lvp = dynamic_cast<LinkView*>(m_query.m_view);
    if (lvp) {
        // This TableView was created by a Query that had a LinkViewRef inside its .where() clause
        return lvp->get_origin_table().m_version;
    }

    if (m_linkview_source) {
        // m_linkview_source is set if-and-only-if this TableView was created by LinkView::get_as_sorted_view()
        return m_linkview_source->get_origin_table().m_version;
    }
    else {
        // This TableView was created by a method directly on Table, such as Table::find_all(int64_t)
        return m_table->m_version;
    }
}

bool TableViewBase::is_in_sync() const REALM_NOEXCEPT
{
    check_cookie();

    bool table = bool(m_table);
    bool version = bool(m_last_seen_version == outside_version());
    bool view = bool(m_query.m_view);

    return table && version && (view ? m_query.m_view->is_in_sync() : true);
}

uint_fast64_t TableViewBase::sync_if_needed() const
{
    if (!is_in_sync()) {
        // FIXME: Is this a reasonable handling of constness?
        const_cast<TableViewBase*>(this)->do_sync();
    }
    return m_last_seen_version;
}



void TableViewBase::adj_row_acc_insert_rows(std::size_t row_ndx, std::size_t num_rows) REALM_NOEXCEPT
{
    m_row_indexes.adjust_ge(int_fast64_t(row_ndx), num_rows);
}


void TableViewBase::adj_row_acc_erase_row(std::size_t row_ndx) REALM_NOEXCEPT
{
    std::size_t it = 0;
    for (;;) {
        it = m_row_indexes.find_first(row_ndx, it);
        if (it == not_found)
            break;
        ++m_num_detached_refs;
        m_row_indexes.set(it, -1);
    }
    m_row_indexes.adjust_ge(int_fast64_t(row_ndx)+1, -1);
}


void TableViewBase::adj_row_acc_move_over(std::size_t from_row_ndx, std::size_t to_row_ndx) REALM_NOEXCEPT
{
    std::size_t it = 0;
    // kill any refs to the target row ndx
    for (;;) {
        it = m_row_indexes.find_first(to_row_ndx, it);
        if (it == not_found)
            break;
        ++m_num_detached_refs;
        m_row_indexes.set(it, -1);
    }
    // adjust any refs to the source row ndx to point to the target row ndx.
    it = 0;
    for (;;) {
        it = m_row_indexes.find_first(from_row_ndx, it);
        if (it == not_found)
            break;
        m_row_indexes.set(it, to_row_ndx);
    }
}





// O(n) for n = this->size()
void TableView::remove(size_t ndx)
{
    check_cookie();

    REALM_ASSERT(m_table);
    REALM_ASSERT(ndx < m_row_indexes.size());

    bool sync_to_keep = m_last_seen_version == outside_version();

    // Delete row in source table
    const size_t real_ndx = size_t(m_row_indexes.get(ndx));
    m_table->remove(real_ndx);

    // It is important to not accidentally bring us in sync, if we were
    // not in sync to start with:
    if (sync_to_keep)
        m_last_seen_version = outside_version();

    // Update refs
    m_row_indexes.erase(ndx);

    // Adjustment of row indexes greater than the removed index is done by
    // adj_row_acc_move_over or adj_row_acc_erase_row as sideeffect of the actual
    // update of the table, so we don't need to do it here (it has already been done)
}


void TableView::clear()
{
    REALM_ASSERT(m_table);

    bool sync_to_keep = m_last_seen_version == outside_version();

    // If m_table is unordered we must use move_last_over(). Fixme/todo: To test if it's unordered we currently
    // see if we have any link or backlink columns. This is bad becuase in the future we could have unordered
    // tables with no links - and then this test will break.
    bool is_ordered = true;
    for (size_t c = 0; c < m_table->m_spec.get_column_count(); c++) {
        ColumnType t = m_table->m_spec.get_column_type(c);
        if (t == col_type_Link || t == col_type_LinkList || t == col_type_BackLink) {
            is_ordered = false;
            break;
        }
    }

    // Temporarily unregister this view so that it's not pointlessly updated
    // for the row removals
    m_table->unregister_view(this);

    bool is_move_last_over = !is_ordered;
    m_table->batch_erase_rows(m_row_indexes, is_move_last_over);

    m_row_indexes.clear();
    m_num_detached_refs = 0;
    m_table->register_view(this);

    // It is important to not accidentally bring us in sync, if we were
    // not in sync to start with:
    if (sync_to_keep)
        m_last_seen_version = outside_version();
}

void TableViewBase::sync_distinct_view(size_t column)
{
    m_row_indexes.clear();
    m_num_detached_refs = 0;
    m_distinct_column_source = column;
    if (m_distinct_column_source != npos) {
        REALM_ASSERT(m_table);
        REALM_ASSERT(m_table->has_search_index(m_distinct_column_source));
        if (!m_table->is_degenerate()) {
            const ColumnBase& col = m_table->get_column_base(m_distinct_column_source);
            col.get_search_index()->distinct(m_row_indexes);
        }
    }
}

// Sort according to one column
void TableViewBase::sort(size_t column, bool ascending)
{
    std::vector<size_t> c;
    std::vector<bool> a;
    c.push_back(column);
    a.push_back(ascending);
    sort(c, a);
}

// Sort according to multiple columns, user specified order on each column
void TableViewBase::sort(std::vector<size_t> columns, std::vector<bool> ascending)
{
    REALM_ASSERT(columns.size() == ascending.size());
    m_auto_sort = true;
    m_sorting_predicate = Sorter(columns, ascending);
    sort(m_sorting_predicate);
}

void TableViewBase::re_sort()
{
    sort(m_sorting_predicate);
}


void TableViewBase::do_sync()
{
    // A TableView can be "born" from 4 different sources: LinkView, Table::get_distinct_view(),
    // Table::find_all() or Query. Here we sync with the respective source.

    if (m_linkview_source) {
        m_row_indexes.clear();
        for (size_t t = 0; t < m_linkview_source->size(); t++)
            m_row_indexes.add(m_linkview_source->get(t).get_index());
    }
    else if (m_table && m_distinct_column_source != npos) {
        sync_distinct_view(m_distinct_column_source);
    }
    // precondition: m_table is attached
    else if (!m_query.m_table) {
        // This case gets invoked if the TableView origined from Table::find_all(T value). It is temporarely disabled
        // because it doesn't take the search parameter in count. FIXME/Todo
        REALM_ASSERT(false);
        // no valid query
        m_row_indexes.clear();
        for (size_t i = 0; i < m_table->size(); i++)
            m_row_indexes.add(i);
    }
    else  {
        // valid query, so clear earlier results and reexecute it.
        if (m_row_indexes.is_attached())
            m_row_indexes.clear();
        else
<<<<<<< HEAD
            m_row_indexes.init_from_ref(Allocator::get_default(), 
=======
            m_row_indexes.init_from_ref(Allocator::get_default(),
>>>>>>> 3459134a
                                        IntegerColumn::create(Allocator::get_default()));
        // if m_query had a TableView filter, then sync it. If it had a LinkView filter, no sync is needed
        if (m_query.m_view)
            m_query.m_view->sync_if_needed();

        // find_all needs to call size() on the tableview. But if we're
        // out of sync, size() will then call do_sync and we'll have an infinite regress
        // SO: fake that we're up to date BEFORE calling find_all.
        m_query.find_all(*(const_cast<TableViewBase*>(this)), m_start, m_end, m_limit);
    }
    if (m_auto_sort)
        re_sort();

    m_last_seen_version = outside_version();
}<|MERGE_RESOLUTION|>--- conflicted
+++ resolved
@@ -611,11 +611,7 @@
         if (m_row_indexes.is_attached())
             m_row_indexes.clear();
         else
-<<<<<<< HEAD
-            m_row_indexes.init_from_ref(Allocator::get_default(), 
-=======
             m_row_indexes.init_from_ref(Allocator::get_default(),
->>>>>>> 3459134a
                                         IntegerColumn::create(Allocator::get_default()));
         // if m_query had a TableView filter, then sync it. If it had a LinkView filter, no sync is needed
         if (m_query.m_view)
