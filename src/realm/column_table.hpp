/*************************************************************************
 *
 * REALM CONFIDENTIAL
 * __________________
 *
 *  [2011] - [2012] Realm Inc
 *  All Rights Reserved.
 *
 * NOTICE:  All information contained herein is, and remains
 * the property of Realm Incorporated and its suppliers,
 * if any.  The intellectual and technical concepts contained
 * herein are proprietary to Realm Incorporated
 * and its suppliers and may be covered by U.S. and Foreign Patents,
 * patents in process, and are protected by trade secret or copyright law.
 * Dissemination of this information or reproduction of this material
 * is strictly forbidden unless prior written permission is obtained
 * from Realm Incorporated.
 *
 **************************************************************************/
#ifndef REALM_COLUMN_TABLE_HPP
#define REALM_COLUMN_TABLE_HPP

#include <vector>

#include <realm/util/features.h>
#include <memory>
#include <realm/column.hpp>
#include <realm/table.hpp>

namespace realm {


/// Base class for any type of column that can contain subtables.
// FIXME: Don't derive from IntegerColumn, but define a BpTree<ref_type> specialization.
class SubtableColumnBase: public IntegerColumn, public Table::Parent {
public:
    void discard_child_accessors() noexcept;

    ~SubtableColumnBase() noexcept override;

    static ref_type create(Allocator&, size_t size = 0);

    Table* get_subtable_accessor(size_t) const noexcept override;

    void insert_rows(size_t, size_t, size_t) override;
    void erase_rows(size_t, size_t, size_t, bool) override;
    void move_last_row_over(size_t, size_t, bool) override;
<<<<<<< HEAD
    void clear(std::size_t, bool) override;
    void swap_rows(size_t, size_t) override;
    void discard_subtable_accessor(std::size_t) noexcept override;
    void update_from_parent(std::size_t) noexcept override;
    void adj_acc_insert_rows(std::size_t, std::size_t) noexcept override;
    void adj_acc_erase_row(std::size_t) noexcept override;
    void adj_acc_move_over(std::size_t, std::size_t) noexcept override;
=======
    void clear(size_t, bool) override;
    void discard_subtable_accessor(size_t) noexcept override;
    void update_from_parent(size_t) noexcept override;
    void adj_acc_insert_rows(size_t, size_t) noexcept override;
    void adj_acc_erase_row(size_t) noexcept override;
    void adj_acc_move_over(size_t, size_t) noexcept override;
>>>>>>> 894f3bd0
    void adj_acc_clear_root_table() noexcept override;
    void adj_acc_swap_rows(std::size_t, std::size_t) noexcept override;
    void mark(int) noexcept override;
    void refresh_accessor_tree(size_t, const Spec&) override;

#ifdef REALM_DEBUG
    void verify() const override;
    void verify(const Table&, size_t) const override;
#endif

protected:
    /// A pointer to the table that this column is part of. For a free-standing
    /// column, this pointer is null.
    Table* const m_table;

    /// The index of this column within m_table.m_cols. For a free-standing
    /// column, this index is zero.
    size_t m_column_ndx;

    struct SubtableMap {
        ~SubtableMap() noexcept {}
        bool empty() const noexcept { return m_entries.empty(); }
        Table* find(size_t subtable_ndx) const noexcept;
        void add(size_t subtable_ndx, Table*);
        // Returns true if, and only if at least one entry was detached and
        // removed from the map.
        bool detach_and_remove_all() noexcept;
        // Returns true if, and only if the entry was found and removed, and it
        // was the last entry in the map.
        bool detach_and_remove(size_t subtable_ndx) noexcept;
        // Returns true if, and only if the entry was found and removed, and it
        // was the last entry in the map.
        bool remove(Table*) noexcept;
        void update_from_parent(size_t old_baseline) const noexcept;
        template<bool fix_ndx_in_parent>
        void adj_insert_rows(size_t row_ndx, size_t num_rows_inserted) noexcept;
        // Returns true if, and only if an entry was found and removed, and it
        // was the last entry in the map.
        template<bool fix_ndx_in_parent>
        bool adj_erase_rows(size_t row_ndx, size_t num_rows_erased) noexcept;
        // Returns true if, and only if an entry was found and removed, and it
        // was the last entry in the map.
        template<bool fix_ndx_in_parent>
<<<<<<< HEAD
        bool adj_move_over(std::size_t from_row_ndx, std::size_t to_row_ndx) noexcept;
        template<bool fix_ndx_in_parent>
        void adj_swap_rows(std::size_t row_ndx_1, std::size_t row_ndx_2) noexcept;

        void update_accessors(const std::size_t* col_path_begin, const std::size_t* col_path_end,
=======
        bool adj_move_over(size_t from_row_ndx, size_t to_row_ndx)
            noexcept;
        void update_accessors(const size_t* col_path_begin, const size_t* col_path_end,
>>>>>>> 894f3bd0
                              _impl::TableFriend::AccessorUpdater&);
        void recursive_mark() noexcept;
        void refresh_accessor_tree(size_t spec_ndx_in_parent);
    private:
        struct entry {
            size_t m_subtable_ndx;
            Table* m_table;
        };
        typedef std::vector<entry> entries;
        entries m_entries;
    };

    /// Contains all existing accessors that are attached to a subtable in this
    /// column. It can map a row index into a pointer to the corresponding
    /// accessor when it exists.
    ///
    /// There is an invariant in force: Either `m_table` is null, or there is an
    /// additional referece count on `*m_table` when, and only when the map is
    /// non-empty.
    mutable SubtableMap m_subtable_map;

    SubtableColumnBase(Allocator&, ref_type, Table*, size_t column_ndx);

    /// Get a pointer to the accessor of the specified subtable. The
    /// accessor will be created if it does not already exist.
    ///
    /// The returned table pointer must **always** end up being
    /// wrapped in some instantiation of BasicTableRef<>.
    ///
    /// NOTE: This method must be used only for subtables with
    /// independent specs, i.e. for elements of a MixedColumn.
    Table* get_subtable_ptr(size_t subtable_ndx);

    // Overriding method in ArrayParent
    void update_child_ref(size_t, ref_type) override;

    // Overriding method in ArrayParent
    ref_type get_child_ref(size_t) const noexcept override;

    // Overriding method in Table::Parent
    Table* get_parent_table(size_t*) noexcept override;

    // Overriding method in Table::Parent
    void child_accessor_destroyed(Table*) noexcept override;

    /// Assumes that the two tables have the same spec.
    static bool compare_subtable_rows(const Table&, const Table&);

    /// Construct a copy of the columns array of the specified table
    /// and return just the ref to that array.
    ///
    /// In the clone, no string column will be of the enumeration
    /// type.
    ref_type clone_table_columns(const Table*);

    size_t* record_subtable_path(size_t* begin,
                                      size_t* end) noexcept override;

    void update_table_accessors(const size_t* col_path_begin, const size_t* col_path_end,
                                _impl::TableFriend::AccessorUpdater&);

    /// \param row_ndx Must be `realm::npos` if appending.
    void do_insert(size_t row_ndx, int_fast64_t value, size_t num_rows);

#ifdef REALM_DEBUG
    std::pair<ref_type, size_t>
    get_to_dot_parent(size_t ndx_in_parent) const override;
#endif

    friend class Table;
};



class SubtableColumn: public SubtableColumnBase {
public:
    /// Create a subtable column accessor and attach it to a
    /// preexisting underlying structure of arrays.
    ///
    /// \param table If this column is used as part of a table you must
    /// pass a pointer to that table. Otherwise you must pass null.
    ///
    /// \param column_ndx If this column is used as part of a table
    /// you must pass the logical index of the column within that
    /// table. Otherwise you should pass zero.
    SubtableColumn(Allocator&, ref_type, Table* table, size_t column_ndx);

    ~SubtableColumn() noexcept override {}

    size_t get_subtable_size(size_t ndx) const noexcept;

    /// Get a pointer to the accessor of the specified subtable. The
    /// accessor will be created if it does not already exist.
    ///
    /// The returned table pointer must **always** end up being
    /// wrapped in some instantiation of BasicTableRef<>.
    Table* get_subtable_ptr(size_t subtable_ndx);

    const Table* get_subtable_ptr(size_t subtable_ndx) const;

    // When passing a table to add() or insert() it is assumed that
    // the table spec is compatible with this column. The number of
    // columns must be the same, and the corresponding columns must
    // have the same data type (as returned by
    // Table::get_column_type()).

    void add(const Table* value = nullptr);
    void insert(size_t ndx, const Table* value = nullptr);
    void set(size_t ndx, const Table*);
    void clear_table(size_t ndx);

    using SubtableColumnBase::insert;

    void erase_rows(size_t, size_t, size_t, bool) override;
    void move_last_row_over(size_t, size_t, bool) override;

    /// Compare two subtable columns for equality.
    bool compare_table(const SubtableColumn&) const;

    void refresh_accessor_tree(size_t, const Spec&) override;

#ifdef REALM_DEBUG
    void verify(const Table&, size_t) const override;
    void do_dump_node_structure(std::ostream&, int) const override;
    void to_dot(std::ostream&, StringData title) const override;
#endif

private:
    mutable size_t m_subspec_ndx; // Unknown if equal to `npos`

    size_t get_subspec_ndx() const noexcept;

    void destroy_subtable(size_t ndx) noexcept;

    void do_discard_child_accessors() noexcept override;
};





// Implementation

// Overriding virtual method of Column.
inline void SubtableColumnBase::insert_rows(size_t row_ndx, size_t num_rows_to_insert,
                                            size_t prior_num_rows)
{
    REALM_ASSERT_DEBUG(prior_num_rows == size());
    REALM_ASSERT(row_ndx <= prior_num_rows);

    size_t row_ndx_2 = (row_ndx == prior_num_rows ? realm::npos : row_ndx);
    int_fast64_t value = 0;
    do_insert(row_ndx_2, value, num_rows_to_insert); // Throws
}

// Overriding virtual method of Column.
inline void SubtableColumnBase::erase_rows(size_t row_ndx, size_t num_rows_to_erase,
                                           size_t prior_num_rows,
                                           bool broken_reciprocal_backlinks)
{
    IntegerColumn::erase_rows(row_ndx, num_rows_to_erase, prior_num_rows,
                       broken_reciprocal_backlinks); // Throws

    const bool fix_ndx_in_parent = true;
    bool last_entry_removed =
        m_subtable_map.adj_erase_rows<fix_ndx_in_parent>(row_ndx, num_rows_to_erase);
    typedef _impl::TableFriend tf;
    if (last_entry_removed)
        tf::unbind_ptr(*m_table);
}

// Overriding virtual method of Column.
inline void SubtableColumnBase::move_last_row_over(size_t row_ndx, size_t prior_num_rows,
                                                   bool broken_reciprocal_backlinks)
{
    IntegerColumn::move_last_row_over(row_ndx, prior_num_rows, broken_reciprocal_backlinks); // Throws

    const bool fix_ndx_in_parent = true;
    size_t last_row_ndx = prior_num_rows - 1;
    bool last_entry_removed =
        m_subtable_map.adj_move_over<fix_ndx_in_parent>(last_row_ndx, row_ndx);
    typedef _impl::TableFriend tf;
    if (last_entry_removed)
        tf::unbind_ptr(*m_table);
}

inline void SubtableColumnBase::clear(size_t, bool)
{
    discard_child_accessors();
    clear_without_updating_index(); // Throws
    // FIXME: This one is needed because
    // IntegerColumn::clear_without_updating_index() forgets about the
    // leaf type. A better solution should probably be sought after.
    get_root_array()->set_type(Array::type_HasRefs);
}

inline void SubtableColumnBase::swap_rows(std::size_t row_ndx_1, std::size_t row_ndx_2)
{
    IntegerColumn::swap_rows(row_ndx_1, row_ndx_2); // Throws

    const bool fix_ndx_in_parent = true;
    m_subtable_map.adj_swap_rows<fix_ndx_in_parent>(row_ndx_1, row_ndx_2);
}

inline void SubtableColumnBase::mark(int type) noexcept
{
    if (type & mark_Recursive)
        m_subtable_map.recursive_mark();
}

inline void SubtableColumnBase::refresh_accessor_tree(size_t col_ndx, const Spec& spec)
{
    IntegerColumn::refresh_accessor_tree(col_ndx, spec); // Throws
    m_column_ndx = col_ndx;
}

inline void SubtableColumnBase::adj_acc_insert_rows(size_t row_ndx,
                                                    size_t num_rows) noexcept
{
    // This function must assume no more than minimal consistency of the
    // accessor hierarchy. This means in particular that it cannot access the
    // underlying node structure. See AccessorConsistencyLevels.

    const bool fix_ndx_in_parent = false;
    m_subtable_map.adj_insert_rows<fix_ndx_in_parent>(row_ndx, num_rows);
}

inline void SubtableColumnBase::adj_acc_erase_row(size_t row_ndx) noexcept
{
    // This function must assume no more than minimal consistency of the
    // accessor hierarchy. This means in particular that it cannot access the
    // underlying node structure. See AccessorConsistencyLevels.

    const bool fix_ndx_in_parent = false;
    size_t num_rows_erased = 1;
    bool last_entry_removed =
        m_subtable_map.adj_erase_rows<fix_ndx_in_parent>(row_ndx, num_rows_erased);
    typedef _impl::TableFriend tf;
    if (last_entry_removed)
        tf::unbind_ptr(*m_table);
}

inline void SubtableColumnBase::adj_acc_move_over(size_t from_row_ndx,
                                                  size_t to_row_ndx) noexcept
{
    // This function must assume no more than minimal consistency of the
    // accessor hierarchy. This means in particular that it cannot access the
    // underlying node structure. See AccessorConsistencyLevels.

    const bool fix_ndx_in_parent = false;
    bool last_entry_removed =
        m_subtable_map.adj_move_over<fix_ndx_in_parent>(from_row_ndx, to_row_ndx);
    typedef _impl::TableFriend tf;
    if (last_entry_removed)
        tf::unbind_ptr(*m_table);
}

inline void SubtableColumnBase::adj_acc_clear_root_table() noexcept
{
    // This function must assume no more than minimal consistency of the
    // accessor hierarchy. This means in particular that it cannot access the
    // underlying node structure. See AccessorConsistencyLevels.

    IntegerColumn::adj_acc_clear_root_table();
    discard_child_accessors();
}

<<<<<<< HEAD
inline void SubtableColumnBase::adj_acc_swap_rows(std::size_t row_ndx_1, std::size_t row_ndx_2)
=======
inline Table* SubtableColumnBase::get_subtable_accessor(size_t row_ndx) const
>>>>>>> 894f3bd0
    noexcept
{
    const bool fix_ndx_in_parent = false;
    m_subtable_map.adj_swap_rows<fix_ndx_in_parent>(row_ndx_1, row_ndx_2);
}

inline Table* SubtableColumnBase::get_subtable_accessor(std::size_t row_ndx) const noexcept
{
    // This function must assume no more than minimal consistency of the
    // accessor hierarchy. This means in particular that it cannot access the
    // underlying node structure. See AccessorConsistencyLevels.

    Table* subtable = m_subtable_map.find(row_ndx);
    return subtable;
}

inline void SubtableColumnBase::discard_subtable_accessor(size_t row_ndx) noexcept
{
    // This function must assume no more than minimal consistency of the
    // accessor hierarchy. This means in particular that it cannot access the
    // underlying node structure. See AccessorConsistencyLevels.

    bool last_entry_removed = m_subtable_map.detach_and_remove(row_ndx);
    typedef _impl::TableFriend tf;
    if (last_entry_removed)
        tf::unbind_ptr(*m_table);
}

inline void SubtableColumnBase::SubtableMap::add(size_t subtable_ndx, Table* table)
{
    entry e;
    e.m_subtable_ndx = subtable_ndx;
    e.m_table        = table;
    m_entries.push_back(e);
}

template<bool fix_ndx_in_parent>
void SubtableColumnBase::SubtableMap::adj_insert_rows(size_t row_ndx, size_t num_rows_inserted)
    noexcept
{
    typedef entries::iterator iter;
    iter end = m_entries.end();
    for (iter i = m_entries.begin(); i != end; ++i) {
        if (i->m_subtable_ndx >= row_ndx) {
            i->m_subtable_ndx += num_rows_inserted;
            typedef _impl::TableFriend tf;
            if (fix_ndx_in_parent)
                tf::set_ndx_in_parent(*(i->m_table), i->m_subtable_ndx);
        }
    }
}

template<bool fix_ndx_in_parent>
bool SubtableColumnBase::SubtableMap::adj_erase_rows(size_t row_ndx, size_t num_rows_erased)
    noexcept
{
    if (m_entries.empty())
        return false;
    typedef _impl::TableFriend tf;
    auto end = m_entries.end();
    auto i = m_entries.begin();
    do {
        if (i->m_subtable_ndx >= row_ndx + num_rows_erased) {
            i->m_subtable_ndx -= num_rows_erased;
            if (fix_ndx_in_parent)
                tf::set_ndx_in_parent(*(i->m_table), i->m_subtable_ndx);
        }
        else if (i->m_subtable_ndx >= row_ndx) {
            // Must hold a counted reference while detaching
            TableRef table(i->m_table);
            tf::detach(*table);
            // Move last over
            *i = *--end;
            continue;
        }
        ++i;
    }
    while (i != end);
    m_entries.erase(end, m_entries.end());
    return m_entries.empty();
}


template<bool fix_ndx_in_parent>
bool SubtableColumnBase::SubtableMap::adj_move_over(size_t from_row_ndx,
                                                    size_t to_row_ndx) noexcept
{
    typedef _impl::TableFriend tf;

    size_t i = 0, n = m_entries.size();
    // We return true if, and only if we remove the last entry in the map.  We
    // need special handling for the case, where the set of entries are already
    // empty, otherwise the final return statement would return true in this
    // case, even though we didn't actually remove an entry.
    if (n == 0)
        return false;

    while (i < n) {
        entry& e = m_entries[i];
        if (REALM_UNLIKELY(e.m_subtable_ndx == to_row_ndx)) {
            // Must hold a counted reference while detaching
            TableRef table(e.m_table);
            tf::detach(*table);
            // Delete entry by moving last over (faster and avoids invalidating
            // iterators)
            e = m_entries[--n];
            m_entries.pop_back();
        }
        else {
            if (REALM_UNLIKELY(e.m_subtable_ndx == from_row_ndx)) {
                e.m_subtable_ndx = to_row_ndx;
                if (fix_ndx_in_parent)
                    tf::set_ndx_in_parent(*(e.m_table), e.m_subtable_ndx);
            }
            ++i;
        }
    }
    return m_entries.empty();
}

template<bool fix_ndx_in_parent>
void SubtableColumnBase::SubtableMap::adj_swap_rows(std::size_t row_ndx_1, std::size_t row_ndx_2)
    noexcept
{
    using tf = _impl::TableFriend;
    for (size_t i = 0; i < m_entries.size(); ++i) {
        entry& e = m_entries[i];
        if (REALM_UNLIKELY(e.m_subtable_ndx == row_ndx_1)) {
            e.m_subtable_ndx = row_ndx_2;
            if (fix_ndx_in_parent)
                tf::set_ndx_in_parent(*(e.m_table), e.m_subtable_ndx);
        }
        else if (REALM_UNLIKELY(e.m_subtable_ndx == row_ndx_2)) {
            e.m_subtable_ndx = row_ndx_1;
            if (fix_ndx_in_parent)
                tf::set_ndx_in_parent(*(e.m_table), e.m_subtable_ndx);
        }
    }
}

inline SubtableColumnBase::SubtableColumnBase(Allocator& alloc, ref_type ref,
                                              Table* table, size_t column_ndx):
    IntegerColumn(alloc, ref), // Throws
    m_table(table),
    m_column_ndx(column_ndx)
{
}

inline void SubtableColumnBase::update_child_ref(size_t child_ndx, ref_type new_ref)
{
    set(child_ndx, new_ref);
}

inline ref_type SubtableColumnBase::get_child_ref(size_t child_ndx) const noexcept
{
    return get_as_ref(child_ndx);
}

inline void SubtableColumnBase::discard_child_accessors() noexcept
{
    bool last_entry_removed = m_subtable_map.detach_and_remove_all();
    if (last_entry_removed && m_table)
        _impl::TableFriend::unbind_ptr(*m_table);
}

inline SubtableColumnBase::~SubtableColumnBase() noexcept
{
    discard_child_accessors();
}

inline bool SubtableColumnBase::compare_subtable_rows(const Table& a, const Table& b)
{
    return _impl::TableFriend::compare_rows(a,b);
}

inline ref_type SubtableColumnBase::clone_table_columns(const Table* t)
{
    return _impl::TableFriend::clone_columns(*t, get_root_array()->get_alloc());
}

inline ref_type SubtableColumnBase::create(Allocator& alloc, size_t size)
{
    return IntegerColumn::create(alloc, Array::type_HasRefs, size); // Throws
}

inline size_t* SubtableColumnBase::record_subtable_path(size_t* begin,
                                                             size_t* end) noexcept
{
    if (end == begin)
        return 0; // Error, not enough space in buffer
    *begin++ = m_column_ndx;
    if (end == begin)
        return 0; // Error, not enough space in buffer
    return _impl::TableFriend::record_subtable_path(*m_table, begin, end);
}

inline void SubtableColumnBase::
update_table_accessors(const size_t* col_path_begin, const size_t* col_path_end,
                       _impl::TableFriend::AccessorUpdater& updater)
{
    // This function must assume no more than minimal consistency of the
    // accessor hierarchy. This means in particular that it cannot access the
    // underlying node structure. See AccessorConsistencyLevels.

    m_subtable_map.update_accessors(col_path_begin, col_path_end, updater); // Throws
}

inline void SubtableColumnBase::do_insert(size_t row_ndx, int_fast64_t value,
                                          size_t num_rows)
{
    IntegerColumn::insert_without_updating_index(row_ndx, value, num_rows); // Throws
    bool is_append = row_ndx == realm::npos;
    if (!is_append) {
        const bool fix_ndx_in_parent = true;
        m_subtable_map.adj_insert_rows<fix_ndx_in_parent>(row_ndx, num_rows);
    }
}


inline SubtableColumn::SubtableColumn(Allocator& alloc, ref_type ref,
                                      Table* table, size_t column_ndx):
    SubtableColumnBase(alloc, ref, table, column_ndx),
    m_subspec_ndx(realm::npos)
{
}

inline const Table* SubtableColumn::get_subtable_ptr(size_t subtable_ndx) const
{
    return const_cast<SubtableColumn*>(this)->get_subtable_ptr(subtable_ndx);
}

inline void SubtableColumn::refresh_accessor_tree(size_t col_ndx, const Spec& spec)
{
    SubtableColumnBase::refresh_accessor_tree(col_ndx, spec); // Throws
    m_subspec_ndx = spec.get_subspec_ndx(col_ndx);
    m_subtable_map.refresh_accessor_tree(m_subspec_ndx); // Throws
}

inline size_t SubtableColumn::get_subspec_ndx() const noexcept
{
    if (REALM_UNLIKELY(m_subspec_ndx == realm::npos)) {
        typedef _impl::TableFriend tf;
        const Spec& spec = tf::get_spec(*m_table);
        m_subspec_ndx = spec.get_subspec_ndx(m_column_ndx);
    }
    return m_subspec_ndx;
}


} // namespace realm

#endif // REALM_COLUMN_TABLE_HPP<|MERGE_RESOLUTION|>--- conflicted
+++ resolved
@@ -45,22 +45,13 @@
     void insert_rows(size_t, size_t, size_t) override;
     void erase_rows(size_t, size_t, size_t, bool) override;
     void move_last_row_over(size_t, size_t, bool) override;
-<<<<<<< HEAD
-    void clear(std::size_t, bool) override;
+    void clear(size_t, bool) override;
     void swap_rows(size_t, size_t) override;
-    void discard_subtable_accessor(std::size_t) noexcept override;
-    void update_from_parent(std::size_t) noexcept override;
-    void adj_acc_insert_rows(std::size_t, std::size_t) noexcept override;
-    void adj_acc_erase_row(std::size_t) noexcept override;
-    void adj_acc_move_over(std::size_t, std::size_t) noexcept override;
-=======
-    void clear(size_t, bool) override;
     void discard_subtable_accessor(size_t) noexcept override;
     void update_from_parent(size_t) noexcept override;
     void adj_acc_insert_rows(size_t, size_t) noexcept override;
     void adj_acc_erase_row(size_t) noexcept override;
     void adj_acc_move_over(size_t, size_t) noexcept override;
->>>>>>> 894f3bd0
     void adj_acc_clear_root_table() noexcept override;
     void adj_acc_swap_rows(std::size_t, std::size_t) noexcept override;
     void mark(int) noexcept override;
@@ -104,17 +95,11 @@
         // Returns true if, and only if an entry was found and removed, and it
         // was the last entry in the map.
         template<bool fix_ndx_in_parent>
-<<<<<<< HEAD
-        bool adj_move_over(std::size_t from_row_ndx, std::size_t to_row_ndx) noexcept;
+        bool adj_move_over(size_t from_row_ndx, size_t to_row_ndx) noexcept;
         template<bool fix_ndx_in_parent>
-        void adj_swap_rows(std::size_t row_ndx_1, std::size_t row_ndx_2) noexcept;
-
-        void update_accessors(const std::size_t* col_path_begin, const std::size_t* col_path_end,
-=======
-        bool adj_move_over(size_t from_row_ndx, size_t to_row_ndx)
-            noexcept;
+        void adj_swap_rows(size_t row_ndx_1, size_t row_ndx_2) noexcept;
+
         void update_accessors(const size_t* col_path_begin, const size_t* col_path_end,
->>>>>>> 894f3bd0
                               _impl::TableFriend::AccessorUpdater&);
         void recursive_mark() noexcept;
         void refresh_accessor_tree(size_t spec_ndx_in_parent);
@@ -382,18 +367,13 @@
     discard_child_accessors();
 }
 
-<<<<<<< HEAD
-inline void SubtableColumnBase::adj_acc_swap_rows(std::size_t row_ndx_1, std::size_t row_ndx_2)
-=======
-inline Table* SubtableColumnBase::get_subtable_accessor(size_t row_ndx) const
->>>>>>> 894f3bd0
-    noexcept
+inline void SubtableColumnBase::adj_acc_swap_rows(size_t row_ndx_1, size_t row_ndx_2) noexcept
 {
     const bool fix_ndx_in_parent = false;
     m_subtable_map.adj_swap_rows<fix_ndx_in_parent>(row_ndx_1, row_ndx_2);
 }
 
-inline Table* SubtableColumnBase::get_subtable_accessor(std::size_t row_ndx) const noexcept
+inline Table* SubtableColumnBase::get_subtable_accessor(size_t row_ndx) const noexcept
 {
     // This function must assume no more than minimal consistency of the
     // accessor hierarchy. This means in particular that it cannot access the
@@ -508,8 +488,7 @@
 }
 
 template<bool fix_ndx_in_parent>
-void SubtableColumnBase::SubtableMap::adj_swap_rows(std::size_t row_ndx_1, std::size_t row_ndx_2)
-    noexcept
+void SubtableColumnBase::SubtableMap::adj_swap_rows(size_t row_ndx_1, size_t row_ndx_2) noexcept
 {
     using tf = _impl::TableFriend;
     for (size_t i = 0; i < m_entries.size(); ++i) {
@@ -572,8 +551,7 @@
     return IntegerColumn::create(alloc, Array::type_HasRefs, size); // Throws
 }
 
-inline size_t* SubtableColumnBase::record_subtable_path(size_t* begin,
-                                                             size_t* end) noexcept
+inline size_t* SubtableColumnBase::record_subtable_path(size_t* begin, size_t* end) noexcept
 {
     if (end == begin)
         return 0; // Error, not enough space in buffer
@@ -594,8 +572,7 @@
     m_subtable_map.update_accessors(col_path_begin, col_path_end, updater); // Throws
 }
 
-inline void SubtableColumnBase::do_insert(size_t row_ndx, int_fast64_t value,
-                                          size_t num_rows)
+inline void SubtableColumnBase::do_insert(size_t row_ndx, int_fast64_t value, size_t num_rows)
 {
     IntegerColumn::insert_without_updating_index(row_ndx, value, num_rows); // Throws
     bool is_append = row_ndx == realm::npos;
