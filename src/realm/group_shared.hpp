/*************************************************************************
 *
 * REALM CONFIDENTIAL
 * __________________
 *
 *  [2011] - [2012] Realm Inc
 *  All Rights Reserved.
 *
 * NOTICE:  All information contained herein is, and remains
 * the property of Realm Incorporated and its suppliers,
 * if any.  The intellectual and technical concepts contained
 * herein are proprietary to Realm Incorporated
 * and its suppliers and may be covered by U.S. and Foreign Patents,
 * patents in process, and are protected by trade secret or copyright law.
 * Dissemination of this information or reproduction of this material
 * is strictly forbidden unless prior written permission is obtained
 * from Realm Incorporated.
 *
 **************************************************************************/
#ifndef REALM_GROUP_SHARED_HPP
#define REALM_GROUP_SHARED_HPP

#include <limits>

#include <realm/util/features.h>
#include <realm/util/thread.hpp>
#include <realm/util/platform_specific_condvar.hpp>
#include <realm/group.hpp>
//#include <realm/commit_log.hpp>

namespace realm {

namespace _impl {
class WriteLogCollector;
}

// Thrown by SharedGroup::open if the lock file is already open in another
// process which can't share mutexes with this process
struct IncompatibleLockFile : std::runtime_error {
    IncompatibleLockFile() : std::runtime_error("Incompatible lock file") { }
};

/// A SharedGroup facilitates transactions.
///
/// When multiple threads or processes need to access a database
/// concurrently, they must do so using transactions. By design,
/// Realm does not allow for multiple threads (or processes) to
/// share a single instance of SharedGroup. Instead, each concurrently
/// executing thread or process must use a separate instance of
/// SharedGroup.
///
/// Each instance of SharedGroup manages a single transaction at a
/// time. That transaction can be either a read transaction, or a
/// write transaction.
///
/// Utility classes ReadTransaction and WriteTransaction are provided
/// to make it safe and easy to work with transactions in a scoped
/// manner (by means of the RAII idiom). However, transactions can
/// also be explicitly started (begin_read(), begin_write()) and
/// stopped (end_read(), commit(), rollback()).
///
/// If a transaction is active when the SharedGroup is destroyed, that
/// transaction is implicitely terminated, either by a call to
/// end_read() or rollback().
///
/// Two processes that want to share a database file must reside on
/// the same host.
///
///
/// Desired exception behavior (not yet fully implemented)
/// ------------------------------------------------------
///
///  - If any data access API function throws an unexpcted exception during a
///    read transaction, the shared group accessor is left in state "error
///    during read".
///
///  - If any data access API function throws an unexpcted exception during a
///    write transaction, the shared group accessor is left in state "error
///    during write".
///
///  - If GroupShared::begin_write() or GroupShared::begin_read() throws an
///    unexpcted exception, the shared group accessor is left in state "no
///    transaction in progress".
///
///  - GroupShared::end_read() and GroupShared::rollback() do not throw.
///
///  - If GroupShared::commit() throws an unexpcted exception, the shared group
///    accessor is left in state "error during write" and the transaction was
///    not comitted.
///
///  - If GroupShared::advance_read() or GroupShared::promote_to_write() throws
///    an unexpcted exception, the shared group accessor is left in state "error
///    during read".
///
///  - If GroupShared::commit_and_continue_as_read() or
///    GroupShared::rollback_and_continue_as_read() throws an unexpcted
///    exception, the shared group accessor is left in state "error during
///    write".
///
/// It has not yet been decided exactly what an "unexpected exception" is, but
/// `std::bad_alloc` is surely one example. On the other hand, an expected
/// exception is one that is mentioned in the function specific documentation,
/// and is used to abort an operation due to a special, but expected condition.
///
/// States
/// ------
///
///  - A newly created shared group accessor is in state "no transaction in
///    progress".
///
///  - In state "error during read", almost all Realm API functions are
///    illegal on the connected group of accessors. The only valid operations
///    are destruction of the shared group, and GroupShared::end_read(). If
///    GroupShared::end_read() is called, the new state becomes "no transaction
///    in progress".
///
///  - In state "error during write", almost all Realm API functions are
///    illegal on the connected group of accessors. The only valid operations
///    are destruction of the shared group, and GroupShared::rollback(). If
///    GroupShared::end_write() is called, the new state becomes "no transaction
///    in progress"
class SharedGroup {
public:
    enum DurabilityLevel {
        durability_Full,
        durability_MemOnly
#ifndef _WIN32
        // Async commits are not yet supported on windows
        , durability_Async
#endif
    };

    /// Equivalent to calling open(const std::string&, bool,
    /// DurabilityLevel) on a default constructed instance.
    explicit SharedGroup(const std::string& file, bool no_create = false,
                         DurabilityLevel dlevel = durability_Full,
                         const char *encryption_key = 0);

    struct unattached_tag {};

    /// Create a SharedGroup instance in its unattached state. It may
    /// then be attached to a database file later by calling
    /// open(). You may test whether this instance is currently in its
    /// attached state by calling is_attached(). Calling any other
    /// function (except the destructor) while in the unattached state
    /// has undefined behavior.
    SharedGroup(unattached_tag) REALM_NOEXCEPT;

    // close any open database, returning to the unattached state.
    void close() REALM_NOEXCEPT;

    ~SharedGroup() REALM_NOEXCEPT;

    /// Attach this SharedGroup instance to the specified database
    /// file.
    ///
    /// If the database file does not already exist, it will be
    /// created (unless \a no_create is set to true.) When multiple
    /// threads are involved, it is safe to let the first thread, that
    /// gets to it, create the file.
    ///
    /// While at least one instance of SharedGroup exists for a
    /// specific database file, a "lock" file will be present too. The
    /// lock file will be placed in the same directory as the database
    /// file, and its name will be derived by appending ".lock" to the
    /// name of the database file.
    ///
    /// When multiple SharedGroup instances refer to the same file,
    /// they must specify the same durability level, otherwise an
    /// exception will be thrown.
    ///
    /// Calling open() on a SharedGroup instance that is already in
    /// the attached state has undefined behavior.
    ///
    /// \param file Filesystem path to a Realm database file.
    ///
    /// \throw util::File::AccessError If the file could not be
    /// opened. If the reason corresponds to one of the exception
    /// types that are derived from util::File::AccessError, the
    /// derived exception type is thrown. Note that InvalidDatabase is
    /// among these derived exception types.
    void open(const std::string& file, bool no_create = false,
              DurabilityLevel dlevel = durability_Full,
              bool is_backend = false, const char *encryption_key = 0);

#ifdef REALM_ENABLE_REPLICATION

    /// Equivalent to calling open(Replication&) on a
    /// default constructed instance.
    explicit SharedGroup(Replication& repl,
                         DurabilityLevel dlevel = durability_Full,
                         const char* encryption_key = 0);

    /// Open this group in replication mode. The specified Replication
    /// instance must remain in exixtence for as long as the
    /// SharedGroup.
    void open(Replication&, DurabilityLevel dlevel = durability_Full,
              const char* encryption_key = 0);

    friend class Replication;

#endif

    /// A SharedGroup may be created in the unattached state, and then
    /// later attached to a file with a call to open(). Calling any
    /// function other than open(), is_attached(), and ~SharedGroup()
    /// on an unattached instance results in undefined behavior.
    bool is_attached() const REALM_NOEXCEPT;

    /// Reserve disk space now to avoid allocation errors at a later
    /// point in time, and to minimize on-disk fragmentation. In some
    /// cases, less fragmentation translates into improved
    /// performance.
    ///
    /// When supported by the system, a call to this function will
    /// make the database file at least as big as the specified size,
    /// and cause space on the target device to be allocated (note
    /// that on many systems on-disk allocation is done lazily by
    /// default). If the file is already bigger than the specified
    /// size, the size will be unchanged, and on-disk allocation will
    /// occur only for the initial section that corresponds to the
    /// specified size. On systems that do not support preallocation,
    /// this function has no effect. To know whether preallocation is
    /// supported by Realm on your platform, call
    /// util::File::is_prealloc_supported().
    ///
    /// It is an error to call this function on an unattached shared
    /// group. Doing so will result in undefined behavior.
    void reserve(std::size_t size_in_bytes);

    /// Querying for changes:
    ///
    /// NOTE:
    /// "changed" means that one or more commits has been made to the database
    /// since the SharedGroup (on which wait_for_change() is called) last
    /// started, committed, promoted or advanced a transaction.
    ///
    /// No distinction is made between changes done by another process
    /// and changes done by another thread in the same process as the caller.
    ///
    /// Has db been changed ?
    bool has_changed();

#ifndef __APPLE__
    /// The calling thread goes to sleep until the database is changed, or
    /// until wait_for_change_release() is called. After a call to wait_for_change_release()
    /// further calls to wait_for_change() will return immediately. To restore
    /// the ability to wait for a change, a call to enable_wait_for_change()
    /// is required. Return true if the database has changed, false if it might have. 
    bool wait_for_change();

    /// release any thread waiting in wait_for_change() on *this* SharedGroup.
    void wait_for_change_release();

    /// re-enable waiting for change
    void enable_wait_for_change();
#endif
    // Transactions:

    struct VersionID {
        uint_fast64_t version;
        uint_fast32_t index;
        VersionID(const VersionID& v)
        {
            version = v.version;
            index = v.index;
        }
        VersionID(uint_fast64_t version = 0, uint_fast32_t index = 0)
        {
            this->version = version;
            this->index = index;
        }
        bool operator==(const VersionID& other) { return version == other.version; }
        bool operator!=(const VersionID& other) { return version != other.version; }
        bool operator<(const VersionID& other) { return version < other.version; }
        bool operator<=(const VersionID& other) { return version <= other.version; }
        bool operator>(const VersionID& other) { return version > other.version; }
        bool operator>=(const VersionID& other) { return version >= other.version; }
    };

    /// Exception thrown if an attempt to lock on to a specific version fails.
    class UnreachableVersion : public std::exception {
    public:
        const char* what() const REALM_NOEXCEPT_OR_NOTHROW override
        {
            return "Failed to lock on to specific version";
        }
    };

    /// Begin a new read transaction. Accessors obtained prior to this point
    /// are invalid (if they weren't already) and new accessors must be
    /// obtained from the group returned.
    /// If a \a specific_version is given as parameter, an attempt will be made
    /// to start the read transaction at that specific version. This is only
    /// guaranteed to succeed if at least one other SharedGroup has a transaction
    /// open pointing at that specific version. If the attempt fails, an exception
    /// of type UnreachableVersion is thrown
    const Group& begin_read(VersionID specific_version = VersionID());

    /// End a read transaction. Accessors are detached.
    void end_read() REALM_NOEXCEPT;

    /// Get a version id which may be used to request a different SharedGroup
    /// to start transaction at a specific version.
    VersionID get_version_of_current_transaction();

    /// Begin a new write transaction. Accessors obtained prior to this point
    /// are invalid (if they weren't already) and new accessors must be
    /// obtained from the group returned. It is illegal to call begin_write
    /// inside an active transaction.
    Group& begin_write();

    /// End the current write transaction. All accessors are detached.
    void commit();

    /// End the current write transaction. All accessors are detached.
    void rollback() REALM_NOEXCEPT;

    /// Report the number of distinct versions currently stored in the database.
    /// Note: the database only cleans up versions as part of commit, so ending
    /// a read transaction will not immediately release any versions.
    uint_fast64_t get_number_of_versions();

    /// Compact the database file.
    /// - The method will throw if called inside a transaction.
    /// - The method will return false if other SharedGroups are accessing the database
    ///   in which case compaction is not done.
    /// It will return true following succesful compaction.
    /// While compaction is in progress, attempts by other
    /// threads or processes to open the database will wait.
    /// Be warned that resource requirements for compaction is proportional to the amount
    /// of live data in the database.
    /// Compaction works by writing the database contents to a temporary databasefile and
    /// then replacing the database with the temporary one. The name of the temporary
    /// file is formed by appending ".tmp_compaction_space" to the name of the databse
    /// 
    bool compact();

#ifdef REALM_DEBUG
    void test_ringbuf();
#endif

private:
    struct SharedInfo;
    struct ReadCount;
    struct ReadLockInfo {
        uint_fast64_t   m_version;
        uint_fast32_t   m_reader_idx;
        ref_type        m_top_ref;
        size_t          m_file_size;
        ReadLockInfo() : m_version(std::numeric_limits<std::size_t>::max()), 
                         m_reader_idx(0), m_top_ref(0), m_file_size(0) {};
    };

    // Member variables
    Group      m_group;
    ReadLockInfo m_readlock;
    uint_fast32_t   m_local_max_entry;
    util::File m_file;
    util::File::Map<SharedInfo> m_file_map; // Never remapped
    util::File::Map<SharedInfo> m_reader_map;
    bool m_wait_for_change_enabled;
    std::string m_lockfile_path;
    std::string m_db_path;
    const char* m_key;
    enum TransactStage {
        transact_Ready,
        transact_Reading,
        transact_Writing
    };
    TransactStage m_transact_stage;
#ifndef _WIN32
    util::PlatformSpecificCondVar m_room_to_write;
    util::PlatformSpecificCondVar m_work_to_do;
    util::PlatformSpecificCondVar m_daemon_becomes_ready;
    util::PlatformSpecificCondVar m_new_commit_available;
#endif

    // Ring buffer managment
    bool        ringbuf_is_empty() const REALM_NOEXCEPT;
    std::size_t ringbuf_size() const REALM_NOEXCEPT;
    std::size_t ringbuf_capacity() const REALM_NOEXCEPT;
    bool        ringbuf_is_first(std::size_t ndx) const REALM_NOEXCEPT;
    void        ringbuf_remove_first() REALM_NOEXCEPT;
    std::size_t ringbuf_find(uint64_t version) const REALM_NOEXCEPT;
    ReadCount&  ringbuf_get(std::size_t ndx) REALM_NOEXCEPT;
    ReadCount&  ringbuf_get_first() REALM_NOEXCEPT;
    ReadCount&  ringbuf_get_last() REALM_NOEXCEPT;
    void        ringbuf_put(const ReadCount& v);
    void        ringbuf_expand();

    // Grab the latest readlock and update readlock info. Compare latest against
    // current (before updating) and determine if the version is the same as before.
    // As a side effect update memory mapping to ensure that the ringbuffer entries
    // referenced in the readlock info is accessible.
    // The caller may provide an uninitialized readlock in which case same_as_before
    // is given an undefined value.
    void grab_latest_readlock(ReadLockInfo& readlock, bool& same_as_before);

    // Try to grab a readlock for a specific version. Fails if the version is no longer
    // accessible.
    bool grab_specific_readlock(ReadLockInfo& readlock, bool& same_as_before, 
                                VersionID specific_version);

    // Release a specific readlock. The readlock info MUST have been obtained by a
    // call to grab_latest_readlock() or grab_specific_readlock().
    void release_readlock(ReadLockInfo& readlock) REALM_NOEXCEPT;

    void do_begin_write();
    void do_commit();

    // return the current version of the database - note, this is not necessarily
    // the version seen by any currently open transactions.
    uint_fast64_t get_current_version();

    // make sure the given index is within the currently mapped area.
    // if not, expand the mapped area. Returns true if the area is expanded.
    bool grow_reader_mapping(uint_fast32_t index);

    // Must be called only by someone that has a lock on the write
    // mutex.
    void low_level_commit(uint_fast64_t new_version);

    void do_async_commits();

    void upgrade_file_format();

#ifdef REALM_ENABLE_REPLICATION

    /// Advance the current read transaction to include latest state.
    /// All accessors are retained and synchronized to the new state
    /// according to the (to be) defined operational transform.
    /// If a \a specific_version is given as parameter, an attempt will be made
    /// to start the read transaction at that specific version. This is only
    /// guaranteed to succeed if at least one other SharedGroup has a transaction
    /// open pointing at that specific version, and if the version requested
    /// is the same or later than the one currently accessed.
    /// Fails with exception UnreachableVersion.
    void advance_read(VersionID specific_version = VersionID());

    /// Promote the current read transaction to a write transaction.
    /// CAUTION: This also synchronizes with latest state of the database,
    /// including synchronization of all accessors.
    /// FIXME: A version of this which does NOT synchronize with latest
    /// state will be made available later, once we are able to merge commits.
    void promote_to_write();

    /// End the current write transaction and transition atomically into
    /// a read transaction, WITHOUT synchronizing to external changes
    /// to data. All accessors are retained and continue to reflect the
    /// state at commit.
    void commit_and_continue_as_read();

    /// Abort the current write transaction, discarding all changes within it,
    /// and thus restoring state to when promote_to_write() was last called.
    /// Any accessors referring to the aborted state will be detached. Accessors
    /// which was detached during the write transaction (for whatever reason)
    /// are not restored but will remain detached.
    void rollback_and_continue_as_read();

    /// called by WriteLogCollector to transfer the actual commit log for
    /// accessor retention/update as part of rollback.
    void do_rollback_and_continue_as_read(const char* begin, const char* end);
#endif
    friend class ReadTransaction;
    friend class WriteTransaction;
    friend class LangBindHelper;
    friend class _impl::WriteLogCollector;
};



class ReadTransaction {
public:
    ReadTransaction(SharedGroup& sg):
        m_shared_group(sg)
    {
        m_shared_group.begin_read(); // Throws
    }

    ~ReadTransaction() REALM_NOEXCEPT
    {
        m_shared_group.end_read();
    }

    bool has_table(StringData name) const REALM_NOEXCEPT
    {
        return get_group().has_table(name);
    }

    ConstTableRef get_table(std::size_t table_ndx) const
    {
        return get_group().get_table(table_ndx); // Throws
    }

    ConstTableRef get_table(StringData name) const
    {
        return get_group().get_table(name); // Throws
    }

    template<class T> BasicTableRef<const T> get_table(StringData name) const
    {
        return get_group().get_table<T>(name); // Throws
    }

    const Group& get_group() const REALM_NOEXCEPT
    {
        return m_shared_group.m_group;
    }

private:
    SharedGroup& m_shared_group;
};


class WriteTransaction {
public:
    WriteTransaction(SharedGroup& sg):
        m_shared_group(&sg)
    {
        m_shared_group->begin_write(); // Throws
    }

    ~WriteTransaction() REALM_NOEXCEPT
    {
        if (m_shared_group)
            m_shared_group->rollback();
    }

    bool has_table(StringData name) const REALM_NOEXCEPT
    {
        return get_group().has_table(name);
    }

    TableRef get_table(std::size_t table_ndx) const
    {
        return get_group().get_table(table_ndx); // Throws
    }

    TableRef get_table(StringData name) const
    {
        return get_group().get_table(name); // Throws
    }

    TableRef add_table(StringData name, bool require_unique_name = true) const
    {
        return get_group().add_table(name, require_unique_name); // Throws
    }

    TableRef get_or_add_table(StringData name, bool* was_added = 0) const
    {
        return get_group().get_or_add_table(name, was_added); // Throws
    }

    template<class T> BasicTableRef<T> get_table(StringData name) const
    {
        return get_group().get_table<T>(name); // Throws
    }

    template<class T>
    BasicTableRef<T> add_table(StringData name, bool require_unique_name = true) const
    {
        return get_group().add_table<T>(name, require_unique_name); // Throws
    }

    template<class T> BasicTableRef<T> get_or_add_table(StringData name, bool* was_added = 0) const
    {
        return get_group().get_or_add_table<T>(name, was_added); // Throws
    }

    Group& get_group() const REALM_NOEXCEPT
    {
        REALM_ASSERT(m_shared_group);
        return m_shared_group->m_group;
    }

    void commit()
    {
        REALM_ASSERT(m_shared_group);
        m_shared_group->commit();
        m_shared_group = 0;
    }

    void rollback() REALM_NOEXCEPT
    {
        REALM_ASSERT(m_shared_group);
        m_shared_group->rollback();
        m_shared_group = 0;
    }

private:
    SharedGroup* m_shared_group;
};





// Implementation:

inline SharedGroup::SharedGroup(const std::string& file, bool no_create, DurabilityLevel dlevel, const char* key):
    m_group(Group::shared_tag())
{
    open(file, no_create, dlevel, false, key);

<<<<<<< HEAD
    // Upgrade file format from 2 to 3 (no-op if already 3). In a multithreaded scenario multiple threads may set 
    // upgrade = true, but that is ok, because the calls to m_group.upgrade_file_format() is serialized, and that
    // call returns immediately if it finds that the upgrade is already complete.
    begin_read();
    bool upgrade = m_group.get_file_format() < default_file_format_version;
    end_read();    

    // Only create write transaction if needed; that's why we test whether to upgrade or not in a separate read 
    // transaction. Else unit tests would fail.
    if (upgrade) {
        begin_write();
        m_group.upgrade_file_format();
        commit();
    }
=======
    upgrade_file_format();
>>>>>>> 72d7e253
}

inline SharedGroup::SharedGroup(unattached_tag) REALM_NOEXCEPT:
    m_group(Group::shared_tag())
{
}

#ifdef REALM_ENABLE_REPLICATION
inline SharedGroup::SharedGroup(Replication& repl, DurabilityLevel dlevel, const char* key):
m_group(Group::shared_tag())
{
    open(repl, dlevel, key);

<<<<<<< HEAD
    // Upgrade file format from 2 to 3 (no-op if already 3). In a multithreaded scenario multiple threads may set
    // upgrade = true, but that is ok, because the calls to m_group.upgrade_file_format() is serialized, and that
    // call returns immediately if it finds that the upgrade is already complete.
    begin_read();
    bool upgrade = m_group.get_file_format() < default_file_format_version;
    end_read();

    // Only create write transaction if needed; that's why we test whether to upgrade or not in a separate read
    // transaction. Else unit tests would fail.
    if (upgrade) {
        begin_write();
        m_group.upgrade_file_format();
        commit();
    }
=======
    upgrade_file_format();
>>>>>>> 72d7e253
}
#endif

inline bool SharedGroup::is_attached() const REALM_NOEXCEPT
{
    return m_file_map.is_attached();
}

inline void SharedGroup::upgrade_file_format() {
    // Upgrade file format from 2 to 3 (no-op if already 3). In a multithreaded scenario multiple threads may set
    // upgrade = true, but that is ok, because the calls to m_group.upgrade_file_format() is serialized, and that
    // call returns immediately if it finds that the upgrade is already complete.
    begin_read();
    bool upgrade = m_group.get_file_format() < default_file_format_version;
    end_read();

    // Only create write transaction if needed; that's why we test whether to upgrade or not in a separate read
    // transaction. Else unit tests would fail.
    if (upgrade) {
        begin_write();
        m_group.upgrade_file_format();
        commit();
    }
}

} // namespace realm

#endif // REALM_GROUP_SHARED_HPP<|MERGE_RESOLUTION|>--- conflicted
+++ resolved
@@ -603,24 +603,7 @@
 {
     open(file, no_create, dlevel, false, key);
 
-<<<<<<< HEAD
-    // Upgrade file format from 2 to 3 (no-op if already 3). In a multithreaded scenario multiple threads may set 
-    // upgrade = true, but that is ok, because the calls to m_group.upgrade_file_format() is serialized, and that
-    // call returns immediately if it finds that the upgrade is already complete.
-    begin_read();
-    bool upgrade = m_group.get_file_format() < default_file_format_version;
-    end_read();    
-
-    // Only create write transaction if needed; that's why we test whether to upgrade or not in a separate read 
-    // transaction. Else unit tests would fail.
-    if (upgrade) {
-        begin_write();
-        m_group.upgrade_file_format();
-        commit();
-    }
-=======
     upgrade_file_format();
->>>>>>> 72d7e253
 }
 
 inline SharedGroup::SharedGroup(unattached_tag) REALM_NOEXCEPT:
@@ -634,24 +617,7 @@
 {
     open(repl, dlevel, key);
 
-<<<<<<< HEAD
-    // Upgrade file format from 2 to 3 (no-op if already 3). In a multithreaded scenario multiple threads may set
-    // upgrade = true, but that is ok, because the calls to m_group.upgrade_file_format() is serialized, and that
-    // call returns immediately if it finds that the upgrade is already complete.
-    begin_read();
-    bool upgrade = m_group.get_file_format() < default_file_format_version;
-    end_read();
-
-    // Only create write transaction if needed; that's why we test whether to upgrade or not in a separate read
-    // transaction. Else unit tests would fail.
-    if (upgrade) {
-        begin_write();
-        m_group.upgrade_file_format();
-        commit();
-    }
-=======
     upgrade_file_format();
->>>>>>> 72d7e253
 }
 #endif
 
