--- conflicted
+++ resolved
@@ -85,11 +85,7 @@
     /// thrown. Note that InvalidDatabase is among these derived
     /// exception types.
     void open(const std::string& file, bool no_create = false,
-<<<<<<< HEAD
-              DurabilityLevel dlevel=durability_Full, bool is_backend=false);
-=======
               DurabilityLevel dlevel = durability_Full);
->>>>>>> 1b46a0ca
 
 #ifdef TIGHTDB_ENABLE_REPLICATION
 
