#define _CRT_SECURE_NO_WARNINGS
#include <limits>
#include <stdexcept>
#include <iostream>
#include <iomanip>
#include <fstream>
#include <sstream>

#include <tightdb/util/features.h>
#include <tightdb/util/unique_ptr.hpp>
#include <tightdb/impl/destroy_guard.hpp>
#include <tightdb/table.hpp>
#include <tightdb/descriptor.hpp>
#include <tightdb/alloc_slab.hpp>
#include <tightdb/column.hpp>
#include <tightdb/column_basic.hpp>
#include <tightdb/column_string.hpp>
#include <tightdb/column_string_enum.hpp>
#include <tightdb/column_binary.hpp>
#include <tightdb/column_table.hpp>
#include <tightdb/column_mixed.hpp>
#include <tightdb/column_link.hpp>
#include <tightdb/column_linklist.hpp>
#include <tightdb/column_backlink.hpp>
#include <tightdb/index_string.hpp>
#include <tightdb/group.hpp>
#ifdef TIGHTDB_ENABLE_REPLICATION
#  include <tightdb/replication.hpp>
#endif


// Minimal Accessor Hierarchy Consistency Guarantee (accessor destruction)
//
// The "Minimal Accessor Hierarchy Consistency Guarantee" is an invariant. It
// means that the following items are guaranteed to be valid (the list may not
// yet be complete):
//
//  - The 'is_attached' property of array accessors (Array::m_data == 0).
//
//  - The 'parent' property of array accessors (Array::m_parent), but crucially,
//    **not** the `index_in_parent` property.
//
//  - The list of table accessors in a group accessor
//    (Group::m_table_accessors). All non-null pointers refer to existing table
//    accessors.
//
//  - The list of column accessors in a table acccessor (Table::m_cols). All
//    non-null pointers refer to existing column accessors.
//
//  - The 'root_array' property of a column accessor (ColumnBase::m_array). It
//    always refers to an existing array accessor. The exact type of that array
//    accessor must be determinable from the following properties of itself:
//    `is_inner_bptree_node` (Array::m_is_inner_bptree_node), `has_refs`
//    (Array::m_has_refs), and `context_flag` (Array::m_context_flag). This
//    allows for a column accessor to be properly destroyed.
//
//  - The map of subtable accessors in a column acccessor
//    (ColumnSubtableParent::m_subtable_map). All pointers refer to existing
//    subtable accessors.
//
//  - The `descriptor` property of a table accesor (Table::m_descriptor). If it
//    is not null, then it refers to an existing descriptor accessor.
//
//  - The map of subdescriptor accessors in a descriptor accessor
//    (Descriptor::m_subdesc_map). All non-null pointers refer to existing
//    dubdescriptor accessors.
//
//  - The `search_index` property of a column accesor
//    (AdaptiveStringColumn::m_index, ColumnStringEnum::m_index). When it is
//    non-null, it refers to an existing search index accessor.
//
// Note especially that this does **not** guarantee any correspondance between
// the accessor hierarchy and any underlying structure of array nodes.
//
// The main purpose of the Minimal Accessor Hierarchy Consistency Guarantee is
// to ensures that a group can be destroyed at any time without corruption or
// memory leaks, even after a failure to allocate memory, regardless of where
// that happens.


// Accessor Hierarchy Correspondence Requirement (accessor reattachment)
//
// The "Accessor Hierarchy Correspondence Requirement" defines a minimum level
// of structural correspondance between a particular accessor tree (or subtree)
// and a particular underlying structure of array nodes. It is assumed that the
// accessor tree and the underlying node structure are structurally sound
// individually.
//
// With this level of correspondence, it is possible to reattach the accessor
// tree to the underlying node structure (Table::refresh_accessor_tree()).
//
// While all the accessors in the tree must be in the attached state (before
// reattachement), they are not required to refer to existing underlying nodes;
// that is, their references **are** allowed to be dangling. Roughly speaking,
// this means that the accessor tree must have been attached to a node structure
// at some earlier point in time.
//
// Requirements at group level:
//
//  - The number of tables in the underlying group must be equal to the number
//    of entries in `Group::m_table_accessors` in the group accessor.
//
//  - For each table in the underlying group, the corresponding entry in
//    `Table::m_table_accessors` (at same index) is either null, or points to a
//    table accessor that satisfies all the "requirements for a table".
//
// Requirements for a table:
//
//  - The corresponding underlying table has independent descriptor if, and only
//    if `Table::m_top` is attached.
//
//  - The row index of every row accessor is strictly less than the number of
//    rows in the underlying table.
//
//  - If `Table::m_columns` is unattached (degenerate table), then
//    `Table::m_cols` is empty, otherwise the number of columns in the
//    underlying table is equal to the number of entries in `Table::m_cols`.
//
//  - Each entry in `Table::m_cols` is either null, or points to a column
//    accessor whose type agrees with the data type (tightdb::DataType) of the
//    corresponding underlying column (at same index).
//
//  - If a column accessor is of type `ColumnStringEnum`, then the corresponding
//    underlying column must be an enumerated strings column (the reverse is not
//    required).
//
//  - If a column accessor is equipped with a search index accessor, then the
//    corresponding underlying column must be equipped with a search index (the
//    reverse is not required).
//
//  - For each entry in the subtable map of a column accessor there must be an
//    underlying subtable at column `i` and row `j`, where `i` is the index of
//    the column accessor in `Table::m_cols`, and `j` is the value of
//    `ColumnSubtableParent::SubtableMap::entry::m_subtable_ndx`. The
//    corresponding subtable accessor must satisfy all the "requirements for a
//    table" with respect to that underlying subtable.
//
//  - It the table refers to a descriptor accessor (only possible for tables
//    with independent descriptor), then that descriptor accessor must satisfy
//    all the "requirements for a descriptor" with respect to the underlying
//    spec structure (of this table).
//
// Requirements for a descriptor:
//
//  - For each entry in the subdescriptor map there must be an underlying
//    subspec at column `i`, where `i` is the value of
//    `Descriptor::subdesc_entry::m_column_ndx`. The corresponding subdescriptor
//    accessor must satisfy all the "requirements for a descriptor" with respect
//    to that underlying subspec.
//
// The 'ndx_in_parent' property of most array accessors is required to be
// valid. There exceptions are:
//
//  - The top array accessor of root tables (Table::m_top). Root tables are
//    tables with independent descriptor.
//
//  - The columns array accessor of subtables with shared descriptor
//    (Table::m_columns).
//
//  - The top array accessor of spec objects of subtables with shared descriptor
//    (Table::m_spec.m_top).
//
//  - The root array accessor of table level columns
//    (*Table::m_cols[]->m_array).
//
//  - The root array accessor of the subcolumn of unique strings in an
//    enumerated string column (*ColumnStringEnum::m_keys.m_array).
//
//  - The root array accessor of search indexes
//    (*Table::m_cols[]->m_index->m_array).
//
// Note that the Accessor Hierarchy Correspondence Requirement trivially
// includes the Minimal Accessor Hierarchy Consistency Guarantee, since the
// latter it an invariant.


using namespace std;
using namespace tightdb;
using namespace tightdb::util;


// fixme, we need to gather all these typetraits definitions to just 1 single
template<class T> struct ColumnTypeTraits3;

template<> struct ColumnTypeTraits3<int64_t> {
    const static ColumnType ct_id = col_type_Int;
    const static ColumnType ct_id_real = col_type_Int;
    typedef Column column_type;
};
template<> struct ColumnTypeTraits3<bool> {
    const static ColumnType ct_id = col_type_Bool;
    const static ColumnType ct_id_real = col_type_Bool;
    typedef Column column_type;
};
template<> struct ColumnTypeTraits3<float> {
    const static ColumnType ct_id = col_type_Float;
    const static ColumnType ct_id_real = col_type_Float;
    typedef ColumnFloat column_type;
};
template<> struct ColumnTypeTraits3<double> {
    const static ColumnType ct_id = col_type_Double;
    const static ColumnType ct_id_real = col_type_Double;
    typedef ColumnDouble column_type;
};
template<> struct ColumnTypeTraits3<DateTime> {
    const static ColumnType ct_id = col_type_DateTime;
    const static ColumnType ct_id_real = col_type_Int;
    typedef Column column_type;
};

// -- Table ---------------------------------------------------------------------------------


size_t Table::add_column(DataType type, StringData name, DescriptorRef* subdesc)
{
    TIGHTDB_ASSERT(!has_shared_type());
    bump_version();
    return get_descriptor()->add_column(type, name, subdesc); // Throws
}

std::size_t Table::add_column_link(DataType type, StringData name, size_t target_table_ndx)
{
    TIGHTDB_ASSERT(type == type_Link || type == type_LinkList);
    bump_version();

    // links only work for top-level tables from groups
    TIGHTDB_ASSERT(!has_shared_type());
    TIGHTDB_ASSERT(get_parent_group());

    DescriptorRef desc = get_descriptor();
    size_t column_ndx = desc->add_column(type, name); // Throws
    m_spec.set_link_target_table(column_ndx, target_table_ndx);

    // Create backlinks in target table
    Table* target_table = get_parent_group()->get_table_by_ndx(target_table_ndx);
    size_t current_table_ndx = get_index_in_parent();
    target_table->create_backlinks_column(current_table_ndx, column_ndx);

    if (type == type_Link) {
        // Column needs target table to create accessors
        ColumnLink& column = get_column<ColumnLink, col_type_Link>(column_ndx);
        column.set_target_table(target_table->get_table_ref());
        column.set_backlink_column(target_table->get_backlink_column(current_table_ndx, column_ndx));
    }
    else {
        // Column needs target table to create accessors
        ColumnLinkList& column = get_column<ColumnLinkList, col_type_LinkList>(column_ndx);
        column.set_target_table(target_table->get_table_ref());
        column.set_backlink_column(target_table->get_backlink_column(current_table_ndx, column_ndx));
    }

    return column_ndx;
}

void Table::create_backlinks_column(size_t source_table_ndx, size_t source_table_column_ndx)
{
    // links only work for top-level tables from groups
    TIGHTDB_ASSERT(!has_shared_type());
    TIGHTDB_ASSERT(get_parent_group());

    DescriptorRef desc = get_descriptor();
    size_t column_ndx = desc->add_column(type_BackLink, ""); // Throws
    m_spec.set_link_target_table(column_ndx, source_table_ndx);
    m_spec.set_backlink_source_column(column_ndx, source_table_column_ndx);

    // Column needs source table to create accessors
    Table* source_table = get_parent_group()->get_table_by_ndx(source_table_ndx);
    ColumnBackLink& column = get_column<ColumnBackLink, col_type_BackLink>(column_ndx);
    column.set_source_table(source_table->get_table_ref());

    DataType col_type = source_table->get_column_type(source_table_column_ndx);
    TIGHTDB_ASSERT(col_type == type_Link || col_type == type_LinkList);
    if (col_type == type_Link) {
        ColumnLink& source_column = source_table->get_column<ColumnLink,
                                                             col_type_Link>(source_table_column_ndx);
        column.set_source_column(source_column);
    }
    else  {
        ColumnLinkList& source_column = source_table->get_column<ColumnLinkList,
                                                                 col_type_LinkList>(source_table_column_ndx);
        column.set_source_column(source_column);
    }
}

ColumnBackLink& Table::get_backlink_column(std::size_t source_table_ndx, std::size_t source_table_column_ndx)
{
    size_t column_ndx = m_spec.find_backlink_column(source_table_ndx, source_table_column_ndx);
    return get_column<ColumnBackLink, col_type_BackLink>(column_ndx);
}

size_t Table::get_backlink_count(size_t row_ndx, size_t source_table_ndx, size_t source_column_ndx)
    const TIGHTDB_NOEXCEPT
{
    size_t column_ndx = m_spec.find_backlink_column(source_table_ndx, source_column_ndx);
    const ColumnBackLink& column = get_column<ColumnBackLink, col_type_BackLink>(column_ndx);

    return column.get_backlink_count(row_ndx);
}

size_t Table::get_backlink(size_t row_ndx, size_t source_table_ndx, size_t source_column_ndx, size_t backlink_ndx)
    const TIGHTDB_NOEXCEPT
{
    size_t column_ndx = m_spec.find_backlink_column(source_table_ndx, source_column_ndx);
    const ColumnBackLink& column = get_column<ColumnBackLink, col_type_BackLink>(column_ndx);

    return column.get_backlink(row_ndx, backlink_ndx);
}

void Table::initialize_link_targets()
{
    // links only work for top-level tables from groups
    TIGHTDB_ASSERT(!has_shared_type());
    TIGHTDB_ASSERT(get_parent_group());

    DescriptorRef desc = get_descriptor();
    typedef _impl::DescriptorFriend df;
    Spec* spec = df::get_spec(*desc);
    size_t column_count = spec->get_column_count();
    size_t current_table_ndx = get_index_in_parent();

    for (size_t i = 0; i < column_count; ++i) {
        ColumnType column_type = spec->get_real_column_type(i);

        if (column_type == col_type_Link) {
            // Get the target table from group
            size_t target_table_ndx = spec->get_link_target_table(i);
            Table* target_table = get_parent_group()->get_table_by_ndx(target_table_ndx);

            // Set target table in column
            ColumnLink& column = get_column<ColumnLink, col_type_Link>(i);
            column.set_target_table(target_table->get_table_ref());
            column.set_backlink_column(target_table->get_backlink_column(current_table_ndx, i));
        }
        else if (column_type == col_type_BackLink) {
            // Get the source table from group
            size_t source_table_ndx = spec->get_link_target_table(i);
            Table* source_table = get_parent_group()->get_table_by_ndx(source_table_ndx);

            // Get the columns the links originate from
            size_t source_column_ndx = spec->get_backlink_source_column(i);
            ColumnLink& source_column = source_table->get_column<ColumnLink, col_type_Link>(source_column_ndx);

            // Set target table in column
            ColumnBackLink& column = get_column<ColumnBackLink, col_type_BackLink>(i);
            column.set_source_table(source_table->get_table_ref());
            column.set_source_column(source_column);
        }
    }
}

void Table::insert_column(size_t column_ndx, DataType type, StringData name,
                          DescriptorRef* subdesc)
{
    TIGHTDB_ASSERT(!has_shared_type());
    get_descriptor()->insert_column(column_ndx, type, name, subdesc); // Throws
}


void Table::remove_column(size_t column_ndx)
{
    TIGHTDB_ASSERT(!has_shared_type());
    bump_version();
    get_descriptor()->remove_column(column_ndx); // Throws
}


void Table::rename_column(size_t column_ndx, StringData name)
{
    TIGHTDB_ASSERT(!has_shared_type());
    bump_version();
    get_descriptor()->rename_column(column_ndx, name); // Throws
}


DescriptorRef Table::get_descriptor()
{
    TIGHTDB_ASSERT(is_attached());

    if (has_shared_type()) {
        ArrayParent* array_parent = m_columns.get_parent();
        TIGHTDB_ASSERT(dynamic_cast<Parent*>(array_parent));
        Parent* table_parent = static_cast<Parent*>(array_parent);
        size_t column_ndx = 0;
        Table* parent = table_parent->get_parent_table(&column_ndx);
        TIGHTDB_ASSERT(parent);
        return parent->get_descriptor()->get_subdescriptor(column_ndx); // Throws
    }

    DescriptorRef desc;
    if (!m_descriptor) {
        typedef _impl::DescriptorFriend df;
        desc.reset(df::create()); // Throws
        Descriptor* parent = 0;
        df::attach(*desc, this, parent, &m_spec);
        m_descriptor = desc.get();
    }
    else {
        desc.reset(m_descriptor);
    }
    return move(desc);
}


ConstDescriptorRef Table::get_descriptor() const
{
    return const_cast<Table*>(this)->get_descriptor(); // Throws
}


DescriptorRef Table::get_subdescriptor(size_t column_ndx)
{
    return get_descriptor()->get_subdescriptor(column_ndx); // Throws
}


ConstDescriptorRef Table::get_subdescriptor(size_t column_ndx) const
{
    return get_descriptor()->get_subdescriptor(column_ndx); // Throws
}


DescriptorRef Table::get_subdescriptor(const path_vec& path)
{
    DescriptorRef desc = get_descriptor(); // Throws
    typedef path_vec::const_iterator iter;
    iter end = path.end();
    for (iter i = path.begin(); i != end; ++i)
        desc = desc->get_subdescriptor(*i); // Throws
    return desc;
}


ConstDescriptorRef Table::get_subdescriptor(const path_vec& path) const
{
    return const_cast<Table*>(this)->get_subdescriptor(path); // Throws
}


size_t Table::add_subcolumn(const path_vec& path, DataType type, StringData name)
{
    bump_version();
    DescriptorRef desc = get_subdescriptor(path); // Throws
    size_t column_ndx = desc->get_column_count();
    desc->insert_column(column_ndx, type, name); // Throws
    return column_ndx;
}


void Table::insert_subcolumn(const path_vec& path, size_t column_ndx,
                             DataType type, StringData name)
{
    get_subdescriptor(path)->insert_column(column_ndx, type, name); // Throws
}


void Table::remove_subcolumn(const path_vec& path, size_t column_ndx)
{
    bump_version();
    get_subdescriptor(path)->remove_column(column_ndx); // Throws
}


void Table::rename_subcolumn(const path_vec& path, size_t column_ndx, StringData name)
{
    bump_version();
    get_subdescriptor(path)->rename_column(column_ndx, name); // Throws
}



void Table::init_from_ref(ref_type top_ref, ArrayParent* parent, size_t ndx_in_parent)
{
    // Load from allocated memory
    m_top.init_from_ref(top_ref);
    m_top.set_parent(parent, ndx_in_parent);
    TIGHTDB_ASSERT(m_top.size() == 2);

    ref_type spec_ref    = m_top.get_as_ref(0);
    ref_type columns_ref = m_top.get_as_ref(1);

    size_t spec_ndx_in_parent = 0;
    m_spec.set_parent(&m_top, spec_ndx_in_parent);
    m_spec.init(spec_ref);
    m_columns.init_from_ref(columns_ref);
    size_t columns_ndx_in_parent = 1;
    m_columns.set_parent(&m_top, columns_ndx_in_parent);

    // Also initializes m_size
    create_column_accessors(); // Throws
}


void Table::init_from_ref(ConstSubspecRef shared_spec, ref_type columns_ref,
                          ArrayParent* parent, size_t ndx_in_parent)
{
    m_spec.init(SubspecRef(SubspecRef::const_cast_tag(), shared_spec));

    // A table instatiated with a zero-ref is just an empty table
    // but it will have to create itself on first modification
    if (columns_ref != 0) {
        m_columns.init_from_ref(columns_ref);
        // Also initializes m_size
        create_column_accessors(); // Throws
    }
    m_columns.set_parent(parent, ndx_in_parent);
}


struct Table::InsertSubtableColumns: SubtableUpdater {
    InsertSubtableColumns(size_t i, DataType t):
        m_column_ndx(i), m_type(t)
    {
    }
    void update(const ColumnTable& subtables, size_t row_ndx, Array& subcolumns) TIGHTDB_OVERRIDE
    {
        size_t subtable_size = subtables.get_subtable_size(row_ndx);
        Allocator& alloc = subcolumns.get_alloc();
        ref_type column_ref = create_column(m_type, subtable_size, alloc); // Throws
        _impl::DeepArrayRefDestroyGuard dg(column_ref, alloc);
        subcolumns.insert(m_column_ndx, column_ref); // Throws
        dg.release();
    }
    void update_accessor(Table& table, size_t row_ndx) TIGHTDB_OVERRIDE
    {
        table.adj_insert_column(m_column_ndx); // Throws
        table.mark_dirty();
        table.refresh_accessor_tree(row_ndx);
    }
private:
    const size_t m_column_ndx;
    const DataType m_type;
};


struct Table::RemoveSubtableColumns: SubtableUpdater {
    RemoveSubtableColumns(size_t i):
        m_column_ndx(i)
    {
    }
    void update(const ColumnTable&, size_t, Array& subcolumns) TIGHTDB_OVERRIDE
    {
        ref_type column_ref = to_ref(subcolumns.get(m_column_ndx));
        subcolumns.erase(m_column_ndx); // Throws
        Array::destroy_deep(column_ref, subcolumns.get_alloc());
    }
    void update_accessor(Table& table, size_t row_ndx) TIGHTDB_OVERRIDE
    {
        table.adj_erase_column(m_column_ndx);
        table.mark_dirty();
        table.refresh_accessor_tree(row_ndx);
    }
private:
    const size_t m_column_ndx;
};


void Table::do_insert_column(Descriptor& desc, size_t column_ndx,
                             DataType type, StringData name)
{
    TIGHTDB_ASSERT(desc.is_attached());

    typedef _impl::DescriptorFriend df;
    Table& root_table = df::root_table(desc);
    TIGHTDB_ASSERT(!root_table.has_shared_type());
    TIGHTDB_ASSERT(column_ndx <= desc.get_column_count());

    if (desc.is_root()) {
        root_table.insert_root_column(column_ndx, type, name); // Throws
    }
    else {
        Spec* spec = df::get_spec(desc);
        spec->insert_column(column_ndx, type, name); // Throws
        if (!root_table.is_empty()) {
            InsertSubtableColumns updater(column_ndx, type);
            update_subtables(desc, &updater); // Throws
        }
    }

#ifdef TIGHTDB_ENABLE_REPLICATION
    if (Replication* repl = root_table.get_repl())
        repl->insert_column(desc, column_ndx, type, name); // Throws
#endif
}


void Table::do_remove_column(Descriptor& desc, size_t column_ndx)
{
    TIGHTDB_ASSERT(desc.is_attached());

    typedef _impl::DescriptorFriend df;
    Table& root_table = df::root_table(desc);
    TIGHTDB_ASSERT(!root_table.has_shared_type());
    TIGHTDB_ASSERT(column_ndx < desc.get_column_count());

    if (desc.is_root()) {
        root_table.remove_root_column(column_ndx); // Throws
    }
    else {
        Spec* spec = df::get_spec(desc);
        spec->remove_column(column_ndx); // Throws
        if (!root_table.is_empty()) {
            RemoveSubtableColumns updater(column_ndx);
            update_subtables(desc, &updater); // Throws
        }
    }

#ifdef TIGHTDB_ENABLE_REPLICATION
    if (Replication* repl = root_table.get_repl())
        repl->erase_column(desc, column_ndx); // Throws
#endif
}


void Table::do_rename_column(Descriptor& desc, size_t column_ndx, StringData name)
{
    TIGHTDB_ASSERT(desc.is_attached());

    typedef _impl::DescriptorFriend df;
    Table& root_table = df::root_table(desc);
    TIGHTDB_ASSERT(!root_table.has_shared_type());
    TIGHTDB_ASSERT(column_ndx < desc.get_column_count());

    Spec* spec = df::get_spec(desc);
    spec->rename_column(column_ndx, name); // Throws

    if (!desc.is_root()) {
        if (!root_table.is_empty()) {
            // No modification needed beyond refreshing of shared spec accessors
            // in preexisting subtable accessors
            SubtableUpdater* updater = 0;
            update_subtables(desc, updater); // Throws
        }
    }

#ifdef TIGHTDB_ENABLE_REPLICATION
    if (Replication* repl = root_table.get_repl())
        repl->rename_column(desc, column_ndx, name); // Throws
#endif
}


void Table::insert_root_column(size_t column_ndx, DataType type, StringData name)
{
    m_search_index = 0;

    // Add the column to the spec
    m_spec.insert_column(column_ndx, type, name); // Throws

    Spec::ColumnInfo info;
    m_spec.get_column_info(column_ndx, info);

    Allocator& alloc = m_columns.get_alloc();
    ref_type ref = 0;
    Array* parent = &m_columns;
    size_t ndx_in_parent = info.m_column_ref_ndx;
    UniquePtr<ColumnBase> new_col;

    try {
        switch (type) {
            case type_Int:
            case type_Bool:
            case type_DateTime: {
                int_fast64_t value = 0;
                ref = Column::create(Array::type_Normal, size(), value, alloc); // Throws
                new_col.reset(new Column(ref, parent, ndx_in_parent, alloc)); // Throws
                goto add;
            }
            case type_Link: {
                ref = ColumnLink::create(size(), alloc); // Throws
                new_col.reset(new ColumnLink(ref, parent, ndx_in_parent, alloc)); // Throws
                goto add;
            }
            case type_LinkList: {
                ref = ColumnLinkList::create(size(), alloc); // Throws
                new_col.reset(new ColumnLinkList(ref, parent, ndx_in_parent, alloc)); // Throws
                goto add;
            }
            case type_BackLink: {
                TIGHTDB_ASSERT(column_ndx == m_columns.size());

                ref = ColumnBackLink::create(size(), alloc); // Throws
                new_col.reset(new ColumnBackLink(ref, parent, ndx_in_parent, alloc)); // Throws
                goto add;
            }
            case type_Float:
                ref = ColumnFloat::create(size(), alloc); // Throws
                new_col.reset(new ColumnFloat(ref, parent, ndx_in_parent, alloc)); // Throws
                goto add;
            case type_Double:
                ref = ColumnDouble::create(size(), alloc); // Throws
                new_col.reset(new ColumnDouble(ref, parent, ndx_in_parent, alloc)); // Throws
                goto add;
            case type_String:
                ref = AdaptiveStringColumn::create(size(), alloc); // Throws
                new_col.reset(new AdaptiveStringColumn(ref, parent, ndx_in_parent,
                                                       alloc)); // Throws
                goto add;
            case type_Binary:
                ref = ColumnBinary::create(size(), alloc); // Throws
                new_col.reset(new ColumnBinary(ref, parent, ndx_in_parent, alloc)); // Throws
                goto add;
            case type_Table: {
                ref = ColumnTable::create(size(), alloc); // Throws
                new_col.reset(new ColumnTable(alloc, this, column_ndx, parent, ndx_in_parent,
                                              ref)); // Throws
                goto add;
            }
            case type_Mixed:
                ref = ColumnMixed::create(size(), alloc); // Throws
                new_col.reset(new ColumnMixed(alloc, this, column_ndx, parent, ndx_in_parent,
                                              ref)); // Throws
                goto add;
        }
        TIGHTDB_ASSERT(false);

      add:
        m_columns.insert(ndx_in_parent, new_col->get_ref()); // Throws
        try {
            // FIXME: intptr_t is not guaranteed to exists, even in
            // C++11. Solve this by changing the type of
            // `Table::m_cols` to `std::vector<ColumnBase*>`. Also
            // change its name to `Table::m_column_accessors`.
            m_cols.insert(column_ndx, intptr_t(new_col.get())); // Throws
            new_col.release();
        }
        catch (...) {
            m_columns.erase(ndx_in_parent); // Guaranteed to not throw
            throw;
        }
    }
    catch (...) {
        if (ref != 0)
            Array::destroy_deep(ref, alloc);
        throw;
    }

    // Update cached column indexes for subsequent column accessors
    int ndx_in_parent_diff = 1;
    adjust_column_index(column_ndx+1, ndx_in_parent_diff);
}


void Table::remove_root_column(size_t column_ndx)
{
    bump_version();
    m_search_index = 0;

    Spec::ColumnInfo info;
    m_spec.get_column_info(column_ndx, info);

    // Remove the column from the spec
    m_spec.remove_column(column_ndx); // Throws

    // Remove and destroy the ref from m_columns
    ref_type column_ref = m_columns.get_as_ref(info.m_column_ref_ndx);
    Array::destroy_deep(column_ref, m_columns.get_alloc());
    m_columns.erase(info.m_column_ref_ndx);

    // If the column had an index we have to remove that as well
    if (info.m_has_index) {
        ref_type index_ref = m_columns.get_as_ref(info.m_column_ref_ndx);
        Array::destroy_deep(index_ref, m_columns.get_alloc());
        m_columns.erase(info.m_column_ref_ndx);
    }

    // Delete the column accessor
    ColumnBase* col = reinterpret_cast<ColumnBase*>(m_cols.get(column_ndx));
    col->detach_subtable_accessors();
    delete col;

    m_cols.erase(column_ndx);

    // Update cached column indexes for subsequent column accessors
    int ndx_in_parent_diff = info.m_has_index ? -2 : -1;
    adjust_column_index(column_ndx, ndx_in_parent_diff);

    // If there are no columns left, mark the table as empty
    if (get_column_count() == 0) {
        discard_row_accessors();
        detach_views_except(0);
        m_size = 0;
    }
}


void Table::unregister_view(const TableViewBase* view) TIGHTDB_NOEXCEPT
{
    // Fixme: O(n) may be unacceptable - if so, put and maintain
    // iterator or index in TableViewBase.
    std::vector<const TableViewBase*>::iterator it;
    std::vector<const TableViewBase*>::iterator end = m_views.end();
    for (it = m_views.begin(); it != end; ++it) {
        if (*it == view) {
            *it = m_views.back();
            m_views.pop_back();
            break;
        }
    }
}


void Table::register_row_accessor(RowBase* row) const
{
    m_row_accessors.push_back(row); // Throws
}


void Table::unregister_row_accessor(RowBase* row) const TIGHTDB_NOEXCEPT
{
    typedef row_accessors::iterator iter;
    iter i = m_row_accessors.begin(), end = m_row_accessors.end();
    for (;;) {
        if (i == end)
            return;
        if (*i == row)
            break;
        ++i;
    }
    --end;
    // If the discarded accessor is not the last entry, we
    // need to move the last entry over
    if (i != end)
        *i = *end;
    m_row_accessors.pop_back();
}


void Table::discard_row_accessors() TIGHTDB_NOEXCEPT
{
    typedef row_accessors::const_iterator iter;
    iter end = m_row_accessors.end();
    for (iter i = m_row_accessors.begin(); i != end; ++i)
        (*i)->m_table.reset(); // Detach
    m_row_accessors.clear();
}


void Table::update_subtables(Descriptor& desc, SubtableUpdater* updater)
{
    size_t stat_buf[8];
    size_t size = sizeof stat_buf / sizeof *stat_buf;
    size_t* begin = stat_buf;
    size_t* end = begin + size;
    UniquePtr<size_t> dyn_buf;
    for (;;) {
        typedef _impl::DescriptorFriend df;
        begin = df::record_subdesc_path(desc, begin, end);
        if (TIGHTDB_LIKELY(begin)) {
            Table& root_table = df::root_table(desc);
            root_table.update_subtables(begin, end, updater); // Throws
            return;
        }
        if (int_multiply_with_overflow_detect(size, 2))
            throw runtime_error("Too many subdescriptor nesting levels");
        begin = new size_t[size]; // Throws
        end = begin + size;
        dyn_buf.reset(begin);
    }
}


void Table::update_subtables(const size_t* col_path_begin, const size_t* col_path_end,
                             SubtableUpdater* updater)
{
    size_t col_path_size = col_path_end - col_path_begin;
    TIGHTDB_ASSERT(col_path_size >= 1);

    size_t column_ndx = *col_path_begin;
    TIGHTDB_ASSERT(get_real_column_type(column_ndx) == col_type_Table);

    ColumnTable& subtables = get_column_table(column_ndx); // Throws
    size_t num_rows = size();
    bool is_parent_of_modify_level = col_path_size == 1;
    for (size_t row_ndx = 0; row_ndx < num_rows; ++row_ndx) {
        // Fetch the subtable accessor, but only if it exists already. Note that
        // it would not be safe to instantiate new accessors for subtables at
        // the modification level, because there would be a mismatch between the
        // shared descriptor and the underlying subtable.
        TableRef subtable(subtables.get_subtable_accessor(row_ndx));
        if (subtable) {
            // If it exists, we need to refresh its shared spec accessor since
            // parts of the underlying shared spec may have been relocated.
            subtable->m_spec.init_from_parent();
        }
        if (is_parent_of_modify_level) {
            // These subtables of the parent at this level are the ones that
            // need to be modified.
            if (!updater)
                continue;
            // If the table is degenerate, there is no underlying subtable to
            // modify, and since a table accessor attached to a degenerate
            // subtable has no cached columns, a preexisting subtable accessor
            // will not have to be refreshed either.
            ref_type subtable_ref = subtables.get_as_ref(row_ndx);
            if (subtable_ref == 0)
                continue;
            Allocator& alloc = m_columns.get_alloc();
            Array subcolumns(subtable_ref, &subtables, row_ndx, alloc);
            updater->update(subtables, row_ndx, subcolumns); // Throws
            if (subtable)
                updater->update_accessor(*subtable, row_ndx); // Throws
        }
        else {
            // These subtables of the parent at this level are ancestors of the
            // subtables that need to be modified, so we can safely instantiate
            // missing subtable accessors.
            if (subtables.get_as_ref(row_ndx) == 0)
                continue; // Degenerate subatble
            if (!subtable) {
                // If there is no updater, the we only need to refesh
                // preexisting accessors
                if (!updater)
                    continue;
                subtable.reset(subtables.get_subtable_ptr(row_ndx)); // Throws
            }
            subtable->update_subtables(col_path_begin+1, col_path_end, updater); // Throws
        }
    }
}


void Table::update_accessors(const size_t* col_path_begin, const size_t* col_path_end,
                             AccessorUpdater& updater)
{
    // This function must be able to operate with only the Minimal Accessor
    // Hierarchy Consistency Guarantee. This means, in particular, that it
    // cannot access the underlying array structure.

    bump_version();
    TIGHTDB_ASSERT(is_attached());

    if (col_path_begin == col_path_end) {
        updater.update(*this); // Throws
        return;
    }
    updater.update_parent(*this); // Throws

    size_t col_ndx = col_path_begin[0];
    // If this table is not a degenerate subtable, then `col_ndx` must be a
    // valid index into `m_cols`.
    TIGHTDB_ASSERT(!m_columns.is_attached() || col_ndx < m_cols.size());

    // Early-out if this accessor refers to a degenerate subtable
    if (m_cols.is_empty())
        return;

    if (ColumnBase* col = reinterpret_cast<ColumnBase*>(m_cols.get(col_ndx))) {
        TIGHTDB_ASSERT(dynamic_cast<ColumnTable*>(col));
        ColumnTable* col_2 = static_cast<ColumnTable*>(col);
        col_2->update_table_accessors(col_path_begin+1, col_path_end, updater); // Throws
    }
}


// Create columns as well as column accessors.
void Table::create_columns()
{
    TIGHTDB_ASSERT(!m_columns.is_attached() || m_columns.is_empty()); // only on initial creation

    // Instantiate first if we have an empty table (from zero-ref)
    if (!m_columns.is_attached()) {
        m_columns.create(Array::type_HasRefs);
        m_columns.update_parent();
    }

    Allocator& alloc = m_columns.get_alloc();

    // Add the newly defined columns
    size_t n = m_spec.get_column_count();
    for (size_t i=0; i<n; ++i) {
        ColumnType type = m_spec.get_real_column_type(i);
        ColumnAttr attr = m_spec.get_column_attr(i);
        size_t ref_pos =  m_columns.size();
        ColumnBase* new_col = 0;

        switch (type) {
            case type_Int:
            case type_Bool:
            case type_DateTime: {
                Column* c = new Column(Array::type_Normal, alloc);
                m_columns.add(c->get_ref());
                c->set_parent(&m_columns, ref_pos);
                new_col = c;
                break;
            }
            case type_Link: {
                ColumnLink* c = new ColumnLink(alloc);
                m_columns.add(c->get_ref());
                c->set_parent(&m_columns, ref_pos);
                new_col = c;
                break;
            }
            case type_LinkList: {
                ColumnLinkList* c = new ColumnLinkList(alloc);
                m_columns.add(c->get_ref());
                c->set_parent(&m_columns, ref_pos);
                new_col = c;
                break;
            }
            case type_Float: {
                ColumnFloat* c = new ColumnFloat(alloc);
                m_columns.add(c->get_ref());
                c->set_parent(&m_columns, ref_pos);
                new_col = c;
                break;
            }
            case type_Double: {
                ColumnDouble* c = new ColumnDouble(alloc);
                m_columns.add(c->get_ref());
                c->set_parent(&m_columns, ref_pos);
                new_col = c;
                break;
            }
            case type_String: {
                AdaptiveStringColumn* c = new AdaptiveStringColumn(alloc);
                m_columns.add(c->get_ref());
                c->set_parent(&m_columns, ref_pos);
                new_col = c;
                break;
            }
            case type_Binary: {
                ColumnBinary* c = new ColumnBinary(alloc);
                m_columns.add(c->get_ref());
                c->set_parent(&m_columns, ref_pos);
                new_col = c;
                break;
            }
            case type_Table: {
                size_t column_ndx = m_cols.size();
                ColumnTable* c = new ColumnTable(alloc, this, column_ndx);
                m_columns.add(c->get_ref());
                c->set_parent(&m_columns, ref_pos);
                new_col = c;
                break;
            }
            case type_Mixed: {
                size_t column_ndx = m_cols.size();
                ColumnMixed* c = new ColumnMixed(alloc, this, column_ndx);
                m_columns.add(c->get_ref());
                c->set_parent(&m_columns, ref_pos);
                new_col = c;
                break;
            }

            case col_type_StringEnum:
            case col_type_Reserved1:
            case col_type_Reserved4:
            case col_type_BackLink:
                TIGHTDB_ASSERT(false);
        }

        // Cache Columns
        m_cols.add(reinterpret_cast<intptr_t>(new_col)); // FIXME: intptr_t is not guaranteed to exists, not even in C++11

        // Atributes on columns may define that they come with an index
        if (attr != col_attr_None) {
            TIGHTDB_ASSERT(attr == col_attr_Indexed); // only supported attr so far
            size_t column_ndx = m_cols.size()-1;
            set_index(column_ndx, false);
        }
    }
}


void Table::detach() TIGHTDB_NOEXCEPT
{
    // This function must be able to operate with only the Minimal Accessor
    // Hierarchy Consistency Guarantee. This means, in particular, that it
    // cannot access the underlying array structure.

#ifdef TIGHTDB_ENABLE_REPLICATION
    if (Replication* repl = get_repl())
        repl->on_table_destroyed(this);
    m_spec.m_top.detach();
#endif

    discard_desc_accessor();

    // This prevents the destructor from deallocating the underlying
    // memory structure, and from attempting to notify the parent. It
    // also causes is_attached() to return false.
    m_columns.set_parent(0,0);

    discard_row_accessors();
    discard_subtable_accessors();

    destroy_column_accessors();
    m_cols.destroy();
    detach_views_except(0);
}


// Note about exception safety:
// This function must be called with a view that is either 0, OR
// already present in the view registry, Otherwise it may throw.
void Table::detach_views_except(const TableViewBase* view) TIGHTDB_NOEXCEPT
{
    std::vector<const TableViewBase*>::iterator end = m_views.end();
    std::vector<const TableViewBase*>::iterator it = m_views.begin();
    while (it != end) {
        const TableViewBase* v = *it;
        if (v != view)
            v->detach();
        ++it;
    }
    m_views.clear();
    if (view) {
        // Can **not** throw, because if the view is not 0, it must
        // have been in the registry before AND since clear does not
        // release memory, no new memory is needed for push_back:
        m_views.push_back(view);
    }
}


void Table::discard_subtable_accessors() TIGHTDB_NOEXCEPT
{
    // This function must be able to operate with only the Minimal Accessor
    // Hierarchy Consistency Guarantee. This means, in particular, that it
    // cannot access the underlying array structure.

    size_t n = m_cols.size();
    for (size_t i = 0; i < n; ++i) {
        if (ColumnBase* col = reinterpret_cast<ColumnBase*>(uintptr_t(m_cols.get(i))))
            col->detach_subtable_accessors();
    }
}


void Table::discard_desc_accessor() TIGHTDB_NOEXCEPT
{
    if (m_descriptor) {
        // Must hold a reliable reference count while detaching
        DescriptorRef desc(m_descriptor);
        typedef _impl::DescriptorFriend df;
        df::detach(*desc);
        m_descriptor = 0;
    }
}


void Table::instantiate_before_change()
{
    // Empty (zero-ref'ed) tables need to be instantiated before first modification
    if (!m_columns.is_attached())
        create_columns(); // Throws
}


ColumnBase* Table::create_column_accessor(ColumnType col_type, size_t col_ndx, size_t ndx_in_parent)
{
    ref_type ref = m_columns.get_as_ref(ndx_in_parent);
    Allocator& alloc = m_columns.get_alloc();
    switch (col_type) {
        case col_type_Int:
        case col_type_Bool:
        case col_type_DateTime:
            return new Column(ref, &m_columns, ndx_in_parent, alloc); // Throws
        case col_type_Float:
            return new ColumnFloat(ref, &m_columns, ndx_in_parent, alloc); // Throws
        case col_type_Double:
            return new ColumnDouble(ref, &m_columns, ndx_in_parent, alloc); // Throws
        case col_type_String:
            return new AdaptiveStringColumn(ref, &m_columns, ndx_in_parent, alloc); // Throws
        case col_type_Binary:
            return new ColumnBinary(ref, &m_columns, ndx_in_parent, alloc); // Throws
        case col_type_StringEnum: {
            ArrayParent* keys_parent;
            size_t keys_ndx_in_parent;
            ref_type keys_ref =
                m_spec.get_enumkeys_ref(col_ndx, &keys_parent, &keys_ndx_in_parent);
            return new ColumnStringEnum(keys_ref, ref, &m_columns, ndx_in_parent,
                                        keys_parent, keys_ndx_in_parent, alloc); // Throws
        }
        case col_type_Table:
            return new ColumnTable(alloc, this, col_ndx, &m_columns, ndx_in_parent, ref); // Throws
        case col_type_Mixed:
            return new ColumnMixed(alloc, this, col_ndx, &m_columns, ndx_in_parent, ref); // Throws
        case type_Link:
            // Target table will be set by group after entire table has been created
            return new ColumnLink(ref, &m_columns, ndx_in_parent, alloc); // Throws
        case type_LinkList:
            // Target table will be set by group after entire table has been created
            return new ColumnLinkList(ref, &m_columns, ndx_in_parent, alloc); // Throws
        case type_BackLink:
            // Source table will be set by group after entire table has been created
            return new ColumnBackLink(ref, &m_columns, ndx_in_parent, alloc); // Throws
        case col_type_Reserved1:
        case col_type_Reserved4:
            // These have no function yet and are therefore unexpected.
            break;
    }
    TIGHTDB_ASSERT(false);
    return 0;
}


void Table::create_column_accessors()
{
    TIGHTDB_ASSERT(m_cols.is_empty()); // only done on creation

    size_t ndx_in_parent = 0;
    size_t num_cols = m_spec.get_column_count();
    for (size_t col_ndx = 0; col_ndx < num_cols; ++col_ndx) {
        ColumnType col_type = m_spec.get_real_column_type(col_ndx);
        ColumnBase* col = create_column_accessor(col_type, col_ndx, ndx_in_parent); // Throws
        // FIXME: Memory leak if the following addition statement fails. This
        // problem disappears as soon as m_cols is changed to be of std::vector
        // type. When that happens `m_cols` must be resized to num_cols
        // initially. This also means the column accessors can be null in m_cols
        // in other cases than during Group::advance_transact().
        m_cols.add(intptr_t(col));

        // Attributes on columns may define that they come with a search index
        ColumnAttr attr = m_spec.get_column_attr(col_ndx);
        if (attr != col_attr_None) {
            TIGHTDB_ASSERT(attr == col_attr_Indexed); // only attribute supported for now
            TIGHTDB_ASSERT(col_type == col_type_String ||
                           col_type == col_type_StringEnum);  // index only for strings

            ref_type index_ref = m_columns.get_as_ref(ndx_in_parent + 1);
            col->set_index_ref(index_ref, &m_columns, ndx_in_parent + 1); // Throws

            // A search index occupies one slot in m_columns.
            ++ndx_in_parent;
        }

        ++ndx_in_parent;
    }

    // Set table size
    if (num_cols == 0) {
        m_size = 0;
    }
    else {
        ColumnBase* first_col = reinterpret_cast<ColumnBase*>(m_cols.get(0));
        m_size = first_col->size();
    }
}


void Table::destroy_column_accessors() TIGHTDB_NOEXCEPT
{
    // This function must be able to operate with only the Minimal Accessor
    // Hierarchy Consistency Guarantee. This means, in particular, that it
    // cannot access the underlying array structure.

    TIGHTDB_ASSERT(m_cols.is_attached());

    size_t n = m_cols.size();
    for (size_t i = 0; i != n; ++i) {
        ColumnBase* column = reinterpret_cast<ColumnBase*>(m_cols.get(i));
        delete column;
    }
    m_cols.clear();
}


Table::~Table() TIGHTDB_NOEXCEPT
{
    // Whenever this is not a free-standing table, the destructor must be able
    // to operate with only the Minimal Accessor Hierarchy Consistency
    // Guarantee. This means, in particular, that it cannot access the
    // underlying structure of array nodes.

    if (!is_attached()) {
        // This table has been detached.
        TIGHTDB_ASSERT(m_ref_count == 0);
        return;
    }

#ifdef TIGHTDB_ENABLE_REPLICATION
    if (Replication* repl = get_repl())
        repl->on_table_destroyed(this);
    m_spec.m_top.detach();
#endif

    if (!m_top.is_attached()) {
        // This is a subtable with a shared spec, and its lifetime is managed by
        // reference counting, so we must let the parent know about the demise
        // of this subtable.
        ArrayParent* parent = m_columns.get_parent();
        TIGHTDB_ASSERT(parent);
        TIGHTDB_ASSERT(m_ref_count == 0);
        TIGHTDB_ASSERT(dynamic_cast<Parent*>(parent));
        static_cast<Parent*>(parent)->child_accessor_destroyed(this);
        destroy_column_accessors();
        m_cols.destroy();
        return;
    }

    // This is a table with an independent spec.
    if (ArrayParent* parent = m_top.get_parent()) {
        // This is a table whose lifetime is managed by reference
        // counting, so we must let our parent know about our demise.
        TIGHTDB_ASSERT(m_ref_count == 0);
        TIGHTDB_ASSERT(dynamic_cast<Parent*>(parent));
        static_cast<Parent*>(parent)->child_accessor_destroyed(this);
        destroy_column_accessors();
        m_cols.destroy();
        return;
    }

    // This is a freestanding table, so we are responsible for
    // deallocating the underlying memory structure. If the table was
    // created using the public table constructor (a stack allocated
    // table) then the reference count must be strictly positive at
    // this point. Otherwise the table has been created using
    // LangBindHelper::new_table(), and then the reference count must
    // be zero, because that is what has caused the destructor to be
    // called. In the latter case, there can be no descriptors or
    // subtables to detach, because attached ones would have kept
    // their parent alive.
    if (0 < m_ref_count) {
        detach();
    }
    else {
        destroy_column_accessors();
        m_cols.destroy();
    }
    m_top.destroy_deep();
}


bool Table::has_index(size_t column_ndx) const TIGHTDB_NOEXCEPT
{
    TIGHTDB_ASSERT(column_ndx < get_column_count());
    const ColumnBase& col = get_column_base(column_ndx);
    return col.has_index();
}


void Table::set_index(size_t column_ndx, bool update_spec)
{
    bump_version();
    TIGHTDB_ASSERT(!has_shared_type());
    TIGHTDB_ASSERT(column_ndx < get_column_count());
    if (has_index(column_ndx))
        return;

    m_search_index = 0;

    ColumnType ct = get_real_column_type(column_ndx);
    Spec::ColumnInfo info;
    m_spec.get_column_info(column_ndx, info);
    size_t column_pos = info.m_column_ref_ndx;
    ref_type index_ref = 0;

    if (ct == col_type_String) {
        AdaptiveStringColumn& col = get_column_string(column_ndx);

        // Create the index
        StringIndex& index = col.create_index();
        index.set_parent(&m_columns, column_pos+1);
        index_ref = index.get_ref();
    }
    else if (ct == col_type_StringEnum) {
        ColumnStringEnum& col = get_column_string_enum(column_ndx);

        // Create the index
        StringIndex& index = col.create_index();
        index.set_parent(&m_columns, column_pos+1);
        index_ref = index.get_ref();
    }
    else {
        TIGHTDB_ASSERT(false);
        return;
    }

    // Insert ref into columns list after the owning column
    m_columns.insert(column_pos+1, index_ref);
    int ndx_in_parent_diff = 1;
    adjust_column_index(column_ndx+1, ndx_in_parent_diff);

    // Update spec
    if (update_spec)
        m_spec.set_column_attr(column_ndx, col_attr_Indexed);

#ifdef TIGHTDB_ENABLE_REPLICATION
    if (Replication* repl = get_repl())
        repl->add_index_to_column(this, column_ndx); // Throws
#endif
}



// FIXME:
//
// Note the two versions of get_column_base(). The difference between
// them is that the non-const version calls
// instantiate_before_change(). This is because a table accessor can
// be created for a subtable that does not yet exist (top-ref = 0),
// and in that case instantiate_before_change() will create the
// missing subtable.
//
// While this on-demand creation of "degenerate" subtables is
// desirebale, the fact that the feature is integrated into
// get_column_base() has turned out to be a bad idea. The problem is
// that every method that calls get_column_base() must also exist in
// two versions, and this applies recursivly all the way out to the
// public methods such as get_subtable().
//
// Rather than having two entirely distinct versions of
// get_subtable(), the const-propagating version should really be a
// thin wrapper around the non-const version. That would be good for
// two reasons, it would reduce the amount of code, and it would make
// it clear to the reader that the two versions really do exactly the
// same thing, apart from the const-propagation. Since get_subtable()
// takes a row index as argument, and a degenerate subtable has no
// rows, there is no way that a valid call to non-const get_subtable()
// can ever end up instantiating a degenrate subtable, so the two
// versions of it perform the exact same function.
//
// Note also that the only Table methods that can ever end up
// instantiating a degenerate table, are those that insert rows,
// because row insertion is the only valid modifying operation on a
// degenerate subtable.
//
// The right thing to do, is therefore to remove the
// instantiate_before_change() call from get_column_base(), and add it
// to the methods that insert rows. This in turn will allow us to
// collapse a large number of methods that currently exist in two
// versions.
//
// Note: get_subtable_ptr() has now been collapsed to one version, but
// the suggested change will still be a significant improvement.

ColumnBase& Table::get_column_base(size_t ndx)
{
    TIGHTDB_ASSERT(ndx < m_spec.get_column_count());
    instantiate_before_change();
    TIGHTDB_ASSERT(m_cols.size() == m_spec.get_column_count());
    return *reinterpret_cast<ColumnBase*>(m_cols.get(ndx));
}


const ColumnBase& Table::get_column_base(size_t ndx) const TIGHTDB_NOEXCEPT
{
    TIGHTDB_ASSERT(ndx < m_spec.get_column_count());
    TIGHTDB_ASSERT(m_cols.size() == m_spec.get_column_count());
    return *reinterpret_cast<ColumnBase*>(m_cols.get(ndx));
}


void Table::validate_column_type(const ColumnBase& column, ColumnType coltype, size_t ndx) const
{
    if (coltype == col_type_Int || coltype == col_type_DateTime || coltype == col_type_Bool) {
        TIGHTDB_ASSERT(column.IsIntColumn());
    }
    else {
        TIGHTDB_ASSERT(coltype == get_real_column_type(ndx));
    }
    static_cast<void>(column);
    static_cast<void>(ndx);
}


size_t Table::get_size_from_ref(ref_type spec_ref, ref_type columns_ref,
                                Allocator& alloc) TIGHTDB_NOEXCEPT
{
    ColumnType first_col_type = ColumnType();
    if (!Spec::get_first_column_type_from_ref(spec_ref, alloc, first_col_type))
        return 0;
    const char* columns_header = alloc.translate(columns_ref);
    TIGHTDB_ASSERT(Array::get_size_from_header(columns_header) != 0);
    ref_type first_col_ref = to_ref(Array::get(columns_header, 0));
    size_t size = ColumnBase::get_size_from_type_and_ref(first_col_type, first_col_ref, alloc);
    return size;
}


ref_type Table::create_empty_table(Allocator& alloc)
{
    Array top(alloc);
    _impl::DeepArrayDestroyGuard dg(&top);
    top.create(Array::type_HasRefs); // Throws
    _impl::DeepArrayRefDestroyGuard dg_2(alloc);

    {
        MemRef mem = Spec::create_empty_spec(alloc); // Throws
        dg_2.reset(mem.m_ref);
        int_fast64_t v(mem.m_ref); // FIXME: Dangerous case (unsigned -> signed)
        top.add(v); // Throws
        dg_2.release();
    }
    {
        bool context_flag = false;
        MemRef mem = Array::create_empty_array(Array::type_HasRefs, context_flag, alloc); // Throws
        dg_2.reset(mem.m_ref);
        int_fast64_t v(mem.m_ref); // FIXME: Dangerous case (unsigned -> signed)
        top.add(v); // Throws
        dg_2.release();
    }

    dg.release();
    return top.get_ref();
}


ref_type Table::create_column(DataType column_type, size_t size, Allocator& alloc)
{
    switch (column_type) {
        case type_Int:
        case type_Bool:
        case type_DateTime: {
            int_fast64_t value = 0;
            return Column::create(Array::type_Normal, size, value, alloc); // Throws
        }
        case type_Link:
            return ColumnLink::create(size, alloc); // Throws
        case type_LinkList:
            return ColumnLinkList::create(size, alloc); // Throws
        case type_Float:
            return ColumnFloat::create(size, alloc); // Throws
        case type_Double:
            return ColumnDouble::create(size, alloc); // Throws
        case type_String:
            return AdaptiveStringColumn::create(size, alloc); // Throws
        case type_Binary:
            return ColumnBinary::create(size, alloc); // Throws
        case type_Table:
            return ColumnTable::create(size, alloc); // Throws
        case type_Mixed:
            return ColumnMixed::create(size, alloc); // Throws
        case type_BackLink:
            TIGHTDB_ASSERT(false);
            return 0;
    }

    TIGHTDB_ASSERT(false);
    return 0;
}


ref_type Table::clone_columns(Allocator& alloc) const
{
    Array new_columns(Array::type_HasRefs, null_ptr, 0, alloc);
    size_t n = get_column_count();
    for (size_t i=0; i<n; ++i) {
        ref_type new_col_ref;
        const ColumnBase* col = &get_column_base(i);
        if (const ColumnStringEnum* enum_col = dynamic_cast<const ColumnStringEnum*>(col)) {
            AdaptiveStringColumn new_col(alloc);
            // FIXME: Should be optimized with something like
            // new_col.add(seq_tree_accessor.begin(),
            // seq_tree_accessor.end())
            size_t n2 = enum_col->size();
            for (size_t i2=0; i2<n2; ++i2)
                new_col.add(enum_col->get(i));
            new_col_ref = new_col.get_ref();
        }
        else {
            const Array& root = *col->get_root_array();
            MemRef mem = root.clone_deep(alloc); // Throws
            new_col_ref = mem.m_ref;
        }
        new_columns.add(new_col_ref);
    }
    return new_columns.get_ref();
}


ref_type Table::clone(Allocator& alloc) const
{
    if (m_top.is_attached()) {
        MemRef mem = m_top.clone_deep(alloc); // Throws
        return mem.m_ref;
    }

    Array new_top(alloc);
    _impl::DeepArrayDestroyGuard dg(&new_top);
    new_top.create(Array::type_HasRefs); // Throws
    _impl::DeepArrayRefDestroyGuard dg_2(alloc);
    {
        MemRef mem = m_spec.m_top.clone_deep(alloc); // Throws
        dg_2.reset(mem.m_ref);
        int_fast64_t v(mem.m_ref); // FIXME: Dangerous cast (unsigned -> signed)
        new_top.add(v); // Throws
        dg_2.release();
    }
    {
        MemRef mem = m_columns.clone_deep(alloc); // Throws
        dg_2.reset(mem.m_ref);
        int_fast64_t v(mem.m_ref); // FIXME: Dangerous cast (unsigned -> signed)
        new_top.add(v); // Throws
        dg_2.release();
    }
    dg.release();
    return new_top.get_ref();
}



// TODO: get rid of the Column* template parameter

Column& Table::get_column(size_t ndx)
{
    return get_column<Column, col_type_Int>(ndx);
}

const Column& Table::get_column(size_t ndx) const TIGHTDB_NOEXCEPT
{
    return get_column<Column, col_type_Int>(ndx);
}

AdaptiveStringColumn& Table::get_column_string(size_t ndx)
{
    return get_column<AdaptiveStringColumn, col_type_String>(ndx);
}

const AdaptiveStringColumn& Table::get_column_string(size_t ndx) const TIGHTDB_NOEXCEPT
{
    return get_column<AdaptiveStringColumn, col_type_String>(ndx);
}

ColumnStringEnum& Table::get_column_string_enum(size_t ndx)
{
    return get_column<ColumnStringEnum, col_type_StringEnum>(ndx);
}

const ColumnStringEnum& Table::get_column_string_enum(size_t ndx) const TIGHTDB_NOEXCEPT
{
    return get_column<ColumnStringEnum, col_type_StringEnum>(ndx);
}

ColumnFloat& Table::get_column_float(size_t ndx)
{
    return get_column<ColumnFloat, col_type_Float>(ndx);
}

const ColumnFloat& Table::get_column_float(size_t ndx) const TIGHTDB_NOEXCEPT
{
    return get_column<ColumnFloat, col_type_Float>(ndx);
}

ColumnDouble& Table::get_column_double(size_t ndx)
{
    return get_column<ColumnDouble, col_type_Double>(ndx);
}

const ColumnDouble& Table::get_column_double(size_t ndx) const TIGHTDB_NOEXCEPT
{
    return get_column<ColumnDouble, col_type_Double>(ndx);
}

ColumnBinary& Table::get_column_binary(size_t ndx)
{
    return get_column<ColumnBinary, col_type_Binary>(ndx);
}

const ColumnBinary& Table::get_column_binary(size_t ndx) const TIGHTDB_NOEXCEPT
{
    return get_column<ColumnBinary, col_type_Binary>(ndx);
}

ColumnTable &Table::get_column_table(size_t ndx)
{
    return get_column<ColumnTable, col_type_Table>(ndx);
}

const ColumnTable &Table::get_column_table(size_t ndx) const TIGHTDB_NOEXCEPT
{
    return get_column<ColumnTable, col_type_Table>(ndx);
}

ColumnMixed& Table::get_column_mixed(size_t ndx)
{
    return get_column<ColumnMixed, col_type_Mixed>(ndx);
}

const ColumnMixed& Table::get_column_mixed(size_t ndx) const TIGHTDB_NOEXCEPT
{
    return get_column<ColumnMixed, col_type_Mixed>(ndx);
}


void Table::insert_empty_row(size_t row_ndx, size_t num_rows)
{
<<<<<<< HEAD
    bump_version();
    discard_row_accessors();

    size_t n = m_spec.get_column_count();

    TIGHTDB_ASSERT(n > 0);

    for (size_t i = 0; i != n; ++i) {
        ColumnBase& column = get_column_base(i);
        for (size_t j=0; j<num_rows; ++j) {
            column.add();
        }
=======
    TIGHTDB_ASSERT(is_attached());
    TIGHTDB_ASSERT(row_ndx <= m_size);
    TIGHTDB_ASSERT(num_rows <= numeric_limits<size_t>::max() - row_ndx);
    size_t num_cols = m_spec.get_column_count();
    for (size_t col_ndx = 0; col_ndx != num_cols; ++col_ndx) {
        ColumnBase& column = get_column_base(col_ndx);
        bool is_append = row_ndx == m_size;
        column.insert(row_ndx, num_rows, is_append); // Throws
>>>>>>> 1a18b493
    }
    adj_row_acc_insert_rows(row_ndx, num_rows);
    m_size += num_rows;

#ifdef TIGHTDB_ENABLE_REPLICATION
    if (Replication* repl = get_repl())
        repl->insert_empty_rows(this, row_ndx, num_rows); // Throws
#endif
}

<<<<<<< HEAD
void Table::insert_empty_row(size_t ndx, size_t num_rows)
{
    bump_version();
    discard_row_accessors();

    size_t ndx2 = ndx + num_rows; // FIXME: Should we check for overflow?
    size_t n = get_column_count();
    for (size_t i = 0; i != n; ++i) {
        ColumnBase& column = get_column_base(i);
        // FIXME: This could maybe be optimized by passing 'num_rows' to column.insert()
        for (size_t j=ndx; j<ndx2; ++j) {
            column.insert(j);
        }
    }

    m_size += num_rows;

#ifdef TIGHTDB_ENABLE_REPLICATION
    if (Replication* repl = get_repl())
        repl->insert_empty_rows(this, ndx, num_rows); // Throws
#endif
}

void Table::clear()
{
    bump_version();
    discard_row_accessors();
=======

void Table::clear()
{
    TIGHTDB_ASSERT(is_attached());
    detach_views_except(0);
>>>>>>> 1a18b493

    size_t num_cols = m_spec.get_column_count();
    for (size_t col_ndx = 0; col_ndx != num_cols; ++col_ndx) {
        ColumnBase& column = get_column_base(col_ndx);
        column.clear(); // Throws
    }
    discard_row_accessors();
    m_size = 0;

#ifdef TIGHTDB_ENABLE_REPLICATION
    if (Replication* repl = get_repl())
        repl->clear_table(this); // Throws
#endif
}


void Table::do_remove(size_t row_ndx)
{
<<<<<<< HEAD
    TIGHTDB_ASSERT(ndx < m_size);
    bump_version();
    discard_row_accessors();
=======
    TIGHTDB_ASSERT(is_attached());
    TIGHTDB_ASSERT(row_ndx < m_size);
>>>>>>> 1a18b493

    bool is_last = row_ndx == m_size - 1;

    size_t num_cols = m_spec.get_column_count();
    for (size_t col_ndx = 0; col_ndx != num_cols; ++col_ndx) {
        ColumnBase& column = get_column_base(col_ndx);
        column.erase(row_ndx, is_last); // Throws
    }
    adj_row_acc_erase_row(row_ndx);
    --m_size;

#ifdef TIGHTDB_ENABLE_REPLICATION
    if (Replication* repl = get_repl())
        repl->erase_row(this, row_ndx); // Throws
#endif
}


void Table::move_last_over(size_t target_row_ndx)
{
    TIGHTDB_ASSERT(target_row_ndx < m_size);
    bump_version();

    // FIXME: PossibleLinkMergeConflict: `target_row_ndx` is now allowed to be equal to m_size-1. How does Group::TransactAdvancer deal with that?

    size_t last_row_ndx = m_size - 1;
    size_t num_cols = m_spec.get_column_count();
    if (target_row_ndx != last_row_ndx) {
        for (size_t col_ndx = 0; col_ndx != num_cols; ++col_ndx) {
            ColumnBase& column = get_column_base(col_ndx);
            column.move_last_over(target_row_ndx, last_row_ndx); // Throws
        }
    }
    else {
        for (size_t col_ndx = 0; col_ndx != num_cols; ++col_ndx) {
            ColumnBase& column = get_column_base(col_ndx);
            bool is_last = true;
            column.erase(target_row_ndx, is_last); // Throws
        }
    }
    adj_row_acc_move_last_over(target_row_ndx, last_row_ndx);
    --m_size;

#ifdef TIGHTDB_ENABLE_REPLICATION
    if (Replication* repl = get_repl())
        repl->move_last_over(this, target_row_ndx, last_row_ndx); // Throws
#endif
}


void Table::insert_subtable(size_t col_ndx, size_t row_ndx, const Table* table)
{
    TIGHTDB_ASSERT(col_ndx < get_column_count());
    TIGHTDB_ASSERT(get_real_column_type(col_ndx) == col_type_Table);
    TIGHTDB_ASSERT(row_ndx <= m_size);

    ColumnTable& subtables = get_column_table(col_ndx);
    subtables.insert(row_ndx, table);

    // FIXME: Replication is not yet able to handle copying insertion of non-empty tables.
#ifdef TIGHTDB_ENABLE_REPLICATION
    if (Replication* repl = get_repl())
        repl->insert_table(this, col_ndx, row_ndx); // Throws
#endif
}


void Table::set_subtable(size_t col_ndx, size_t row_ndx, const Table* table)
{
    TIGHTDB_ASSERT(col_ndx < get_column_count());
    TIGHTDB_ASSERT(get_real_column_type(col_ndx) == col_type_Table);
    TIGHTDB_ASSERT(row_ndx < m_size);
    bump_version();

    ColumnTable& subtables = get_column_table(col_ndx);
    subtables.set(row_ndx, table);

    // FIXME: Replication is not yet able to handle copying insertion of non-empty tables.
#ifdef TIGHTDB_ENABLE_REPLICATION
    if (Replication* repl = get_repl())
        repl->set_table(this, col_ndx, row_ndx); // Throws
#endif
}


void Table::insert_mixed_subtable(size_t col_ndx, size_t row_ndx, const Table* t)
{
    TIGHTDB_ASSERT(col_ndx < get_column_count());
    TIGHTDB_ASSERT(get_real_column_type(col_ndx) == col_type_Mixed);
    TIGHTDB_ASSERT(row_ndx <= m_size);

    ColumnMixed& mixed_col = get_column_mixed(col_ndx);
    mixed_col.insert_subtable(row_ndx, t);

    // FIXME: Replication is not yet able to handle copuing insertion of non-empty tables.
#ifdef TIGHTDB_ENABLE_REPLICATION
    if (Replication* repl = get_repl())
        repl->insert_mixed(this, col_ndx, row_ndx, Mixed::subtable_tag()); // Throws
#endif
}


void Table::set_mixed_subtable(size_t col_ndx, size_t row_ndx, const Table* t)
{
    TIGHTDB_ASSERT(col_ndx < get_column_count());
    TIGHTDB_ASSERT(get_real_column_type(col_ndx) == col_type_Mixed);
    TIGHTDB_ASSERT(row_ndx < m_size);
    bump_version();

    ColumnMixed& mixed_col = get_column_mixed(col_ndx);
    mixed_col.set_subtable(row_ndx, t);

    // FIXME: Replication is not yet able to handle copying assignment of non-empty tables.
#ifdef TIGHTDB_ENABLE_REPLICATION
    if (Replication* repl = get_repl())
        repl->set_mixed(this, col_ndx, row_ndx, Mixed::subtable_tag()); // Throws
#endif
}


Table* Table::get_subtable_accessor(size_t col_ndx, size_t row_ndx) TIGHTDB_NOEXCEPT
{
    // This function must be able to operate with only the Minimal Accessor
    // Hierarchy Consistency Guarantee. This means, in particular, that it
    // cannot access the underlying array structure.

    TIGHTDB_ASSERT(is_attached());
    // If this table is not a degenerate subtable, then `col_ndx` must be a
    // valid index into `m_cols`.
    TIGHTDB_ASSERT(!m_columns.is_attached() || col_ndx < m_cols.size());
    if (ColumnBase* col = reinterpret_cast<ColumnBase*>(m_cols.get(col_ndx)))
        return col->get_subtable_accessor(row_ndx);
    return 0;
}


void Table::discard_subtable_accessor(size_t col_ndx, size_t row_ndx) TIGHTDB_NOEXCEPT
{
    // This function must be able to operate with only the Minimal Accessor
    // Hierarchy Consistency Guarantee. This means, in particular, that it
    // cannot access the underlying array structure.

    TIGHTDB_ASSERT(is_attached());
    // If this table is not a degenerate subtable, then `col_ndx` must be a
    // valid index into `m_cols`.
    TIGHTDB_ASSERT(!m_columns.is_attached() || col_ndx < m_cols.size());
    if (ColumnBase* col = reinterpret_cast<ColumnBase*>(m_cols.get(col_ndx)))
        col->discard_subtable_accessor(row_ndx);
}


Table* Table::get_subtable_ptr(size_t col_ndx, size_t row_ndx)
{
    TIGHTDB_ASSERT(col_ndx < get_column_count());
    TIGHTDB_ASSERT(row_ndx < m_size);

    ColumnType type = get_real_column_type(col_ndx);
    if (type == col_type_Table) {
        ColumnTable& subtables = get_column_table(col_ndx);
        return subtables.get_subtable_ptr(row_ndx); // Throws
    }
    if (type == col_type_Mixed) {
        ColumnMixed& subtables = get_column_mixed(col_ndx);
        return subtables.get_subtable_ptr(row_ndx); // Throws
    }
    TIGHTDB_ASSERT(false);
    return 0;
}


size_t Table::get_subtable_size(size_t col_ndx, size_t row_ndx) const TIGHTDB_NOEXCEPT
{
    TIGHTDB_ASSERT(col_ndx < get_column_count());
    TIGHTDB_ASSERT(row_ndx < m_size);

    ColumnType type = get_real_column_type(col_ndx);
    if (type == col_type_Table) {
        const ColumnTable& subtables = get_column_table(col_ndx);
        return subtables.get_subtable_size(row_ndx);
    }
    if (type == col_type_Mixed) {
        const ColumnMixed& subtables = get_column_mixed(col_ndx);
        return subtables.get_subtable_size(row_ndx);
    }
    TIGHTDB_ASSERT(false);
    return 0;
}


void Table::clear_subtable(size_t col_ndx, size_t row_ndx)
{
    TIGHTDB_ASSERT(col_ndx < get_column_count());
    TIGHTDB_ASSERT(row_ndx <= m_size);
    bump_version();

    ColumnType type = get_real_column_type(col_ndx);
    if (type == col_type_Table) {
        ColumnTable& subtables = get_column_table(col_ndx);
        subtables.set(row_ndx, 0);

#ifdef TIGHTDB_ENABLE_REPLICATION
        if (Replication* repl = get_repl())
            repl->set_table(this, col_ndx, row_ndx); // Throws
#endif
    }
    else if (type == col_type_Mixed) {
        ColumnMixed& subtables = get_column_mixed(col_ndx);
        subtables.set_subtable(row_ndx, 0);

#ifdef TIGHTDB_ENABLE_REPLICATION
        if (Replication* repl = get_repl())
            repl->set_mixed(this, col_ndx, row_ndx, Mixed::subtable_tag()); // Throws
#endif
    }
    else {
        TIGHTDB_ASSERT(false);
    }
}


Group* Table::get_parent_group() const TIGHTDB_NOEXCEPT
{
    if (!m_top.is_attached())
        return null_ptr;

    Parent* parent = static_cast<Parent*>(m_top.get_parent()); // ArrayParent guaranteed to be Table::Parent
    if (!parent || !parent->is_parent_group())
        return null_ptr;

    Group* group = static_cast<Group*>(parent);
    return group;
}


TableRef Table::get_parent_table(size_t* column_ndx_out) TIGHTDB_NOEXCEPT
{
    TIGHTDB_ASSERT(is_attached());
    const Array& real_top = m_top.is_attached() ? m_top : m_columns;
    if (ArrayParent* array_parent = real_top.get_parent()) {
        TIGHTDB_ASSERT(dynamic_cast<Parent*>(array_parent));
        Parent* table_parent = static_cast<Parent*>(array_parent);
        if (Table* parent = table_parent->get_parent_table(column_ndx_out))
            return TableRef(parent);
    }
    return TableRef();
}


size_t Table::get_index_in_parent() const TIGHTDB_NOEXCEPT
{
    const Array& real_top = m_top.is_attached() ? m_top : m_columns;
    ArrayParent* parent = real_top.get_parent();
    if (!parent)
        return npos;
    size_t index_in_parent = real_top.get_ndx_in_parent();
    return index_in_parent;
}


int64_t Table::get_int(size_t column_ndx, size_t ndx) const TIGHTDB_NOEXCEPT
{
    TIGHTDB_ASSERT(column_ndx < get_column_count());
    TIGHTDB_ASSERT(ndx < m_size);

    const Column& column = get_column(column_ndx);
    return column.get(ndx);
}

void Table::set_int(size_t column_ndx, size_t ndx, int_fast64_t value)
{
    TIGHTDB_ASSERT(column_ndx < get_column_count());
    TIGHTDB_ASSERT(ndx < m_size);
    bump_version();

    Column& column = get_column(column_ndx);
    column.set(ndx, value);

#ifdef TIGHTDB_ENABLE_REPLICATION
    if (Replication* repl = get_repl())
        repl->set_int(this, column_ndx, ndx, value); // Throws
#endif
}

void Table::add_int(size_t column_ndx, int64_t value)
{
    TIGHTDB_ASSERT(column_ndx < get_column_count());
    TIGHTDB_ASSERT(get_real_column_type(column_ndx) == col_type_Int);
    bump_version();
    get_column(column_ndx).adjust(value);

#ifdef TIGHTDB_ENABLE_REPLICATION
    if (Replication* repl = get_repl())
        repl->add_int_to_column(this, column_ndx, value); // Throws
#endif
}

bool Table::get_bool(size_t column_ndx, size_t ndx) const TIGHTDB_NOEXCEPT
{
    TIGHTDB_ASSERT(column_ndx < get_column_count());
    TIGHTDB_ASSERT(get_real_column_type(column_ndx) == col_type_Bool);
    TIGHTDB_ASSERT(ndx < m_size);

    const Column& column = get_column(column_ndx);
    return column.get(ndx) != 0;
}

void Table::set_bool(size_t column_ndx, size_t ndx, bool value)
{
    TIGHTDB_ASSERT(column_ndx < get_column_count());
    TIGHTDB_ASSERT(get_real_column_type(column_ndx) == col_type_Bool);
    TIGHTDB_ASSERT(ndx < m_size);
    bump_version();

    Column& column = get_column(column_ndx);
    column.set(ndx, value ? 1 : 0);

#ifdef TIGHTDB_ENABLE_REPLICATION
    if (Replication* repl = get_repl())
        repl->set_bool(this, column_ndx, ndx, value); // Throws
#endif
}

DateTime Table::get_datetime(size_t column_ndx, size_t ndx) const TIGHTDB_NOEXCEPT
{
    TIGHTDB_ASSERT(column_ndx < get_column_count());
    TIGHTDB_ASSERT(get_real_column_type(column_ndx) == col_type_DateTime);
    TIGHTDB_ASSERT(ndx < m_size);

    const Column& column = get_column(column_ndx);
    return time_t(column.get(ndx));
}

void Table::set_datetime(size_t column_ndx, size_t ndx, DateTime value)
{
    TIGHTDB_ASSERT(column_ndx < get_column_count());
    TIGHTDB_ASSERT(get_real_column_type(column_ndx) == col_type_DateTime);
    TIGHTDB_ASSERT(ndx < m_size);
    bump_version();

    Column& column = get_column(column_ndx);
    column.set(ndx, int64_t(value.get_datetime()));

#ifdef TIGHTDB_ENABLE_REPLICATION
    if (Replication* repl = get_repl())
        repl->set_date_time(this, column_ndx, ndx, value); // Throws
#endif
}

void Table::insert_int(size_t column_ndx, size_t ndx, int64_t value)
{
    TIGHTDB_ASSERT(column_ndx < get_column_count());
    TIGHTDB_ASSERT(ndx <= m_size);

    Column& column = get_column(column_ndx);
    column.insert(ndx, value);

#ifdef TIGHTDB_ENABLE_REPLICATION
    if (Replication* repl = get_repl())
        repl->insert_int(this, column_ndx, ndx, value); // Throws
#endif
}


float Table::get_float(size_t column_ndx, size_t ndx) const TIGHTDB_NOEXCEPT
{
    TIGHTDB_ASSERT(column_ndx < get_column_count());
    TIGHTDB_ASSERT(ndx < m_size);

    const ColumnFloat& column = get_column_float(column_ndx);
    return column.get(ndx);
}

void Table::set_float(size_t column_ndx, size_t ndx, float value)
{
    TIGHTDB_ASSERT(column_ndx < get_column_count());
    TIGHTDB_ASSERT(ndx < m_size);
    bump_version();

    ColumnFloat& column = get_column_float(column_ndx);
    column.set(ndx, value);

#ifdef TIGHTDB_ENABLE_REPLICATION
    if (Replication* repl = get_repl())
        repl->set_float(this, column_ndx, ndx, value); // Throws
#endif
}

void Table::insert_float(size_t column_ndx, size_t ndx, float value)
{
    TIGHTDB_ASSERT(column_ndx < get_column_count());
    TIGHTDB_ASSERT(ndx <= m_size);

    ColumnFloat& column = get_column_float(column_ndx);
    column.insert(ndx, value);

#ifdef TIGHTDB_ENABLE_REPLICATION
    if (Replication* repl = get_repl())
        repl->insert_float(this, column_ndx, ndx, value); // Throws
#endif
}


double Table::get_double(size_t column_ndx, size_t ndx) const TIGHTDB_NOEXCEPT
{
    TIGHTDB_ASSERT(column_ndx < get_column_count());
    TIGHTDB_ASSERT(ndx < m_size);

    const ColumnDouble& column = get_column_double(column_ndx);
    return column.get(ndx);
}

void Table::set_double(size_t column_ndx, size_t ndx, double value)
{
    TIGHTDB_ASSERT(column_ndx < get_column_count());
    TIGHTDB_ASSERT(ndx < m_size);
    bump_version();

    ColumnDouble& column = get_column_double(column_ndx);
    column.set(ndx, value);

#ifdef TIGHTDB_ENABLE_REPLICATION
    if (Replication* repl = get_repl())
        repl->set_double(this, column_ndx, ndx, value); // Throws
#endif
}

void Table::insert_double(size_t column_ndx, size_t ndx, double value)
{
    TIGHTDB_ASSERT(column_ndx < get_column_count());
    TIGHTDB_ASSERT(ndx <= m_size);

    ColumnDouble& column = get_column_double(column_ndx);
    column.insert(ndx, value);

#ifdef TIGHTDB_ENABLE_REPLICATION
    if (Replication* repl = get_repl())
        repl->insert_double(this, column_ndx, ndx, value); // Throws
#endif
}


StringData Table::get_string(size_t column_ndx, size_t ndx) const TIGHTDB_NOEXCEPT
{
    TIGHTDB_ASSERT(column_ndx < m_columns.size());
    TIGHTDB_ASSERT(ndx < m_size);

    ColumnType type = get_real_column_type(column_ndx);
    if (type == col_type_String) {
        const AdaptiveStringColumn& column = get_column_string(column_ndx);
        return column.get(ndx);
    }

    TIGHTDB_ASSERT(type == col_type_StringEnum);
    const ColumnStringEnum& column = get_column_string_enum(column_ndx);
    return column.get(ndx);
}

void Table::set_string(size_t column_ndx, size_t ndx, StringData value)
{
    TIGHTDB_ASSERT(column_ndx < get_column_count());
    TIGHTDB_ASSERT(ndx < m_size);
    bump_version();

    ColumnType type = get_real_column_type(column_ndx);
    if (type == col_type_String) {
        AdaptiveStringColumn& column = get_column_string(column_ndx);
        column.set(ndx, value);
    }
    else {
        TIGHTDB_ASSERT(type == col_type_StringEnum);
        ColumnStringEnum& column = get_column_string_enum(column_ndx);
        column.set(ndx, value);
    }

#ifdef TIGHTDB_ENABLE_REPLICATION
    if (Replication* repl = get_repl())
        repl->set_string(this, column_ndx, ndx, value); // Throws
#endif
}

void Table::insert_string(size_t column_ndx, size_t ndx, StringData value)
{
    TIGHTDB_ASSERT(column_ndx < get_column_count());
    TIGHTDB_ASSERT(ndx <= m_size);

    ColumnType type = get_real_column_type(column_ndx);
    if (type == col_type_String) {
        AdaptiveStringColumn& column = get_column_string(column_ndx);
        column.insert(ndx, value);
    }
    else {
        TIGHTDB_ASSERT(type == col_type_StringEnum);
        ColumnStringEnum& column = get_column_string_enum(column_ndx);
        column.insert(ndx, value);
    }

#ifdef TIGHTDB_ENABLE_REPLICATION
    if (Replication* repl = get_repl())
        repl->insert_string(this, column_ndx, ndx, value); // Throws
#endif
}


BinaryData Table::get_binary(size_t column_ndx, size_t ndx) const TIGHTDB_NOEXCEPT
{
    TIGHTDB_ASSERT(column_ndx < m_columns.size());
    TIGHTDB_ASSERT(ndx < m_size);

    const ColumnBinary& column = get_column_binary(column_ndx);
    return column.get(ndx);
}

void Table::set_binary(size_t column_ndx, size_t ndx, BinaryData value)
{
    TIGHTDB_ASSERT(column_ndx < get_column_count());
    TIGHTDB_ASSERT(ndx < m_size);
    bump_version();

    ColumnBinary& column = get_column_binary(column_ndx);
    column.set(ndx, value);

#ifdef TIGHTDB_ENABLE_REPLICATION
    if (Replication* repl = get_repl())
        repl->set_binary(this, column_ndx, ndx, value); // Throws
#endif
}

void Table::insert_binary(size_t column_ndx, size_t ndx, BinaryData value)
{
    TIGHTDB_ASSERT(column_ndx < get_column_count());
    TIGHTDB_ASSERT(ndx <= m_size);

    ColumnBinary& column = get_column_binary(column_ndx);
    column.insert(ndx, value);

#ifdef TIGHTDB_ENABLE_REPLICATION
    if (Replication* repl = get_repl())
        repl->insert_binary(this, column_ndx, ndx, value); // Throws
#endif
}


Mixed Table::get_mixed(size_t column_ndx, size_t ndx) const TIGHTDB_NOEXCEPT
{
    TIGHTDB_ASSERT(column_ndx < m_columns.size());
    TIGHTDB_ASSERT(ndx < m_size);

    const ColumnMixed& column = get_column_mixed(column_ndx);

    DataType type = column.get_type(ndx);
    switch (type) {
        case type_Int:
            return Mixed(column.get_int(ndx));
        case type_Bool:
            return Mixed(column.get_bool(ndx));
        case type_DateTime:
            return Mixed(DateTime(column.get_datetime(ndx)));
        case type_Float:
            return Mixed(column.get_float(ndx));
        case type_Double:
            return Mixed(column.get_double(ndx));
        case type_String:
            return Mixed(column.get_string(ndx)); // Throws
        case type_Binary:
            return Mixed(column.get_binary(ndx)); // Throws
        case type_Table:
            return Mixed::subtable_tag();
        case type_Mixed:
        case type_Link:
        case type_LinkList:
        case type_BackLink:
            break;
    }
    TIGHTDB_ASSERT(false);
    return Mixed(int64_t(0));
}

DataType Table::get_mixed_type(size_t column_ndx, size_t ndx) const TIGHTDB_NOEXCEPT
{
    TIGHTDB_ASSERT(column_ndx < m_columns.size());
    TIGHTDB_ASSERT(ndx < m_size);

    const ColumnMixed& column = get_column_mixed(column_ndx);
    return column.get_type(ndx);
}

void Table::set_mixed(size_t column_ndx, size_t ndx, Mixed value)
{
    TIGHTDB_ASSERT(column_ndx < get_column_count());
    TIGHTDB_ASSERT(ndx < m_size);
    bump_version();

    ColumnMixed& column = get_column_mixed(column_ndx);
    DataType type = value.get_type();

    switch (type) {
        case type_Int:
            column.set_int(ndx, value.get_int());
            break;
        case type_Bool:
            column.set_bool(ndx, value.get_bool());
            break;
        case type_DateTime:
            column.set_datetime(ndx, value.get_datetime());
            break;
        case type_Float:
            column.set_float(ndx, value.get_float());
            break;
        case type_Double:
            column.set_double(ndx, value.get_double());
            break;
        case type_String:
            column.set_string(ndx, value.get_string());
            break;
        case type_Binary:
            column.set_binary(ndx, value.get_binary());
            break;
        case type_Table:
            column.set_subtable(ndx, 0);
            break;
        case type_Mixed:
        case type_Link:
        case type_LinkList:
        case type_BackLink:
            TIGHTDB_ASSERT(false);
            break;
    }

#ifdef TIGHTDB_ENABLE_REPLICATION
    if (Replication* repl = get_repl())
        repl->set_mixed(this, column_ndx, ndx, value); // Throws
#endif
}

void Table::insert_mixed(size_t column_ndx, size_t ndx, Mixed value)
{
    TIGHTDB_ASSERT(column_ndx < get_column_count());
    TIGHTDB_ASSERT(ndx <= m_size);

    ColumnMixed& column = get_column_mixed(column_ndx);
    DataType type = value.get_type();

    switch (type) {
        case type_Int:
            column.insert_int(ndx, value.get_int());
            break;
        case type_Bool:
            column.insert_bool(ndx, value.get_bool());
            break;
        case type_DateTime:
            column.insert_datetime(ndx, value.get_datetime());
            break;
        case type_Float:
            column.insert_float(ndx, value.get_float());
            break;
        case type_Double:
            column.insert_double(ndx, value.get_double());
            break;
        case type_String:
            column.insert_string(ndx, value.get_string());
            break;
        case type_Binary:
            column.insert_binary(ndx, value.get_binary());
            break;
        case type_Table:
            column.insert_subtable(ndx, 0);
            break;
        case type_Mixed:
        case type_Link:
        case type_LinkList:
        case type_BackLink:
            TIGHTDB_ASSERT(false);
            break;
    }

#ifdef TIGHTDB_ENABLE_REPLICATION
    if (Replication* repl = get_repl())
        repl->insert_mixed(this, column_ndx, ndx, value); // Throws
#endif
}

size_t Table::get_link(size_t column_ndx, size_t ndx) const TIGHTDB_NOEXCEPT
{
    TIGHTDB_ASSERT(column_ndx < get_column_count());
    TIGHTDB_ASSERT(get_real_column_type(column_ndx) == col_type_Link);
    TIGHTDB_ASSERT(ndx < m_size);

    const ColumnLink& column = get_column<ColumnLink, col_type_Link>(column_ndx);
    return column.get_link(ndx);
}

TableRef Table::get_link_target(size_t column_ndx) TIGHTDB_NOEXCEPT
{
    TIGHTDB_ASSERT(column_ndx < get_column_count());
    TIGHTDB_ASSERT(get_real_column_type(column_ndx) == col_type_Link ||
                   get_real_column_type(column_ndx) == col_type_LinkList);

    if (get_real_column_type(column_ndx) == col_type_Link) {
        ColumnLink& column = get_column<ColumnLink, col_type_Link>(column_ndx);
        return column.get_target_table();
    }
    else {
        ColumnLinkList& column = get_column<ColumnLinkList, col_type_LinkList>(column_ndx);
        return column.get_target_table();
    }
}

void Table::set_link(size_t column_ndx, size_t ndx, size_t target_row_ndx)
{
    TIGHTDB_ASSERT(column_ndx < get_column_count());
    TIGHTDB_ASSERT(get_real_column_type(column_ndx) == col_type_Link);
    TIGHTDB_ASSERT(ndx < m_size);
    bump_version();

    ColumnLink& column = get_column<ColumnLink, col_type_Link>(column_ndx);
    column.set_link(ndx, target_row_ndx);

#ifdef TIGHTDB_ENABLE_REPLICATION
    if (Replication* repl = get_repl())
        repl->set_int(this, column_ndx, ndx, target_row_ndx); // Throws
#endif
}

void Table::insert_link(size_t column_ndx, size_t ndx, size_t target_row_ndx)
{
    TIGHTDB_ASSERT(column_ndx < get_column_count());
    TIGHTDB_ASSERT(get_real_column_type(column_ndx) == col_type_Link);
    TIGHTDB_ASSERT(ndx == m_size); // can only append to unorded tables

    ColumnLink& column = get_column<ColumnLink, col_type_Link>(column_ndx);
    column.insert_link(ndx, target_row_ndx);

#ifdef TIGHTDB_ENABLE_REPLICATION
    if (Replication* repl = get_repl())
        repl->insert_int(this, column_ndx, ndx, target_row_ndx); // Throws
#endif
}

bool Table::is_null_link(size_t column_ndx, size_t ndx) const TIGHTDB_NOEXCEPT
{
    TIGHTDB_ASSERT(column_ndx < get_column_count());
    TIGHTDB_ASSERT(get_real_column_type(column_ndx) == col_type_Link);
    TIGHTDB_ASSERT(ndx <= m_size);

    const ColumnLink& column = get_column<ColumnLink, col_type_Link>(column_ndx);
    return column.is_null_link(ndx);
}

void Table::nullify_link(size_t column_ndx, size_t ndx)
{
    TIGHTDB_ASSERT(column_ndx < get_column_count());
    TIGHTDB_ASSERT(get_real_column_type(column_ndx) == col_type_Link);
    TIGHTDB_ASSERT(ndx <= m_size);
    bump_version();

    ColumnLink& column = get_column<ColumnLink, col_type_Link>(column_ndx);
    column.nullify_link(ndx);
}

void Table::insert_linklist(size_t column_ndx, size_t ndx)
{
    TIGHTDB_ASSERT(column_ndx < get_column_count());
    TIGHTDB_ASSERT(get_real_column_type(column_ndx) == col_type_LinkList);
    TIGHTDB_ASSERT(ndx == m_size); // can only append to unorded tables
    (void)ndx;

    ColumnLinkList& column = get_column<ColumnLinkList, col_type_LinkList>(column_ndx);
    column.add();

#ifdef TIGHTDB_ENABLE_REPLICATION
    // FIXME: PossibleLinkMergeConflict: Cannot use Replication::insert_int() here
//    if (Replication* repl = get_repl())
//        repl->insert_int(this, column_ndx, ndx, target_row_ndx); // Throws
#endif
}

bool Table::linklist_has_links(size_t column_ndx, size_t row_ndx) const TIGHTDB_NOEXCEPT
{
    TIGHTDB_ASSERT(column_ndx < get_column_count());
    TIGHTDB_ASSERT(get_real_column_type(column_ndx) == col_type_LinkList);
    TIGHTDB_ASSERT(row_ndx <= m_size);

    const ColumnLinkList& column = get_column<ColumnLinkList, col_type_LinkList>(column_ndx);
    return column.has_links(row_ndx);
}

size_t Table::get_link_count(size_t column_ndx, size_t row_ndx) const TIGHTDB_NOEXCEPT
{
    TIGHTDB_ASSERT(column_ndx < get_column_count());
    TIGHTDB_ASSERT(get_real_column_type(column_ndx) == col_type_LinkList);
    TIGHTDB_ASSERT(row_ndx <= m_size);

    const ColumnLinkList& column = get_column<ColumnLinkList, col_type_LinkList>(column_ndx);
    return column.get_link_count(row_ndx);
}

void Table::linklist_add_link(size_t column_ndx, size_t row_ndx, size_t target_row_ndx)
{
    TIGHTDB_ASSERT(column_ndx < get_column_count());
    TIGHTDB_ASSERT(get_real_column_type(column_ndx) == col_type_LinkList);
    TIGHTDB_ASSERT(row_ndx <= m_size);
    bump_version();

    ColumnLinkList& column = get_column<ColumnLinkList, col_type_LinkList>(column_ndx);
    column.add_link(row_ndx, target_row_ndx);
}

void Table::linklist_insert_link(size_t column_ndx, size_t row_ndx, size_t ins_pos, size_t target_row_ndx)
{
    TIGHTDB_ASSERT(column_ndx < get_column_count());
    TIGHTDB_ASSERT(get_real_column_type(column_ndx) == col_type_LinkList);
    TIGHTDB_ASSERT(row_ndx <= m_size);
    bump_version();

    ColumnLinkList& column = get_column<ColumnLinkList, col_type_LinkList>(column_ndx);
    column.insert_link(row_ndx, ins_pos, target_row_ndx);
}

void Table::linklist_remove_link(size_t column_ndx, size_t row_ndx, size_t link_ndx)
{
    TIGHTDB_ASSERT(column_ndx < get_column_count());
    TIGHTDB_ASSERT(get_real_column_type(column_ndx) == col_type_LinkList);
    TIGHTDB_ASSERT(row_ndx <= m_size);
    bump_version();

    ColumnLinkList& column = get_column<ColumnLinkList, col_type_LinkList>(column_ndx);
    column.remove_link(row_ndx, link_ndx);
}

void Table::linklist_remove_all_links(size_t column_ndx, size_t row_ndx)
{
    TIGHTDB_ASSERT(column_ndx < get_column_count());
    TIGHTDB_ASSERT(get_real_column_type(column_ndx) == col_type_LinkList);
    TIGHTDB_ASSERT(row_ndx <= m_size);
    bump_version();

    ColumnLinkList& column = get_column<ColumnLinkList, col_type_LinkList>(column_ndx);
    column.remove_all_links(row_ndx);
}

void Table::linklist_set_link(size_t column_ndx, size_t row_ndx, size_t link_ndx, size_t target_row_ndx)
{
    TIGHTDB_ASSERT(column_ndx < get_column_count());
    TIGHTDB_ASSERT(get_real_column_type(column_ndx) == col_type_LinkList);
    TIGHTDB_ASSERT(row_ndx <= m_size);
    bump_version();

    ColumnLinkList& column = get_column<ColumnLinkList, col_type_LinkList>(column_ndx);
    column.set_link(row_ndx, link_ndx, target_row_ndx);
}

void Table::linklist_move_link(std::size_t column_ndx, std::size_t row_ndx, std::size_t old_pos, std::size_t new_pos)
{
    TIGHTDB_ASSERT(column_ndx < get_column_count());
    TIGHTDB_ASSERT(get_real_column_type(column_ndx) == col_type_LinkList);
    TIGHTDB_ASSERT(row_ndx <= m_size);
    bump_version();

    ColumnLinkList& column = get_column<ColumnLinkList, col_type_LinkList>(column_ndx);
    column.move_link(row_ndx, old_pos, new_pos);
}

size_t Table::linklist_get_link(size_t column_ndx, size_t row_ndx, size_t link_ndx) const TIGHTDB_NOEXCEPT
{
    TIGHTDB_ASSERT(column_ndx < get_column_count());
    TIGHTDB_ASSERT(get_real_column_type(column_ndx) == col_type_LinkList);
    TIGHTDB_ASSERT(row_ndx <= m_size);

    const ColumnLinkList& column = get_column<ColumnLinkList, col_type_LinkList>(column_ndx);
    return column.get_link(row_ndx, link_ndx);
}


void Table::insert_done()
{
<<<<<<< HEAD
    bump_version();
    discard_row_accessors();
=======
    detach_views_except(0);

    size_t row_ndx = m_size;
    size_t num_rows = 1;
    adj_row_acc_insert_rows(row_ndx, num_rows);

>>>>>>> 1a18b493
    ++m_size;

    // If the table has backlinks, the columns containing them will
    // not be exposed to the users. So we have to manually extend them
    // after inserts. Note that you can only have backlinks on unordered
    // tables, so inserts will only be used for appends.
    if (m_spec.has_backlinks()) {
        size_t backlinks_start = m_spec.get_public_column_count();
        size_t column_count = m_spec.get_column_count();

        for (size_t i = backlinks_start; i < column_count; ++i) {
            ColumnBackLink& column = get_column<ColumnBackLink, col_type_BackLink>(i);
            column.add_row();
        }
    }

#ifdef TIGHTDB_ENABLE_REPLICATION
    if (Replication* repl = get_repl())
        repl->row_insert_complete(this); // Throws
#endif
}


// count ----------------------------------------------

size_t Table::count_int(size_t column_ndx, int64_t value) const
{
    if(!m_columns.is_attached())
        return 0;

    const Column& column = get_column<Column, col_type_Int>(column_ndx);
    return column.count(value);
}
size_t Table::count_float(size_t column_ndx, float value) const
{
    if(!m_columns.is_attached())
        return 0;

    const ColumnFloat& column = get_column<ColumnFloat, col_type_Float>(column_ndx);
    return column.count(value);
}
size_t Table::count_double(size_t column_ndx, double value) const
{
    if(!m_columns.is_attached())
        return 0;

    const ColumnDouble& column = get_column<ColumnDouble, col_type_Double>(column_ndx);
    return column.count(value);
}
size_t Table::count_string(size_t column_ndx, StringData value) const
{
    TIGHTDB_ASSERT(!m_columns.is_attached() || column_ndx < get_column_count());

    if(!m_columns.is_attached())
        return 0;

    ColumnType type = get_real_column_type(column_ndx);
    if (type == col_type_String) {
        const AdaptiveStringColumn& column = get_column_string(column_ndx);
        return column.count(value);
    }
    else {
        TIGHTDB_ASSERT(type == col_type_StringEnum);
        const ColumnStringEnum& column = get_column_string_enum(column_ndx);
        return column.count(value);
    }
}

// sum ----------------------------------------------

int64_t Table::sum_int(size_t column_ndx) const
{
    if(!m_columns.is_attached())
        return 0;

    const Column& column = get_column<Column, col_type_Int>(column_ndx);
    return column.sum();
}
double Table::sum_float(size_t column_ndx) const
{
    if(!m_columns.is_attached())
        return 0.f;

    const ColumnFloat& column = get_column<ColumnFloat, col_type_Float>(column_ndx);
    return column.sum();
}
double Table::sum_double(size_t column_ndx) const
{
    if(!m_columns.is_attached())
        return 0.;

    const ColumnDouble& column = get_column<ColumnDouble, col_type_Double>(column_ndx);
    return column.sum();
}

// average ----------------------------------------------

double Table::average_int(size_t column_ndx) const
{
    if(!m_columns.is_attached())
        return 0;

    const Column& column = get_column<Column, col_type_Int>(column_ndx);
    return column.average();
}
double Table::average_float(size_t column_ndx) const
{
    if(!m_columns.is_attached())
        return 0.f;

    const ColumnFloat& column = get_column<ColumnFloat, col_type_Float>(column_ndx);
    return column.average();
}
double Table::average_double(size_t column_ndx) const
{
    if(!m_columns.is_attached())
        return 0.;

    const ColumnDouble& column = get_column<ColumnDouble, col_type_Double>(column_ndx);
    return column.average();
}

// minimum ----------------------------------------------

#define USE_COLUMN_AGGREGATE 1

int64_t Table::minimum_int(size_t column_ndx) const
{
    if(!m_columns.is_attached())
        return 0;

#if USE_COLUMN_AGGREGATE
    const Column& column = get_column<Column, col_type_Int>(column_ndx);
    return column.minimum();
#else
    if (is_empty())
        return 0;

    int64_t mv = get_int(column_ndx, 0);
    for (size_t i = 1; i < size(); ++i) {
        int64_t v = get_int(column_ndx, i);
        if (v < mv) {
            mv = v;
        }
    }
    return mv;
#endif
}

float Table::minimum_float(size_t column_ndx) const
{
    if(!m_columns.is_attached())
        return 0.f;

    const ColumnFloat& column = get_column<ColumnFloat, col_type_Float>(column_ndx);
    return column.minimum();
}
double Table::minimum_double(size_t column_ndx) const
{
    if(!m_columns.is_attached())
        return 0.;

    const ColumnDouble& column = get_column<ColumnDouble, col_type_Double>(column_ndx);
    return column.minimum();
}

// maximum ----------------------------------------------

int64_t Table::maximum_int(size_t column_ndx) const
{
    if(!m_columns.is_attached())
        return 0;

#if USE_COLUMN_AGGREGATE
    const Column& column = get_column<Column, col_type_Int>(column_ndx);
    return column.maximum();
#else
    if (is_empty())
        return 0;

    int64_t mv = get_int(column_ndx, 0);
    for (size_t i = 1; i < size(); ++i) {
        int64_t v = get_int(column_ndx, i);
        if (v > mv) {
            mv = v;
        }
    }
    return mv;
#endif
}
float Table::maximum_float(size_t column_ndx) const
{
    if(!m_columns.is_attached())
        return 0.f;

    const ColumnFloat& column = get_column<ColumnFloat, col_type_Float>(column_ndx);
    return column.maximum();
}
double Table::maximum_double(size_t column_ndx) const
{
    if(!m_columns.is_attached())
        return 0.;

    const ColumnDouble& column = get_column<ColumnDouble, col_type_Double>(column_ndx);
    return column.maximum();
}



size_t Table::lookup(StringData value) const
{
    // Early-out if this is a degenerate subtable
    if(!m_columns.is_attached())
        return not_found;

    // First time we do a lookup we check if we can cache the index
    if (!m_search_index) {
        if (get_column_count() < 1)
            return not_found; // no column to lookup in

        ColumnType type = get_real_column_type(0);
        if (type == col_type_String) {
            const AdaptiveStringColumn& column = get_column_string(0);
            if (!column.has_index()) {
                return column.find_first(value);
            }
            else {
                m_search_index = &column.get_index();
            }
        }
        else if (type == col_type_StringEnum) {
            const ColumnStringEnum& column = get_column_string_enum(0);
            if (!column.has_index()) {
                return column.find_first(value);
            }
            else {
                m_search_index = &column.get_index();
            }
        }
        else {
            return not_found; // invalid column type
        }
    }

    // Do lookup directly on cached index
    return m_search_index->find_first(value);
}

template <class T> size_t Table::find_first(size_t column_ndx, T value) const
{
    TIGHTDB_ASSERT(!m_columns.is_attached() || column_ndx < m_columns.size());
    TIGHTDB_ASSERT(get_real_column_type(column_ndx) == ColumnTypeTraits3<T>::ct_id_real);

    if(!m_columns.is_attached())
        return not_found;

    typedef typename ColumnTypeTraits3<T>::column_type ColType;
    const ColType& column = get_column<ColType, ColumnTypeTraits3<T>::ct_id>(column_ndx);
    return column.find_first(value);
}

size_t Table::find_first_int(size_t column_ndx, int64_t value) const
{
    return find_first<int64_t>(column_ndx, value);
}

size_t Table::find_first_bool(size_t column_ndx, bool value) const
{
    return find_first<bool>(column_ndx, value);
}

size_t Table::find_first_datetime(size_t column_ndx, DateTime value) const
{
    TIGHTDB_ASSERT(!m_columns.is_attached() || column_ndx < m_columns.size());
    TIGHTDB_ASSERT(get_real_column_type(column_ndx) == col_type_DateTime);

    if(!m_columns.is_attached())
        return not_found;

    const Column& column = get_column(column_ndx);

    return column.find_first(int64_t(value.get_datetime()));
}

size_t Table::find_first_float(size_t column_ndx, float value) const
{
    return find_first<float>(column_ndx, value);
}

size_t Table::find_first_double(size_t column_ndx, double value) const
{
    return find_first<double>(column_ndx, value);
}

size_t Table::find_first_string(size_t column_ndx, StringData value) const
{
    TIGHTDB_ASSERT(!m_columns.is_attached() || column_ndx < m_columns.size());
    if(!m_columns.is_attached())
        return not_found;

    ColumnType type = get_real_column_type(column_ndx);
    if (type == col_type_String) {
        const AdaptiveStringColumn& column = get_column_string(column_ndx);
        return column.find_first(value);
    }
    TIGHTDB_ASSERT(type == col_type_StringEnum);
    const ColumnStringEnum& column = get_column_string_enum(column_ndx);
    return column.find_first(value);
}

size_t Table::find_first_binary(size_t, BinaryData) const
{
    // FIXME: Implement this!
    throw runtime_error("Not implemented");
}


template <class T> TableView Table::find_all(size_t column_ndx, T value)
{
    TIGHTDB_ASSERT(!m_columns.is_attached() || column_ndx < m_columns.size());
    TableView tv(*this);

    if(m_columns.is_attached()) {
        typedef typename ColumnTypeTraits3<T>::column_type ColType;
        const ColType& column = get_column<ColType, ColumnTypeTraits3<T>::ct_id>(column_ndx);
        column.find_all(tv.get_ref_column(), value);
    }
    return tv;
}


TableView Table::find_all_int(size_t column_ndx, int64_t value)
{
    return find_all<int64_t>(column_ndx, value);
}

ConstTableView Table::find_all_int(size_t column_ndx, int64_t value) const
{
    return const_cast<Table*>(this)->find_all<int64_t>(column_ndx, value);
}

TableView Table::find_all_bool(size_t column_ndx, bool value)
{
    return find_all<bool>(column_ndx, value);
}

ConstTableView Table::find_all_bool(size_t column_ndx, bool value) const
{
    return const_cast<Table*>(this)->find_all<int64_t>(column_ndx, value);
}


TableView Table::find_all_float(size_t column_ndx, float value)
{
    return find_all<float>(column_ndx, value);
}

ConstTableView Table::find_all_float(size_t column_ndx, float value) const
{
    return const_cast<Table*>(this)->find_all<float>(column_ndx, value);
}

TableView Table::find_all_double(size_t column_ndx, double value)
{
    return find_all<double>(column_ndx, value);
}

ConstTableView Table::find_all_double(size_t column_ndx, double value) const
{
    return const_cast<Table*>(this)->find_all<double>(column_ndx, value);
}

TableView Table::find_all_datetime(size_t column_ndx, DateTime value)
{
    return find_all<int64_t>(column_ndx, static_cast<int64_t>(value.get_datetime()));
}

ConstTableView Table::find_all_datetime(size_t column_ndx, DateTime value) const
{
    return const_cast<Table*>(this)->find_all<int64_t>(column_ndx, static_cast<int64_t>(value.get_datetime()));
}

TableView Table::find_all_string(size_t column_ndx, StringData value)
{
    TIGHTDB_ASSERT(!m_columns.is_attached() || column_ndx < m_columns.size());

    ColumnType type = get_real_column_type(column_ndx);
    TableView tv(*this);

    if(m_columns.is_attached()) {
        if (type == col_type_String) {
            const AdaptiveStringColumn& column = get_column_string(column_ndx);
            column.find_all(tv.get_ref_column(), value);
        }
        else {
            TIGHTDB_ASSERT(type == col_type_StringEnum);
            const ColumnStringEnum& column = get_column_string_enum(column_ndx);
            column.find_all(tv.get_ref_column(), value);
        }
    }
    return tv;
}

ConstTableView Table::find_all_string(size_t column_ndx, StringData value) const
{
    return const_cast<Table*>(this)->find_all_string(column_ndx, value);
}

TableView Table::find_all_binary(size_t, BinaryData)
{
    // FIXME: Implement this!
    throw runtime_error("Not implemented");
}

ConstTableView Table::find_all_binary(size_t, BinaryData) const
{
    // FIXME: Implement this!
    throw runtime_error("Not implemented");
}

TableView Table::get_distinct_view(size_t column_ndx)
{
    TIGHTDB_ASSERT(!m_columns.is_attached() || column_ndx < m_columns.size());
    TIGHTDB_ASSERT(has_index(column_ndx));

    TableView tv(*this);
    Column& refs = tv.get_ref_column();

    if(m_columns.is_attached()) {
        ColumnType type = get_real_column_type(column_ndx);
        if (type == col_type_String) {
            const AdaptiveStringColumn& column = get_column_string(column_ndx);
            const StringIndex& index = column.get_index();
            index.distinct(refs);
        }
        else {
            TIGHTDB_ASSERT(type == col_type_StringEnum);
            const ColumnStringEnum& column = get_column_string_enum(column_ndx);
            const StringIndex& index = column.get_index();
            index.distinct(refs);
        }
    }
    return tv;
}

ConstTableView Table::get_distinct_view(size_t column_ndx) const
{
    return const_cast<Table*>(this)->get_distinct_view(column_ndx);
}

TableView Table::get_sorted_view(size_t column_ndx, bool ascending)
{
    TIGHTDB_ASSERT(!m_columns.is_attached() || column_ndx < m_columns.size());

    TableView tv(*this);

    if(m_columns.is_attached()) {
        // Insert refs to all rows in table
        Column& refs = tv.get_ref_column();
        size_t count = size();
        for (size_t i = 0; i < count; ++i) {
            refs.add(i);
        }

        // Sort the refs based on the given column
        tv.sort(column_ndx, ascending);
    }
    return tv;
}

ConstTableView Table::get_sorted_view(size_t column_ndx, bool ascending) const
{
    return const_cast<Table*>(this)->get_sorted_view(column_ndx, ascending);
}


namespace {

struct AggrState {
    AggrState() : block(Array::no_prealloc_tag()), added_row(false) {}

    const Table* table;
    const StringIndex* dst_index;
    size_t group_by_column;

    const ColumnStringEnum* enums;
    vector<size_t> keys;
    Array block;
    size_t offset;
    size_t block_end;

    bool added_row;
};

typedef size_t (*get_group_fnc)(size_t, AggrState&, Table&);

size_t get_group_ndx(size_t i, AggrState& state, Table& result)
{
    StringData str = state.table->get_string(state.group_by_column, i);
    size_t ndx = state.dst_index->find_first(str);
    if (ndx == not_found) {
        ndx = result.add_empty_row();
        result.set_string(0, ndx, str);
        state.added_row = true;
    }
    return ndx;
}

size_t get_group_ndx_blocked(size_t i, AggrState& state, Table& result)
{
    // We iterate entire blocks at a time by keeping current leaf cached
    if (i >= state.block_end) {
        state.enums->Column::GetBlock(i, state.block, state.offset);
        state.block_end = state.offset + state.block.size();
    }

    // Since we know the exact number of distinct keys,
    // we can use that to avoid index lookups
    int64_t key = state.block.get(i - state.offset);
    size_t ndx = state.keys[key];

    // Stored position is offset by one, so zero can indicate
    // that no entry have been added yet.
    if (ndx == 0) {
        ndx = result.add_empty_row();
        result.set_string(0, ndx, state.enums->get(i));
        state.keys[key] = ndx+1;
        state.added_row = true;
    }
    else
        --ndx;
    return ndx;
}

} //namespace

// Simple pivot aggregate method. Experimental! Please do not document method publicly.
void Table::aggregate(size_t group_by_column, size_t aggr_column, AggrType op, Table& result, const Column* viewrefs) const
{
    TIGHTDB_ASSERT(result.is_empty() && result.get_column_count() == 0);
    TIGHTDB_ASSERT(group_by_column < m_columns.size());
    TIGHTDB_ASSERT(aggr_column < m_columns.size());

    TIGHTDB_ASSERT(get_column_type(group_by_column) == type_String);
    TIGHTDB_ASSERT(op == aggr_count || get_column_type(aggr_column) == type_Int);

    // Add columns to result table
    result.add_column(type_String, get_column_name(group_by_column));

    if (op == aggr_count)
        result.add_column(type_Int, "COUNT()");
    else
        result.add_column(type_Int, get_column_name(aggr_column));

    // Cache columms
    const Column& src_column = get_column(aggr_column);
    Column& dst_column = result.get_column(1);

    AggrState state;
    get_group_fnc get_group_ndx_fnc = NULL;

    // When doing grouped aggregates, the column to group on is likely
    // to be auto-enumerated (without a lot of duplicates grouping does not
    // make much sense). So we can use this knowledge to optimize the process.
    ColumnType key_type = get_real_column_type(group_by_column);
    if (key_type == col_type_StringEnum) {
        const ColumnStringEnum& enums = get_column_string_enum(group_by_column);
        size_t key_count = enums.get_keys().size();

        state.enums = &enums;
        state.keys.assign(key_count, 0);

        enums.Column::GetBlock(0, state.block, state.offset);
        state.block_end = state.offset + state.block.size();
        get_group_ndx_fnc = &get_group_ndx_blocked;
    }
    else {
        // If the group_by column is not auto-enumerated, we have to do
        // (more expensive) direct lookups.
        result.set_index(0);
        const StringIndex& dst_index = result.get_column_string(0).get_index();

        state.table = this;
        state.dst_index = &dst_index;
        state.group_by_column = group_by_column;
        get_group_ndx_fnc = &get_group_ndx;
    }

    if (viewrefs) {
        // Aggregating over a view
        const size_t count = viewrefs->size();

        switch (op) {
            case aggr_count:
                for (size_t r = 0; r < count; ++r) {
                    size_t i = viewrefs->get(r);
                    size_t ndx = (*get_group_ndx_fnc)(i, state, result);

                    // Count
                    dst_column.adjust(ndx, 1);
                }
                break;
            case aggr_sum:
                for (size_t r = 0; r < count; ++r) {
                    size_t i = viewrefs->get(r);
                    size_t ndx = (*get_group_ndx_fnc)(i, state, result);

                    // Sum
                    int64_t value = src_column.get(i);
                    dst_column.adjust(ndx, value);
                }
                break;
            case aggr_avg:
            {
                // Add temporary column for counts
                result.add_column(type_Int, "count");
                Column& cnt_column = result.get_column(2);

                for (size_t r = 0; r < count; ++r) {
                    size_t i = viewrefs->get(r);
                    size_t ndx = (*get_group_ndx_fnc)(i, state, result);

                    // SUM
                    int64_t value = src_column.get(i);
                    dst_column.adjust(ndx, value);

                    // Increment count
                    cnt_column.adjust(ndx, 1);
                }

                // Calculate averages
                result.add_column(type_Double, "average");
                ColumnDouble& mean_column = result.get_column_double(3);
                const size_t res_count = result.size();
                for (size_t i = 0; i < res_count; ++i) {
                    int64_t sum   = dst_column.get(i);
                    int64_t count = cnt_column.get(i);
                    double res   = double(sum) / double(count);
                    mean_column.set(i, res);
                }

                // Remove temp columns
                result.remove_column(1); // sums
                result.remove_column(1); // counts
                break;
            }
            case aggr_min:
                for (size_t r = 0; r < count; ++r) {
                    size_t i = viewrefs->get(r);

                    size_t ndx = (*get_group_ndx_fnc)(i, state, result);
                    int64_t value = src_column.get(i);
                    if (state.added_row) {
                        dst_column.set(ndx, value); // Set the real value, to overwrite the default value
                        state.added_row = false;
                    }
                    else {
                        int64_t current = dst_column.get(ndx);
                        if (value < current)
                            dst_column.set(ndx, value);
                    }
                }
                break;
            case aggr_max:
                for (size_t r = 0; r < count; ++r) {
                    size_t i = viewrefs->get(r);

                    size_t ndx = (*get_group_ndx_fnc)(i, state, result);
                    int64_t value = src_column.get(i);
                    if (state.added_row) {
                        dst_column.set(ndx, value); // Set the real value, to overwrite the default value
                        state.added_row = false;
                    }
                    else {
                        int64_t current = dst_column.get(ndx);
                        if (value > current)
                            dst_column.set(ndx, value);
                    }
                }
                break;
        }
    }
    else {
        const size_t count = size();

        switch (op) {
            case aggr_count:
                for (size_t i = 0; i < count; ++i) {
                    size_t ndx = (*get_group_ndx_fnc)(i, state, result);

                    // Count
                    dst_column.adjust(ndx, 1);
                }
                break;
            case aggr_sum:
                for (size_t i = 0; i < count; ++i) {
                    size_t ndx = (*get_group_ndx_fnc)(i, state, result);

                    // Sum
                    int64_t value = src_column.get(i);
                    dst_column.adjust(ndx, value);
                }
                break;
            case aggr_avg:
            {
                // Add temporary column for counts
                result.add_column(type_Int, "count");
                Column& cnt_column = result.get_column(2);

                for (size_t i = 0; i < count; ++i) {
                    size_t ndx = (*get_group_ndx_fnc)(i, state, result);

                    // SUM
                    int64_t value = src_column.get(i);
                    dst_column.adjust(ndx, value);

                    // Increment count
                    cnt_column.adjust(ndx, 1);
                }

                // Calculate averages
                result.add_column(type_Double, "average");
                ColumnDouble& mean_column = result.get_column_double(3);
                const size_t res_count = result.size();
                for (size_t i = 0; i < res_count; ++i) {
                    int64_t sum   = dst_column.get(i);
                    int64_t count = cnt_column.get(i);
                    double res    = double(sum) / double(count);
                    mean_column.set(i, res);
                }

                // Remove temp columns
                result.remove_column(1); // sums
                result.remove_column(1); // counts
                break;
            }
            case aggr_min:
                for (size_t i = 0; i < count; ++i) {
                    size_t ndx = (*get_group_ndx_fnc)(i, state, result);
                    int64_t value = src_column.get(i);
                    if (state.added_row) {
                        dst_column.set(ndx, value); // Set the real value, to overwrite the default value
                        state.added_row = false;
                    }
                    else {
                        int64_t current = dst_column.get(ndx);
                        if (value < current)
                            dst_column.set(ndx, value);
                    }
                }
                break;
            case aggr_max:
                for (size_t i = 0; i < count; ++i) {
                    size_t ndx = (*get_group_ndx_fnc)(i, state, result);
                    int64_t value = src_column.get(i);
                    if (state.added_row) {
                        dst_column.set(ndx, value); // Set the real value, to overwrite the default value
                        state.added_row = false;
                    }
                    else {
                        int64_t current = dst_column.get(ndx);
                        if (value > current)
                            dst_column.set(ndx, value);
                    }
                }
                break;
        }
    }
}


TableView Table::get_range_view(size_t begin, size_t end)
{
    TIGHTDB_ASSERT(!m_columns.is_attached() || end < size());

    TableView ctv(*this);
    if (m_columns.is_attached()) {
        Column& refs = ctv.get_ref_column();
        for (size_t i = begin; i < end; ++i)
            refs.add(i);
    }
    return ctv;
}

ConstTableView Table::get_range_view(size_t begin, size_t end) const
{
    return const_cast<Table*>(this)->get_range_view(begin, end);
}



size_t Table::lower_bound_int(size_t column_ndx, int64_t value) const TIGHTDB_NOEXCEPT
{
    TIGHTDB_ASSERT(!m_columns.is_attached() || column_ndx < m_columns.size());
    return !m_columns.is_attached() ? 0 : get_column(column_ndx).lower_bound_int(value);
}

size_t Table::upper_bound_int(size_t column_ndx, int64_t value) const TIGHTDB_NOEXCEPT
{
    TIGHTDB_ASSERT(!m_columns.is_attached() || column_ndx < m_columns.size());
    return !m_columns.is_attached() ? 0 : get_column(column_ndx).upper_bound_int(value);
}

size_t Table::lower_bound_bool(size_t column_ndx, bool value) const TIGHTDB_NOEXCEPT
{
    TIGHTDB_ASSERT(!m_columns.is_attached() || column_ndx < m_columns.size());
    return !m_columns.is_attached() ? 0 : get_column(column_ndx).lower_bound_int(value);
}

size_t Table::upper_bound_bool(size_t column_ndx, bool value) const TIGHTDB_NOEXCEPT
{
    TIGHTDB_ASSERT(!m_columns.is_attached() || column_ndx < m_columns.size());
    return !m_columns.is_attached() ? 0 : get_column(column_ndx).upper_bound_int(value);
}

size_t Table::lower_bound_float(size_t column_ndx, float value) const TIGHTDB_NOEXCEPT
{
    TIGHTDB_ASSERT(!m_columns.is_attached() || column_ndx < m_columns.size());
    return !m_columns.is_attached() ? 0 : get_column_float(column_ndx).lower_bound(value);
}

size_t Table::upper_bound_float(size_t column_ndx, float value) const TIGHTDB_NOEXCEPT
{
    TIGHTDB_ASSERT(!m_columns.is_attached() || column_ndx < m_columns.size());
    return !m_columns.is_attached() ? 0 : get_column_float(column_ndx).upper_bound(value);
}

size_t Table::lower_bound_double(size_t column_ndx, double value) const TIGHTDB_NOEXCEPT
{
    TIGHTDB_ASSERT(!m_columns.is_attached() || column_ndx < m_columns.size());
    return !m_columns.is_attached() ? 0 : get_column_double(column_ndx).lower_bound(value);
}

size_t Table::upper_bound_double(size_t column_ndx, double value) const TIGHTDB_NOEXCEPT
{
    TIGHTDB_ASSERT(!m_columns.is_attached() || column_ndx < m_columns.size());
    return !m_columns.is_attached() ? 0 : get_column_double(column_ndx).upper_bound(value);
}

size_t Table::lower_bound_string(size_t column_ndx, StringData value) const TIGHTDB_NOEXCEPT
{
    TIGHTDB_ASSERT(!m_columns.is_attached() || column_ndx < m_columns.size());
    if(!m_columns.is_attached())
        return 0;

    ColumnType type = get_real_column_type(column_ndx);
    if (type == col_type_String) {
        const AdaptiveStringColumn& column = get_column_string(column_ndx);
        return column.lower_bound_string(value);
    }
    TIGHTDB_ASSERT(type == col_type_StringEnum);
    const ColumnStringEnum& column = get_column_string_enum(column_ndx);
    return column.lower_bound_string(value);
}

size_t Table::upper_bound_string(size_t column_ndx, StringData value) const TIGHTDB_NOEXCEPT
{
    TIGHTDB_ASSERT(!m_columns.is_attached() || column_ndx < m_columns.size());
    if(!m_columns.is_attached())
        return 0;

    ColumnType type = get_real_column_type(column_ndx);
    if (type == col_type_String) {
        const AdaptiveStringColumn& column = get_column_string(column_ndx);
        return column.upper_bound_string(value);
    }
    TIGHTDB_ASSERT(type == col_type_StringEnum);
    const ColumnStringEnum& column = get_column_string_enum(column_ndx);
    return column.upper_bound_string(value);
}

void Table::optimize()
{
    // At the present time there is only one kind of optimization that
    // we can do, and that is to replace a string column with a string
    // enumeration column. Since this involves changing the spec of
    // the table, it is not something we can do for a subtable with
    // shared spec.
    if (has_shared_type())
        return;

    Allocator& alloc = m_columns.get_alloc();

    size_t column_count = get_column_count();
    for (size_t i = 0; i < column_count; ++i) {
        ColumnType type = get_real_column_type(i);
        if (type == col_type_String) {
            AdaptiveStringColumn* column = &get_column_string(i);

            ref_type keys_ref, values_ref;
            bool res = column->auto_enumerate(keys_ref, values_ref);
            if (!res)
                continue;

            Spec::ColumnInfo info;
            m_spec.get_column_info(i, info);
            ArrayParent* keys_parent;
            size_t keys_ndx;
            m_spec.upgrade_string_to_enum(i, keys_ref, keys_parent, keys_ndx);

            // Upgrading the column may have moved the
            // refs to keylists in other columns so we
            // have to update their parent info
            for (size_t c = i+1; c < m_cols.size(); ++c) {
                ColumnType type = get_real_column_type(c);
                if (type == col_type_StringEnum) {
                    ColumnStringEnum& column = get_column_string_enum(c);
                    column.adjust_keys_ndx_in_parent(1);
                }
            }

            // Indexes are also in m_columns, so we need adjusted pos
            size_t pos_in_mcolumns = m_spec.get_column_pos(i);

            // Replace column
            ColumnStringEnum* e =
                new ColumnStringEnum(keys_ref, values_ref, &m_columns,
                                     pos_in_mcolumns, keys_parent, keys_ndx, alloc);
            m_columns.set(pos_in_mcolumns, values_ref);
            m_cols.set(i, intptr_t(e));

            // Inherit any existing index
            if (info.m_has_index) {
                StringIndex* index = column->release_index();
                e->install_index(index);
            }

            // Clean up the old column
            column->destroy();
            delete column;
        }
    }

#ifdef TIGHTDB_ENABLE_REPLICATION
    if (Replication* repl = get_repl())
        repl->optimize_table(this); // Throws
#endif
}


class Table::SliceWriter: public Group::TableWriter {
public:
    SliceWriter(const Table& table, StringData table_name,
                size_t offset, size_t size) TIGHTDB_NOEXCEPT:
        m_table(table),
        m_table_name(table_name),
        m_offset(offset),
        m_size(size)
    {
    }

    size_t write_names(_impl::OutputStream& out) TIGHTDB_OVERRIDE
    {
        Allocator& alloc = Allocator::get_default();
        ArrayString table_names(alloc);
        table_names.create(); // Throws
        _impl::DestroyGuard<ArrayString> dg(&table_names);
        table_names.add(m_table_name); // Throws
        size_t pos = table_names.write(out); // Throws
        return pos;
    }

    size_t write_tables(_impl::OutputStream& out) TIGHTDB_OVERRIDE
    {
        Allocator& alloc = Allocator::get_default();

        // Make a copy of the spec of this table, modify it, and then
        // write it to the output stream
        ref_type spec_ref;
        {
            MemRef mem = m_table.m_spec.m_top.clone_deep(alloc); // Throws
            Spec spec(alloc);
            spec.init(mem); // Throws
            _impl::DestroyGuard<Spec> dg(&spec);
            size_t n = spec.get_column_count();
            for (size_t i = 0; i != n; ++i) {
                ColumnAttr attr = spec.get_column_attr(i);
                attr = ColumnAttr(attr & ~col_attr_Indexed); // Remove any index specifying attributes
                spec.set_column_attr(i, attr); // Throws
            }
            size_t pos = spec.m_top.write(out); // Throws
            spec_ref = pos;
        }

        // Make a copy of the selected slice of each column
        ref_type columns_ref;
        {
            Array column_refs(alloc);
            column_refs.create(Array::type_HasRefs); // Throws
            _impl::ShallowArrayDestroyGuard dg(&column_refs);
            size_t table_size = m_table.size();
            size_t n = m_table.m_cols.size();
            for (size_t i = 0; i != n; ++i) {
                ColumnBase* column = reinterpret_cast<ColumnBase*>(m_table.m_cols.get(i));
                ref_type ref = column->write(m_offset, m_size, table_size, out); // Throws
                int_fast64_t ref_2(ref); // FIXME: Dangerous cast (unsigned -> signed)
                column_refs.add(ref_2); // Throws
            }
            bool recurse = false; // Shallow
            size_t pos = column_refs.write(out, recurse); // Throws
            columns_ref = pos;
        }

        // Create a new top array for the table
        ref_type table_top_ref;
        {
            Array table_top(alloc);
            table_top.create(Array::type_HasRefs); // Throws
            _impl::ShallowArrayDestroyGuard dg(&table_top);
            int_fast64_t spec_ref_2(spec_ref); // FIXME: Dangerous cast (unsigned -> signed)
            table_top.add(spec_ref_2); // Throws
            int_fast64_t columns_ref_2(columns_ref); // FIXME: Dangerous cast (unsigned -> signed)
            table_top.add(columns_ref_2); // Throws
            bool recurse = false; // Shallow
            size_t pos = table_top.write(out, recurse); // Throws
            table_top_ref = pos;
        }

        // Create the array of tables of size one
        Array tables(alloc);
        tables.create(Array::type_HasRefs); // Throws
        _impl::ShallowArrayDestroyGuard dg(&tables);
        int_fast64_t table_top_ref_2(table_top_ref); // FIXME: Dangerous cast (unsigned -> signed)
        tables.add(table_top_ref_2); // Throws
        bool recurse = false; // Shallow
        size_t pos = tables.write(out, recurse); // Throws
        return pos;
    }

private:
    const Table& m_table;
    const StringData m_table_name;
    const size_t m_offset, m_size;
};

void Table::write(ostream& out, size_t offset, size_t size, StringData override_table_name) const
{
    size_t table_size = this->size();
    if (offset > table_size)
        throw out_of_range("Offset is out of range");
    size_t remaining_size = table_size - offset;
    size_t size_2 = size;
    if (size_2 > remaining_size)
        size_2 = remaining_size;
    StringData table_name = override_table_name;
    if (!table_name)
        table_name = get_name();
    SliceWriter writer(*this, table_name, offset, size_2);
    Group::write(out, writer); // Throws
}


void Table::adjust_column_index(size_t column_ndx_begin, int ndx_in_parent_diff)
    TIGHTDB_NOEXCEPT
{
    size_t num_cols = m_cols.size();
    for (size_t col_ndx = column_ndx_begin; col_ndx != num_cols; ++col_ndx) {
        ColumnBase* column = reinterpret_cast<ColumnBase*>(m_cols.get(col_ndx));
        column->get_root_array()->adjust_ndx_in_parent(ndx_in_parent_diff);
        column->update_column_index(col_ndx, m_spec);

        // If we modified before link columns, we have to update their
        // backlinks to point to their new position
        ColumnType type = m_spec.get_real_column_type(col_ndx);
        if (type == col_type_Link || type == col_type_LinkList) {
            size_t table_ndx = get_index_in_parent();
            ColumnLinkBase* col = static_cast<ColumnLinkBase*>(column);
            TableRef target_table = col->get_target_table();
            target_table->update_backlink_column_ref(table_ndx, col_ndx-ndx_in_parent_diff, col_ndx);
        }
    }
}

void Table::update_from_parent(size_t old_baseline) TIGHTDB_NOEXCEPT
{
    TIGHTDB_ASSERT(is_attached());

    // There is no top for sub-tables sharing spec
    if (m_top.is_attached()) {
        if (!m_top.update_from_parent(old_baseline))
            return;
    }

    m_spec.update_from_parent(old_baseline);

    if (!m_columns.is_attached())
        return; // Degenerate subtable

    if (!m_columns.update_from_parent(old_baseline))
        return;

    // Update column accessors
    size_t n = m_cols.size();
    for (size_t i = 0; i != n; ++i) {
        ColumnBase* column = reinterpret_cast<ColumnBase*>(uintptr_t(m_cols.get(i)));
        column->update_from_parent(old_baseline);
    }
}


// to JSON: ------------------------------------------

void Table::to_json(ostream& out) const
{
    // Represent table as list of objects
    out << "[";

    size_t row_count = size();
    for (size_t r = 0; r < row_count; ++r) {
        if (r > 0)
            out << ",";
        to_json_row(r, out);
    }

    out << "]";
}


namespace {

inline void out_datetime(ostream& out, DateTime value)
{
    time_t rawtime = value.get_datetime();
    struct tm* t = gmtime(&rawtime);
    if (t) {
        // We need a buffer for formatting dates (and binary to hex). Max
        // size is 20 bytes (incl zero byte) "YYYY-MM-DD HH:MM:SS"\0
        char buffer[30];
        size_t res = strftime(buffer, 30, "%Y-%m-%d %H:%M:%S", t);
        if (res)
            out << buffer;
    }
}

inline void out_binary(ostream& out, const BinaryData bin)
{
    const char* p = bin.data();
    for (size_t i = 0; i < bin.size(); ++i)
        out << setw(2) << setfill('0') << hex << static_cast<unsigned int>(p[i]) << dec;
}

template<class T> void out_floats(ostream& out, T value)
{
    streamsize old = out.precision();
    out.precision(numeric_limits<T>::digits10 + 1);
    out << scientific << value;
    out.precision(old);
}

} // anonymous namespace


void Table::to_json_row(size_t row_ndx, ostream& out) const
{
    out << "{";
    size_t column_count = get_column_count();
    for (size_t i = 0; i < column_count; ++i) {
        if (i > 0)
            out << ",";

        StringData name = get_column_name(i);
        out << "\"" << name << "\":";

        DataType type = get_column_type(i);
        switch (type) {
            case type_Int:
                out << get_int(i, row_ndx);
                break;
            case type_Bool:
                out << (get_bool(i, row_ndx) ? "true" : "false");
                break;
            case type_Float:
                out_floats<float>(out, get_float(i, row_ndx));
                break;
            case type_Double:
                out_floats<double>(out, get_double(i, row_ndx));
                break;
            case type_String:
                out << "\"" << get_string(i, row_ndx) << "\"";
                break;
            case type_DateTime:
                out << "\""; out_datetime(out, get_datetime(i, row_ndx)); out << "\"";
                break;
            case type_Binary:
                out << "\""; out_binary(out, get_binary(i, row_ndx)); out << "\"";
                break;
            case type_Table:
                get_subtable(i, row_ndx)->to_json(out);
                break;
            case type_Mixed:
            {
                DataType mtype = get_mixed_type(i, row_ndx);
                if (mtype == type_Table) {
                    get_subtable(i, row_ndx)->to_json(out);
                }
                else {
                    Mixed m = get_mixed(i, row_ndx);
                    switch (mtype) {
                        case type_Int:
                            out << m.get_int();
                            break;
                        case type_Bool:
                            out << (m.get_bool() ? "true" : "false");
                            break;
                        case type_Float:
                            out_floats<float>(out, m.get_float());
                            break;
                        case type_Double:
                            out_floats<double>(out, m.get_double());
                            break;
                        case type_String:
                            out << "\"" << m.get_string() << "\"";
                            break;
                        case type_DateTime:
                            out << "\""; out_datetime(out, m.get_datetime()); out << "\"";
                            break;
                        case type_Binary:
                            out << "\""; out_binary(out, m.get_binary()); out << "\"";
                            break;
                        case type_Table:
                        case type_Mixed:
                        case type_Link:
                        case type_LinkList:
                        case type_BackLink:
                            TIGHTDB_ASSERT(false);
                            break;
                    }
                }
                break;
            }
            case type_Link:
                // TODO: print entire linked row
                out << "\"Link to: " << get_link(i, row_ndx) << "\"";
                break;
            case type_LinkList:
                // TODO: print entire list of linked row
                //out << "\"Link to: " << get_int(i, row_ndx) << "\"";
                break;
            case type_BackLink:
                TIGHTDB_ASSERT(false);
        }
    }
    out << "}";
}


// to_string --------------------------------------------------


namespace {

size_t chars_in_int(int64_t v)
{
    size_t count = 0;
    while (v /= 10)
        ++count;
    return count+1;
}

} // anonymous namespace


void Table::to_string(ostream& out, size_t limit) const
{
    // Print header (will also calculate widths)
    vector<size_t> widths;
    to_string_header(out, widths);

    // Set limit=-1 to print all rows, otherwise only print to limit
    size_t row_count = size();
    size_t out_count = (limit == size_t(-1)) ? row_count : (row_count < limit) ? row_count : limit;

    // Print rows
    for (size_t i = 0; i < out_count; ++i) {
        to_string_row(i, out, widths);
    }

    if (out_count < row_count) {
        size_t rest = row_count - out_count;
        out << "... and " << rest << " more rows (total " << row_count << ")";
    }
}

void Table::row_to_string(size_t row_ndx, ostream& out) const
{
    TIGHTDB_ASSERT(row_ndx < size());

    // Print header (will also calculate widths)
    vector<size_t> widths;
    to_string_header(out, widths);

    // Print row contents
    to_string_row(row_ndx, out, widths);
}

void Table::to_string_header(ostream& out, vector<size_t>& widths) const
{
    size_t column_count = get_column_count();
    size_t row_count = size();
    size_t row_ndx_width = chars_in_int(row_count);
    widths.push_back(row_ndx_width);

    // Empty space over row numbers
    for (size_t i = 0; i < row_ndx_width+1; ++i)
        out << " ";

    // Write header
    for (size_t col = 0; col < column_count; ++col) {
        StringData name = get_column_name(col);
        DataType type = get_column_type(col);
        size_t width = 0;
        switch (type) {
            case type_Bool:
                width = 5;
                break;
            case type_DateTime:
                width = 19;
                break;
            case type_Int:
                width = chars_in_int(maximum_int(col));
                break;
            case type_Float:
                // max chars for scientific notation:
                width = 14;
                break;
            case type_Double:
                width = 14;
                break;
            case type_Table:
                for (size_t row = 0; row < row_count; ++row) {
                    size_t len = chars_in_int(get_subtable_size(col, row));
                    width = max(width, len+2);
                }
                width += 2; // space for "[]"
                break;
            case type_Binary:
                for (size_t row = 0; row < row_count; ++row) {
                    size_t len = chars_in_int(get_binary(col, row).size()) + 2;
                    width = max(width, len);
                }
                width += 6; // space for " bytes"
                break;
            case type_String: {
                // Find max length of the strings
                for (size_t row = 0; row < row_count; ++row) {
                    size_t len = get_string(col, row).size();
                    width = max(width, len);
                }
                if (width > 20)
                    width = 23; // cut strings longer than 20 chars
                break;
            }
            case type_Mixed:
                // Find max length of the mixed values
                width = 0;
                for (size_t row = 0; row < row_count; ++row) {
                    DataType mtype = get_mixed_type(col, row);
                    if (mtype == type_Table) {
                        size_t len = chars_in_int( get_subtable_size(col, row) ) + 2;
                        width = max(width, len);
                        continue;
                    }
                    Mixed m = get_mixed(col, row);
                    switch (mtype) {
                        case type_Bool:
                            width = max(width, size_t(5));
                            break;
                        case type_DateTime:
                            width = max(width, size_t(19));
                            break;
                        case type_Int:
                            width = max(width, chars_in_int(m.get_int()));
                            break;
                        case type_Float:
                            width = max(width, size_t(14));
                            break;
                        case type_Double:
                            width = max(width, size_t(14));
                            break;
                        case type_Binary:
                            width = max(width, chars_in_int(m.get_binary().size()) + 6);
                            break;
                        case type_String: {
                            size_t len = m.get_string().size();
                            if (len > 20)
                                len = 23;
                            width = max(width, len);
                            break;
                        }
                        case type_Table:
                        case type_Mixed:
                        case type_Link:
                        case type_LinkList:
                        case type_BackLink:
                            TIGHTDB_ASSERT(false);
                            break;
                    }
                }
                break;
            case type_Link:
            case type_LinkList:
                width = 5;
                break;
            case type_BackLink:
                TIGHTDB_ASSERT(false);
        }
        // Set width to max of column name and the longest value
        size_t name_len = name.size();
        if (name_len > width)
            width = name_len;

        widths.push_back(width);
        out << "  "; // spacing

        out.width(width);
        out << string(name);
    }
    out << "\n";
}


namespace {

inline void out_string(ostream& out, const string text, const size_t max_len)
{
    out.setf(ostream::left, ostream::adjustfield);
    if (text.size() > max_len)
        out << text.substr(0, max_len) + "...";
    else
        out << text;
    out.unsetf(ostream::adjustfield);
}

inline void out_table(ostream& out, const size_t len)
{
    streamsize width = out.width() - chars_in_int(len) - 1;
    out.width(width);
    out << "[" << len << "]";
}

} // anonymous namespace


void Table::to_string_row(size_t row_ndx, ostream& out, const vector<size_t>& widths) const
{
    size_t column_count  = get_column_count();
    size_t row_ndx_width = widths[0];

    out << scientific;          // for float/double
    out.width(row_ndx_width);
    out << row_ndx << ":";

    for (size_t col = 0; col < column_count; ++col) {
        out << "  "; // spacing
        out.width(widths[col+1]);

        DataType type = get_column_type(col);
        switch (type) {
            case type_Bool:
                out << (get_bool(col, row_ndx) ? "true" : "false");
                break;
            case type_Int:
                out << get_int(col, row_ndx);
                break;
            case type_Float:
                out << get_float(col, row_ndx);
                break;
            case type_Double:
                out << get_double(col, row_ndx);
                break;
            case type_String:
                out_string(out, get_string(col, row_ndx), 20);
                break;
            case type_DateTime:
                out_datetime(out, get_datetime(col, row_ndx));
                break;
            case type_Table:
                out_table(out, get_subtable_size(col, row_ndx));
                break;
            case type_Binary:
                out.width(widths[col+1]-6); // adjust for " bytes" text
                out << get_binary(col, row_ndx).size() << " bytes";
                break;
            case type_Mixed:
            {
                DataType mtype = get_mixed_type(col, row_ndx);
                if (mtype == type_Table) {
                    out_table(out, get_subtable_size(col, row_ndx));
                }
                else {
                    Mixed m = get_mixed(col, row_ndx);
                    switch (mtype) {
                        case type_Bool:
                            out << (m.get_bool() ? "true" : "false");
                            break;
                        case type_Int:
                            out << m.get_int();
                            break;
                        case type_Float:
                            out << m.get_float();
                            break;
                        case type_Double:
                            out << m.get_double();
                            break;
                        case type_String:
                            out_string(out, m.get_string(), 20);
                            break;
                        case type_DateTime:
                            out_datetime(out, m.get_datetime());
                            break;
                        case type_Binary:
                            out.width(widths[col+1]-6); // adjust for " bytes" text
                            out << m.get_binary().size() << " bytes";
                            break;
                        case type_Table:
                        case type_Mixed:
                        case type_Link:
                        case type_LinkList:
                        case type_BackLink:
                            TIGHTDB_ASSERT(false);
                            break;
                    }
                }
                break;
            }
            case type_Link:
                // TODO: print linked row
                out << get_link(col, row_ndx);
                break;
            case type_LinkList:
                // TODO: print number of links in list
                break;
            case type_BackLink:
                TIGHTDB_ASSERT(false);
        }
    }
    out << "\n";
}


bool Table::compare_rows(const Table& t) const
{
    // A wrapper for an empty subtable with shared spec may be created
    // with m_data == 0. In this case there are no Column wrappers, so
    // the standard comparison scheme becomes impossible.
    if (m_size == 0)
        return t.m_size == 0;

    // FIXME: The current column comparison implementation is very
    // inefficient, we should use sequential tree accessors when they
    // become available.

    size_t n = get_column_count();
    TIGHTDB_ASSERT(t.get_column_count() == n);
    for (size_t i = 0; i != n; ++i) {
        ColumnType type = get_real_column_type(i);
        TIGHTDB_ASSERT(type == col_type_String     ||
                       type == col_type_StringEnum ||
                       type == t.get_real_column_type(i));

        switch (type) {
            case col_type_Int:
            case col_type_Bool:
            case col_type_DateTime: {
                const Column& c1 = get_column(i);
                const Column& c2 = t.get_column(i);
                if (!c1.compare_int(c2))
                    return false;
                break;
            }
            case col_type_Float: {
                const ColumnFloat& c1 = get_column_float(i);
                const ColumnFloat& c2 = t.get_column_float(i);
                if (!c1.compare(c2))
                    return false;
                break;
            }
            case col_type_Double: {
                const ColumnDouble& c1 = get_column_double(i);
                const ColumnDouble& c2 = t.get_column_double(i);
                if (!c1.compare(c2))
                    return false;
                break;
            }
            case col_type_String: {
                const AdaptiveStringColumn& c1 = get_column_string(i);
                ColumnType type2 = t.get_real_column_type(i);
                if (type2 == col_type_String) {
                    const AdaptiveStringColumn& c2 = t.get_column_string(i);
                    if (!c1.compare_string(c2))
                        return false;
                }
                else {
                    TIGHTDB_ASSERT(type2 == col_type_StringEnum);
                    const ColumnStringEnum& c2 = t.get_column_string_enum(i);
                    if (!c2.compare_string(c1))
                        return false;
                }
                break;
            }
            case col_type_StringEnum: {
                const ColumnStringEnum& c1 = get_column_string_enum(i);
                ColumnType type2 = t.get_real_column_type(i);
                if (type2 == col_type_StringEnum) {
                    const ColumnStringEnum& c2 = t.get_column_string_enum(i);
                    if (!c1.compare_string(c2))
                        return false;
                }
                else {
                    TIGHTDB_ASSERT(type2 == col_type_String);
                    const AdaptiveStringColumn& c2 = t.get_column_string(i);
                    if (!c1.compare_string(c2))
                        return false;
                }
                break;
            }
            case col_type_Binary: {
                const ColumnBinary& c1 = get_column_binary(i);
                const ColumnBinary& c2 = t.get_column_binary(i);
                if (!c1.compare_binary(c2))
                    return false;
                break;
            }
            case col_type_Table: {
                const ColumnTable& c1 = get_column_table(i);
                const ColumnTable& c2 = t.get_column_table(i);
                if (!c1.compare_table(c2)) // Throws
                    return false;
                break;
            }
            case col_type_Mixed: {
                const ColumnMixed& c1 = get_column_mixed(i);
                const ColumnMixed& c2 = t.get_column_mixed(i);
                if (!c1.compare_mixed(c2))
                    return false;
                break;
            }
            default:
                TIGHTDB_ASSERT(false);
        }
    }
    return true;
}


const Array* Table::get_column_root(size_t col_ndx) const TIGHTDB_NOEXCEPT
{
    TIGHTDB_ASSERT(col_ndx < get_column_count());
    return reinterpret_cast<ColumnBase*>(m_cols.get(col_ndx))->get_root_array();
}


pair<const Array*, const Array*> Table::get_string_column_roots(size_t col_ndx) const
    TIGHTDB_NOEXCEPT
{
    TIGHTDB_ASSERT(col_ndx < get_column_count());

    const ColumnBase* col = reinterpret_cast<ColumnBase*>(m_cols.get(col_ndx));

    const Array* root = col->get_root_array();
    const Array* enum_root = 0;

    if (const ColumnStringEnum* c = dynamic_cast<const ColumnStringEnum*>(col)) {
        enum_root = c->get_enum_root_array();
    }
    else {
        TIGHTDB_ASSERT(dynamic_cast<const AdaptiveStringColumn*>(col));
    }

    return make_pair(root, enum_root);
}


StringData Table::Parent::get_child_name(size_t) const TIGHTDB_NOEXCEPT
{
    return StringData();
}


Table* Table::Parent::get_parent_table(size_t*) const TIGHTDB_NOEXCEPT
{
    return 0;
}


void Table::adj_row_acc_insert_rows(size_t row_ndx, size_t num_rows) TIGHTDB_NOEXCEPT
{
    // This function must be able to operate with only the Minimal Accessor
    // Hierarchy Consistency Guarantee. This means, in particular, that it
    // cannot access the underlying array structure.

    // Adjust row accessors after insertion of new rows
    typedef row_accessors::const_iterator iter;
    iter end = m_row_accessors.end();
    for (iter i = m_row_accessors.begin(); i != end; ++i) {
        RowBase* row = *i;
        if (row->m_row_ndx >= row_ndx)
            row->m_row_ndx += num_rows;
    }
}


void Table::adj_subtab_acc_insert_rows(size_t row_ndx, size_t num_rows) TIGHTDB_NOEXCEPT
{
    // This function must be able to operate with only the Minimal Accessor
    // Hierarchy Consistency Guarantee. This means, in particular, that it
    // cannot access the underlying array structure.

    // Adjust subtable accessors after insertion of new rows
    size_t n = m_cols.size();
    for (size_t i = 0; i != n; ++i) {
        if (ColumnBase* col = reinterpret_cast<ColumnBase*>(m_cols.get(i)))
            col->adj_subtab_acc_insert_rows(row_ndx, num_rows);
    }
}


void Table::adj_row_acc_erase_row(size_t row_ndx) TIGHTDB_NOEXCEPT
{
    // This function must be able to operate with only the Minimal Accessor
    // Hierarchy Consistency Guarantee. This means, in particular, that it
    // cannot access the underlying array structure.

    // Adjust row accessors after removal of a row
    typedef row_accessors::iterator iter;
    iter end = m_row_accessors.end();
    iter i = m_row_accessors.begin();
    while (i != end) {
        RowBase* row = *i;
        if (row->m_row_ndx == row_ndx) {
            row->m_table.reset(); // Detach
            // Move last over
            *i = *--end;
            m_row_accessors.pop_back();
            continue;
        }
        if (row->m_row_ndx > row_ndx)
            --row->m_row_ndx;
        ++i;
    }
}


void Table::adj_subtab_acc_erase_row(size_t row_ndx) TIGHTDB_NOEXCEPT
{
    // This function must be able to operate with only the Minimal Accessor
    // Hierarchy Consistency Guarantee. This means, in particular, that it
    // cannot access the underlying array structure.

    // Adjust subtable accessors after removal of a row
    size_t n = m_cols.size();
    for (size_t i = 0; i != n; ++i) {
        if (ColumnBase* col = reinterpret_cast<ColumnBase*>(m_cols.get(i)))
            col->adj_subtab_acc_erase_row(row_ndx);
    }
}


void Table::adj_row_acc_move_last_over(size_t target_row_ndx, size_t last_row_ndx)
    TIGHTDB_NOEXCEPT
{
    // This function must be able to operate with only the Minimal Accessor
    // Hierarchy Consistency Guarantee. This means, in particular, that it
    // cannot access the underlying array structure.

    // Adjust row accessors after 'move last over' removal of a row
    typedef row_accessors::iterator iter;
    iter end = m_row_accessors.end();
    iter i = m_row_accessors.begin();
    while (i != end) {
        RowBase* row = *i;
        if (row->m_row_ndx == target_row_ndx) {
            row->m_table.reset(); // Detach
            // Move last over in list of accessors
            *i = *--end;
            m_row_accessors.pop_back();
            continue;
        }
        if (row->m_row_ndx == last_row_ndx)
            row->m_row_ndx = target_row_ndx;
        ++i;
    }
}


void Table::adj_subtab_acc_move_last_over(size_t target_row_ndx, size_t last_row_ndx)
    TIGHTDB_NOEXCEPT
{
    // This function must be able to operate with only the Minimal Accessor
    // Hierarchy Consistency Guarantee. This means, in particular, that it
    // cannot access the underlying array structure.

    // Adjust subtable accessors after 'move last over' removal of a row
    size_t n = m_cols.size();
    for (size_t i = 0; i != n; ++i) {
        if (ColumnBase* col = reinterpret_cast<ColumnBase*>(m_cols.get(i)))
            col->adj_subtab_acc_move_last_over(target_row_ndx, last_row_ndx);
    }
}


void Table::adj_clear_nonroot() TIGHTDB_NOEXCEPT
{
    // This function must be able to operate with only the Minimal Accessor
    // Hierarchy Consistency Guarantee. This means, in particular, that it
    // cannot access the underlying array structure.

    discard_row_accessors();
    discard_subtable_accessors();
    destroy_column_accessors();
    m_columns.detach();
}


void Table::adj_insert_column(size_t col_ndx)
{
    // This function must be able to operate with only the Minimal Accessor
    // Hierarchy Consistency Guarantee. This means, in particular, that it
    // cannot access the underlying array structure.

    TIGHTDB_ASSERT(is_attached());
    bool not_degenerate = m_columns.is_attached();
    if (not_degenerate) {
        TIGHTDB_ASSERT(col_ndx <= m_cols.size());
        m_cols.insert(col_ndx, 0); // Throws
    }
}


void Table::adj_erase_column(size_t col_ndx) TIGHTDB_NOEXCEPT
{
    // This function must be able to operate with only the Minimal Accessor
    // Hierarchy Consistency Guarantee. This means, in particular, that it
    // cannot access the underlying array structure.

    TIGHTDB_ASSERT(is_attached());
    bool not_degenerate = m_columns.is_attached();
    if (not_degenerate) {
        TIGHTDB_ASSERT(col_ndx < m_cols.size());
        if (ColumnBase* col = reinterpret_cast<ColumnBase*>(m_cols.get(col_ndx))) {
            col->detach_subtable_accessors();
            delete col;
        }
        m_cols.erase(col_ndx);

        // If we removed the last column, we need to discard all row accessors
        if (m_cols.is_empty())
            discard_row_accessors();
    }
}


void Table::recursive_mark_dirty() TIGHTDB_NOEXCEPT
{
    // This function must be able to operate with only the Minimal Accessor
    // Hierarchy Consistency Guarantee. This means, in particular, that it
    // cannot access the underlying array structure.

    mark_dirty();

    size_t n = m_cols.size();
    for (size_t i = 0; i != n; ++i) {
        if (ColumnBase* col = reinterpret_cast<ColumnBase*>(m_cols.get(i)))
            col->recursive_mark_dirty();
    }
}


void Table::refresh_accessor_tree(size_t ndx_in_parent)
{
    bump_version();
    TIGHTDB_ASSERT(is_attached());
    if (m_top.is_attached()) {
        // Root table (independent descriptor)
        m_top.set_ndx_in_parent(ndx_in_parent);
#ifdef TIGHTDB_ENABLE_REPLICATION
        if (!m_dirty)
            return;
#endif
        m_top.init_from_parent();
        m_spec.init_from_parent();
        m_columns.init_from_parent();
    }
    else {
        // Subtable with shared descriptor
        m_columns.set_ndx_in_parent(ndx_in_parent);
#ifdef TIGHTDB_ENABLE_REPLICATION
        if (!m_dirty)
            return;
#endif
        m_spec.init_from_parent();

        // If the underlying table was degenerate, then `m_cols` must still be
        // empty.
        TIGHTDB_ASSERT(m_columns.is_attached() || m_cols.is_empty());

        ref_type columns_ref = m_columns.get_ref_from_parent();
        if (columns_ref != 0) {
            if (!m_columns.is_attached()) {
                // The underlying table is no longer degenerate
                size_t num_cols = m_spec.get_column_count();
                // FIXME: Should be m_col_accessors.resize(num_cols);
                for (size_t i = 0; i < num_cols; ++i)
                    m_cols.add(0); // Throws
            }
            m_columns.init_from_ref(columns_ref);
        }
        else if (m_columns.is_attached()) {
            // The underlying table has become degenerate
            m_columns.detach();
            destroy_column_accessors();
        }
    }
    m_search_index = 0;

    size_t col_ndx_in_parent = 0; // Index in Table::m_columns
    size_t num_cols = m_cols.size();
    for (size_t col_ndx = 0; col_ndx != num_cols; ++col_ndx) {
        ColumnBase* col = reinterpret_cast<ColumnBase*>(m_cols.get(col_ndx));

        // If the current column accessor is AdaptiveStringColumn, but the
        // underlying column has been upgraded to an enumerated strings column,
        // then we need to replace the accessor with an instance of
        // ColumnStringEnum.
        if (col && col->is_string_col()) {
            ColumnType col_type = m_spec.get_real_column_type(col_ndx);
            if (col_type == col_type_StringEnum) {
                delete col;
                col = 0;
                // We need to store null in `m_cols` to avoid a crash during
                // destruction of the table accessor in case an error occurs
                // before the refresh operation is complete.
                m_cols.set(col_ndx, 0);
            }
        }

        if (col) {
            // Refresh the column accessor
            col->get_root_array()->set_ndx_in_parent(col_ndx_in_parent);
            col->refresh_accessor_tree(col_ndx, m_spec); // Throws
        }
        else {
            ColumnType col_type = m_spec.get_real_column_type(col_ndx);
            col = create_column_accessor(col_type, col_ndx, col_ndx_in_parent); // Throws
            // FIXME: Memory leak if the following assignment statement
            // fails. This problem disappears as soon as m_cols is changed to be
            // of std::vector type.
            m_cols.set(col_ndx, intptr_t(col));
        }

        // If the column was equipped column with search index, create the
        // search index accessor.
        ColumnAttr attr = m_spec.get_column_attr(col_ndx);
        bool has_search_index = attr & col_attr_Indexed;
        if (has_search_index && !col->has_index()) {
            ref_type ref = m_columns.get_as_ref(col_ndx_in_parent+1);
            col->set_index_ref(ref, &m_columns, col_ndx_in_parent+1); // Throws
        }

        col_ndx_in_parent += (has_search_index ? 2 : 1);
    }

    // Set table size
    if (num_cols == 0) {
        m_size = 0;
    }
    else {
        ColumnBase* first_col = reinterpret_cast<ColumnBase*>(m_cols.get(0));
        m_size = first_col->size();
    }


#ifdef TIGHTDB_ENABLE_REPLICATION
    m_dirty = false;
#endif
}


#ifdef TIGHTDB_DEBUG

void Table::Verify() const
{
    TIGHTDB_ASSERT(is_attached());
    if (!m_columns.is_attached())
        return; // Accessor for degenerate subtable

    if (m_top.is_attached())
        m_top.Verify();
    m_columns.Verify();
    m_spec.Verify();


    // Verify row accessors
    {
        typedef row_accessors::const_iterator iter;
        iter end = m_row_accessors.end();
        for (iter i = m_row_accessors.begin(); i != end; ++i) {
            RowBase* row = *i;
            // Check that each row accessor occurs only once
            TIGHTDB_ASSERT(find(i+1, end, row) == end);
            // Check that it is attached to this table
            TIGHTDB_ASSERT(row->m_table.get() == this);
            // Check that its row index is not out of bounds
            TIGHTDB_ASSERT(row->m_row_ndx < size());
        }
    }

    // Verify column accessors
    {
        size_t n = m_spec.get_column_count();
        TIGHTDB_ASSERT(n == m_cols.size());
        for (size_t i = 0; i != n; ++i) {
            const ColumnBase& column = get_column_base(i);
            column.Verify();
            TIGHTDB_ASSERT(column.size() == m_size);
        }
    }
}


void Table::to_dot(ostream& out, StringData title) const
{
    if (m_top.is_attached()) {
        out << "subgraph cluster_table_with_spec" << m_top.get_ref() << " {" << endl;
        out << " label = \"Table";
        if (0 < title.size())
            out << "\\n'" << title << "'";
        out << "\";" << endl;
        m_top.to_dot(out, "table_top");
        m_spec.to_dot(out);
    }
    else {
        out << "subgraph cluster_table_"  << m_columns.get_ref() <<  " {" << endl;
        out << " label = \"Table";
        if (0 < title.size())
            out << " " << title;
        out << "\";" << endl;
    }

    to_dot_internal(out);

    out << "}" << endl;
}


void Table::to_dot_internal(ostream& out) const
{
    m_columns.to_dot(out, "columns");

    // Columns
    size_t n = get_column_count();
    for (size_t i = 0; i != n; ++i) {
        const ColumnBase& column = get_column_base(i);
        StringData name = get_column_name(i);
        column.to_dot(out, name);
    }
}


void Table::print() const
{
    // Table header
    cout << "Table: len(" << m_size << ")\n    ";
    size_t column_count = get_column_count();
    for (size_t i = 0; i < column_count; ++i) {
        StringData name = m_spec.get_column_name(i);
        cout << left << setw(10) << name << right << " ";
    }

    // Types
    cout << "\n    ";
    for (size_t i = 0; i < column_count; ++i) {
        ColumnType type = get_real_column_type(i);
        switch (type) {
            case type_Int:
                cout << "Int        "; break;
            case type_Float:
                cout << "Float      "; break;
            case type_Double:
                cout << "Double     "; break;
            case type_Bool:
                cout << "Bool       "; break;
            case type_String:
                cout << "String     "; break;
            case col_type_StringEnum:
                cout << "String     "; break;
            default:
                TIGHTDB_ASSERT(false);
        }
    }
    cout << "\n";

    // Columns
    for (size_t i = 0; i < m_size; ++i) {
        cout << setw(3) << i;
        for (size_t n = 0; n < column_count; ++n) {
            ColumnType type = get_real_column_type(n);
            switch (type) {
                case type_Int: {
                    const Column& column = get_column(n);
                    cout << setw(10) << column.get(i) << " ";
                    break;
                }
                case type_Float: {
                    const ColumnFloat& column = get_column_float(n);
                    cout << setw(10) << column.get(i) << " ";
                    break;
                }
                case type_Double: {
                    const ColumnDouble& column = get_column_double(n);
                    cout << setw(10) << column.get(i) << " ";
                    break;
                }
                case type_Bool: {
                    const Column& column = get_column(n);
                    cout << (column.get(i) == 0 ? "     false " : "      true ");
                    break;
                }
                case type_String: {
                    const AdaptiveStringColumn& column = get_column_string(n);
                    cout << setw(10) << column.get(i) << " ";
                    break;
                }
                case col_type_StringEnum: {
                    const ColumnStringEnum& column = get_column_string_enum(n);
                    cout << setw(10) << column.get(i) << " ";
                    break;
                }
                default:
                    TIGHTDB_ASSERT(false);
            }
        }
        cout << "\n";
    }
    cout << "\n";
}


MemStats Table::stats() const
{
    MemStats stats;
    m_top.stats(stats);
    return stats;
}


void Table::dump_node_structure() const
{
    dump_node_structure(cerr, 0);
}

void Table::dump_node_structure(ostream& out, int level) const
{
    int indent = level * 2;
    out << setw(indent) << "" << "Table (top_ref: "<<m_top.get_ref()<<")\n";
    size_t n = get_column_count();
    for (size_t i = 0; i != n; ++i) {
        const ColumnBase& column = get_column_base(i);
        column.dump_node_structure(out, level+1);
    }
}


#endif // TIGHTDB_DEBUG<|MERGE_RESOLUTION|>--- conflicted
+++ resolved
@@ -1676,20 +1676,7 @@
 
 void Table::insert_empty_row(size_t row_ndx, size_t num_rows)
 {
-<<<<<<< HEAD
     bump_version();
-    discard_row_accessors();
-
-    size_t n = m_spec.get_column_count();
-
-    TIGHTDB_ASSERT(n > 0);
-
-    for (size_t i = 0; i != n; ++i) {
-        ColumnBase& column = get_column_base(i);
-        for (size_t j=0; j<num_rows; ++j) {
-            column.add();
-        }
-=======
     TIGHTDB_ASSERT(is_attached());
     TIGHTDB_ASSERT(row_ndx <= m_size);
     TIGHTDB_ASSERT(num_rows <= numeric_limits<size_t>::max() - row_ndx);
@@ -1698,7 +1685,6 @@
         ColumnBase& column = get_column_base(col_ndx);
         bool is_append = row_ndx == m_size;
         column.insert(row_ndx, num_rows, is_append); // Throws
->>>>>>> 1a18b493
     }
     adj_row_acc_insert_rows(row_ndx, num_rows);
     m_size += num_rows;
@@ -1709,41 +1695,12 @@
 #endif
 }
 
-<<<<<<< HEAD
-void Table::insert_empty_row(size_t ndx, size_t num_rows)
-{
+
+void Table::clear()
+{
+    TIGHTDB_ASSERT(is_attached());
     bump_version();
-    discard_row_accessors();
-
-    size_t ndx2 = ndx + num_rows; // FIXME: Should we check for overflow?
-    size_t n = get_column_count();
-    for (size_t i = 0; i != n; ++i) {
-        ColumnBase& column = get_column_base(i);
-        // FIXME: This could maybe be optimized by passing 'num_rows' to column.insert()
-        for (size_t j=ndx; j<ndx2; ++j) {
-            column.insert(j);
-        }
-    }
-
-    m_size += num_rows;
-
-#ifdef TIGHTDB_ENABLE_REPLICATION
-    if (Replication* repl = get_repl())
-        repl->insert_empty_rows(this, ndx, num_rows); // Throws
-#endif
-}
-
-void Table::clear()
-{
-    bump_version();
-    discard_row_accessors();
-=======
-
-void Table::clear()
-{
-    TIGHTDB_ASSERT(is_attached());
     detach_views_except(0);
->>>>>>> 1a18b493
 
     size_t num_cols = m_spec.get_column_count();
     for (size_t col_ndx = 0; col_ndx != num_cols; ++col_ndx) {
@@ -1762,14 +1719,9 @@
 
 void Table::do_remove(size_t row_ndx)
 {
-<<<<<<< HEAD
-    TIGHTDB_ASSERT(ndx < m_size);
     bump_version();
-    discard_row_accessors();
-=======
     TIGHTDB_ASSERT(is_attached());
     TIGHTDB_ASSERT(row_ndx < m_size);
->>>>>>> 1a18b493
 
     bool is_last = row_ndx == m_size - 1;
 
@@ -2645,17 +2597,13 @@
 
 void Table::insert_done()
 {
-<<<<<<< HEAD
     bump_version();
-    discard_row_accessors();
-=======
     detach_views_except(0);
 
     size_t row_ndx = m_size;
     size_t num_rows = 1;
     adj_row_acc_insert_rows(row_ndx, num_rows);
 
->>>>>>> 1a18b493
     ++m_size;
 
     // If the table has backlinks, the columns containing them will
