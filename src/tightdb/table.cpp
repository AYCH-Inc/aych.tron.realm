--- conflicted
+++ resolved
@@ -4393,11 +4393,7 @@
             row->m_table.reset();
             unregister_row_accessor(row);
         }
-<<<<<<< HEAD
-        if (row->m_row_ndx == source_row_ndx)
-=======
-        else if (row->m_row_ndx == last_row_ndx) {
->>>>>>> ce29d877
+        else if (row->m_row_ndx == source_row_ndx) {
             row->m_row_ndx = target_row_ndx;
         }
         row = next;
