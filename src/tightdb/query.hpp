--- conflicted
+++ resolved
@@ -240,12 +240,9 @@
     std::vector<ParentNode**> update_override;
     std::vector<ParentNode**> subtables;
     std::vector<ParentNode*> all_nodes;
-<<<<<<< HEAD
     
     TableViewBase* m_tableview;
-=======
     std::vector<bool> pending_not;
->>>>>>> 2ce882bb
 
 private:
     template <class TColumnType> Query& equal(size_t column_ndx1, size_t column_ndx2);
