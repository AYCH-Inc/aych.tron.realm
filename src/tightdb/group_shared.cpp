#include <pthread.h>
#include <fcntl.h>
#include <errno.h>
#include <sys/wait.h>
#include <unistd.h>

#include <tightdb/terminate.hpp>
#include <tightdb/safe_int_ops.hpp>
#include <tightdb/group_writer.hpp>
#include <tightdb/group_shared.hpp>
#include <tightdb/group_writer.hpp>

// FIXME: We should not include files from the test directory here. A
// solution would probably be to move the definition of
// TIGHTDB_PTHREADS_TEST to <config.h> and move <pthread_test.hpp>
// into the "src/tightdb" directory.

// Wrap pthread function calls with the pthread bug finding tool (program execution will be slower).
// Works both in debug and release mode. Define the flag in testsettings.h
#include "../test/testsettings.hpp"
#ifdef TIGHTDB_PTHREADS_TEST
#  include "../test/pthread_test.hpp"
#endif

using namespace std;
using namespace tightdb;

struct SharedGroup::ReadCount {
    uint32_t version;
    uint32_t count;
};

struct SharedGroup::SharedInfo {
    uint16_t version;
    uint16_t flags;

    pthread_mutex_t readmutex;
    pthread_mutex_t writemutex;
    uint64_t filesize;

    uint64_t current_top;
    volatile uint32_t current_version;

    uint32_t infosize;
    uint32_t capacity; // -1 so it can also be used as mask
    uint32_t put_pos;
    uint32_t get_pos;
    ReadCount readers[32]; // has to be power of two
};

namespace {

class ScopedMutexLock {
public:
    ScopedMutexLock(pthread_mutex_t* mutex) TIGHTDB_NOEXCEPT : m_mutex(mutex)
    {
        int r = pthread_mutex_lock(m_mutex);
        TIGHTDB_ASSERT(r == 0);
        static_cast<void>(r);
    }

    ~ScopedMutexLock() TIGHTDB_NOEXCEPT
    {
        int r = pthread_mutex_unlock(m_mutex);
        TIGHTDB_ASSERT(r == 0);
        static_cast<void>(r);
    }

private:
    pthread_mutex_t* m_mutex;
};

} // anonymous namespace


void spawn_daemon(const string& file)
{
    // determine maximum number of open descriptors
    errno = 0; 
    int m = sysconf(_SC_OPEN_MAX); 
    if (m < 0) { 
        if (errno) { 
            // int err = errno; // TODO: include err in exception string 
            throw runtime_error("'sysconf(_SC_OPEN_MAX)' failed "); 
        } 
        throw runtime_error("'sysconf(_SC_OPEN_MAX)' failed with no reason");
    }

    int pid = fork();
    if (0 == pid) { // child process:

        // close all descriptors:
        int i;
        for (i=m;i>=0;--i) close(i); 
        i=::open("/dev/null",O_RDWR);
        int k = dup(i); static_cast<void>(k);
        k = dup(i); static_cast<void>(k);

        // detach from current session:
        setsid();

        // start commit daemon executable
        // Note that getenv (which is not thread safe) is called in a 
        // single threaded context. This is ensured by the fork above.
        const char* exe = getenv("TIGHTDBD_PATH");
        if (exe == NULL)
            exe = "/usr/local/bin/tightdbd";
        execl(exe, exe, file.c_str(), (char*) NULL);

        // if we continue here, exec has failed so return error
        // if exec succeeds, we don't come back here.
        exit(1);
        // child process ends here

    } else if (pid > 0) { // parent process, fork succeeded:
        
        // use childs exit code to catch and report any errors:
        int status;
        int pid_changed = waitpid(pid, &status, 0);
        if (pid_changed != pid)
            throw runtime_error("failed to wait for daemon start");
        if (!WIFEXITED(status))
            throw runtime_error("failed starting async commit (exit)");
        if (WEXITSTATUS(status) == 1)
            throw runtime_error("async commit daemon not found");
        if (WEXITSTATUS(status) == 2)
            throw runtime_error("async commit daemon failed");
        if (WEXITSTATUS(status) == 3)
            throw runtime_error("wrong db given to async daemon");

    } else { // Parent process, fork failed!

        throw runtime_error("Failed to spawn async commit");
    }
}

// NOTES ON CREATION AND DESTRUCTION OF SHARED MUTEXES:
//
// According to the 'process sharing example' in the POSIX man page
// for pthread_mutexattr_init() other processes may continue to use a
// shared mutex after exit of the process that initialized it. Also,
// the example does not contain any call to pthread_mutex_destroy(),
// so apparently a shared mutex need not be destroyed at all, nor can
// it be that a shared mutex is associated with any resources that are
// local to the initializing process.
//
// While it is not explicitely guaranteed in the man page, we shall
// assume that is is valid to initialize a shared mutex twice without
// an intervending call to pthread_mutex_destroy(). We need to be able
// to reinitialize a shared mutex if the first initializing process
// crashes and leaves the shared memory in an undefined state.

// FIXME: Issues with current implementation:
//
// - Possible reinitialization due to temporary unlocking during downgrade of file lock

<<<<<<< HEAD
void SharedGroup::open(const string& file, bool no_create_file,
                       DurabilityLevel dlevel, bool is_backend)
=======
void SharedGroup::open(const string& path, bool no_create_file,
                       DurabilityLevel dlevel)
>>>>>>> bd4ae775
{
    TIGHTDB_ASSERT(!is_attached());

    m_file_path = path + ".lock";

retry:
    {
        // Open shared coordination buffer
        m_file.open(m_file_path, File::access_ReadWrite, File::create_Auto, 0);
        File::CloseGuard fcg(m_file);

        // FIXME: Handle lock file removal in case of failure below

        bool need_init = false;
        size_t len     = 0;

        // If we can get an exclusive lock we know that the file is
        // either new (empty) or a leftover from a previously
        // crashed process (needing re-initialization)
        if (m_file.try_lock_exclusive()) {
            // There is a slight window between opening the file and getting the
            // lock where another process could have deleted the file
            if (m_file.is_removed()) {
                m_file.close();
                goto retry;
            }
            // Get size
            if (int_cast_with_overflow_detect(m_file.get_size(), len))
                throw runtime_error("Lock file too large");

            // Handle empty files (first user)
            if (len == 0) {
                // Create new file
                len = sizeof (SharedInfo);
                m_file.resize(len);
            }
            need_init = true;
        }
        else {
            m_file.lock_shared();

            // Get size
            if (int_cast_with_overflow_detect(m_file.get_size(), len))
                throw runtime_error("Lock file too large");

            // There is a slight window between opening the file and getting the
            // lock where another process could have deleted the file
            if (len == 0 || m_file.is_removed()) {
                goto retry;
            }
        }

        // Map to memory
        m_file_map.map(m_file, File::access_ReadWrite, sizeof (SharedInfo), File::map_NoSync);
        File::UnmapGuard fug_1(m_file_map);

        // We need to map the info file once more for the readers part
        // since that part can be resized and as such remapped which
        // could move our mutexes (which we don't want to risk moving while
        // they are locked)
        m_reader_map.map(m_file, File::access_ReadWrite, sizeof (SharedInfo), File::map_NoSync);
        File::UnmapGuard fug_2(m_reader_map);

        SharedInfo* info = m_file_map.get_addr();
        SlabAlloc& alloc = m_group.m_alloc;

        if (need_init) {
            // If we are the first we may have to create the database file
            // but we invalidate the internals right after to avoid conflicting
            // with old state when starting transactions
            bool is_shared = true;
            bool read_only = false;
            alloc.attach_file(path, is_shared, read_only, no_create_file); // Throws

            // Initialize mutexes so that they can be shared between processes
            pthread_mutexattr_t mattr;
            pthread_mutexattr_init(&mattr);
            // FIXME: Must verify availability of optional feature: #ifdef _POSIX_THREAD_PROCESS_SHARED
            pthread_mutexattr_setpshared(&mattr, PTHREAD_PROCESS_SHARED);
            pthread_mutex_init(&info->readmutex, &mattr);
#if _POSIX_THREADS >= 200809L
            // Only making writemutex robust - readmutex only covers
            // our own code, while the writemutex may be held during
            // execution of arbitrary client code.
            if (pthread_mutexattr_setrobust(&mattr, PTHREAD_MUTEX_ROBUST))
                throw runtime_error("setrobust failed");
#endif
            if (pthread_mutex_init(&info->writemutex, &mattr))
                throw runtime_error("mutex_init failed");
            pthread_mutexattr_destroy(&mattr);


            // Set initial values
            info->version  = 0;
            info->flags    = dlevel; // durability level is fixed from creation
            info->filesize = alloc.get_attached_size();
            info->infosize = uint32_t(len);
            info->current_top = alloc.get_top_ref();
            info->current_version = 0;
            info->capacity = 32 - 1;
            info->put_pos  = 0;
            info->get_pos  = 0;

            // Set initial version so we can track if other instances
            // change the db
            m_version = 0;

            // In async mode we need a separate process to do the async commits
            // We start it up here during init so that it only get started once
            if (dlevel == durability_Async) {
                spawn_daemon(file);
            }

            // Downgrade lock to shared now that it is initialized,
            // so other processes can share it as well
<<<<<<< HEAD
            m_file.unlock(); // <- this is implicit in lock_shared, put here
            //                     for exposition. Removing it has no effect.
            // FIXME: downgrading of the lock is not guaranteed to be atomic
            // a different process may obtain exclusive lock and proceed to 
            // initialize the shared_info, including reinit of the mutexes.
            // Reinit of initialized mutexes are UNDEFINED ... :-(
            // Further: it could then proceed with its work, be done, and
            // again get exclusive access. This time believing to be the sole
            // client, it will destroy the mutexes (again undefined) and remove
            // the .lock file. Any later guests at the party will now create
            // a new .lock file and new semaphores - both the current process
            // and the newcomers are free to do concurrent access to the
            // database (there will now be two different sets of mutexes)
            // this could potentially corrupt the database.
            m_file.lock_shared();
=======
            m_file.unlock();
            // FIXME: Must detach file from allocator if this fails
            m_file.lock_shared(); // Throws
>>>>>>> bd4ae775
        }
        else {
            if (info->version != 0)
                throw runtime_error("Unsupported version");

            // Durability level cannot be changed at runtime
            if (info->flags != dlevel)
                throw runtime_error("Inconsistent durability level");

            // Setup the group, but leave it in invalid state
            bool is_shared = true;
            bool read_only = false;
            bool no_create = true;
            alloc.attach_file(path, is_shared, read_only, no_create); // Throws
        }

        fug_2.release(); // Do not unmap
        fug_1.release(); // Do not unmap
        fcg.release(); // Do not close
    }

#ifdef TIGHTDB_DEBUG
    m_transact_stage = transact_Ready;
#endif

    if (dlevel == durability_Async) {
        if (is_backend) {
            do_async_commits(); // will never return
        }
        else {
            // In async mode we need to wait for the commit process to get ready
            // so we wait for first read lock being made by async_commit process
            SharedInfo* const info = m_file_map.get_addr();
            int maxwait = 10000;
            while (maxwait--) {
                if (info->put_pos != 0) return;
                usleep(10);
            }
            throw runtime_error("Failed to observe async commit starting");
        }
    }
}


SharedGroup::~SharedGroup()
{
    if (!is_attached())
        return;

    TIGHTDB_ASSERT(m_transact_stage == transact_Ready);

#ifdef TIGHTDB_ENABLE_REPLICATION
    if (Replication* repl = m_group.get_replication())
        delete repl;
#endif

    // If we can get an exclusive lock on the file we know that we are
    // the only user (since all users take at least shared locks on
    // the file.  So that means that we have to delete it when done
    // (to avoid someone later opening a stale file with uinitialized
    // mutexes)

    // FIXME: This upgrading of the lock is not guaranteed to be atomic
<<<<<<< HEAD
    m_file.unlock(); // <- for exposition only
    // at this point a different process may gain exclusive access and
    // proceed to remove the lock file, including destroying the mutexes.
    // according to posix, destroying already destroyed mutexes cause
    // UNDEFINED behavior.
=======
    m_file.unlock();
>>>>>>> bd4ae775
    if (!m_file.try_lock_exclusive())
        return;

    SharedInfo* info = m_file_map.get_addr();

    // In sync mode, cleanup will be handled by the async_commit process
    // (but we might still be able to get exclusive lock, as it will
    //  release it while doing its own try_lock_exclusive())
    if (info->flags == durability_Async) {
        m_file.unlock();
        return;
    }

    // If the db file is just backing for a transient data structure,
    // we can delete it when done.
    if (info->flags == durability_MemOnly) {
        size_t path_len = m_file_path.size()-5; // remove ".lock"
        string db_path = m_file_path.substr(0, path_len);
        remove(db_path.c_str());
    }

    pthread_mutex_destroy(&info->readmutex);
    pthread_mutex_destroy(&info->writemutex);

    remove(m_file_path.c_str());
}


bool SharedGroup::has_changed() const TIGHTDB_NOEXCEPT
{
    // FIXME: Due to lack of adequate synchronization, the following
    // read of 'info->current_version' effectively participates in a
    // "data race". See also SharedGroup::low_level_commit(). First of
    // all, portable C++ code must always operate under the assumption
    // that a data race is an error. The point is that the memory
    // model defined by, and assumed by the C++ standard does not
    // allow for data races at all. The purpose is to give harware
    // designers more freedom to optimize their hardware. This also
    // means that even if your 'data race' works for you today, it may
    // malfunction and cause havoc on the next revision of that
    // platform. According to Hans Boehm (one of the major
    // contributors to the design of the C++ memory model) we should
    // think of a data race as something so grave that it could cause
    // you computer to burst into flames (see
    // http://channel9.msdn.com/Events/GoingNative/GoingNative-2012/Threads-and-Shared-Variables-in-C-11)
    // On top of that, if a customer chooses to run a data race
    // detector on their application, our data race migh show up, and
    // that may rightfully cause alarm.

    // Have we changed since last transaction?
    // Visibility of changes can be delayed when using has_changed() because m_info->current_version is tested
    // outside mutexes. However, the delay is finite on architectures that have hardware cache coherency (ARM, x64, x86,
    // POWER, UltraSPARC, etc) because it guarantees write propagation (writes to m_info->current_version occur on
    // system bus and make cache controllers invalidate caches of reader). Some excotic architectures may need
    // explicit synchronization which isn't implemented yet.
    TIGHTDB_SYNC_IF_NO_CACHE_COHERENCE
    const SharedInfo* info = m_file_map.get_addr();
    bool changed = m_version != info->current_version;
    return changed;
}

void SharedGroup::do_async_commits()
{
    bool shutdown = false;
    SharedInfo* info = m_file_map.get_addr();
    TIGHTDB_ASSERT(info->current_version == 0);

    // We always want to keep a read lock on the last version
    // that was commited to disk, to protect it against being
    // overwritten by commits being made to memory by others.
    // Note that taking this lock also signals to the other
    // processes that that they can start commiting to the db.
    begin_read();
    size_t last_version = m_version;
    m_group.invalidate();
    while(true) {
        // If we can get an exclusive lock, we know that we are
        // the last process using the db so we can close down
        // (all other processes using the db holds shared locks)
        if (m_file.try_lock_exclusive()) {
            shutdown = true;
        }

        if (has_changed()) {
            // Get a read lock on the (current) version that we want
            // to commit to disk.
#ifdef TIGHTDB_DEBUG
            m_transact_stage = transact_Ready;
#endif
            begin_read();
            size_t current_version = m_version;
            size_t current_top_ref = m_group.get_top_array().get_ref();

            GroupWriter writer(m_group, true);
            writer.DoCommit(current_top_ref);

            // Now we can release the version that was previously commited
            // to disk and just keep the lock on the latest version.
            m_version = last_version;
            end_read();
            last_version = current_version;
        }
        else if (!shutdown) {
            usleep(20);
        }

        if (shutdown) {
            // Being the backend process, we own the lock file, so we
            // have to clean up when we shut down.
            pthread_mutex_destroy(&info->readmutex);
            pthread_mutex_destroy(&info->writemutex);
            remove(m_file_path.c_str());
            exit(EXIT_SUCCESS);
        }
    }
}


const Group& SharedGroup::begin_read()
{
    TIGHTDB_ASSERT(m_transact_stage == transact_Ready);
    TIGHTDB_ASSERT(m_group.m_alloc.is_all_free());

    ref_type new_top_ref = 0;
    size_t new_file_size = 0;

    {
        SharedInfo* info = m_file_map.get_addr();
        ScopedMutexLock lock(&info->readmutex);

        if (TIGHTDB_UNLIKELY(info->infosize > m_reader_map.get_size())) {
            m_reader_map.remap(m_file, File::access_ReadWrite, info->infosize);
        }

        // Get the current top ref
        new_top_ref   = to_size_t(info->current_top);
        new_file_size = to_size_t(info->filesize);
        m_version     = to_size_t(info->current_version); // fixme, remember to remove to_size_t when m_version becomes 64 bit

        // Update reader list
        if (ringbuf_is_empty()) {
            ReadCount r2 = {info->current_version, 1};
            ringbuf_put(r2);
        }
        else {
            ReadCount& r = ringbuf_get_last();
            if (r.version == info->current_version) {
                ++r.count;
            }
            else {
                ReadCount r2 = {info->current_version, 1};
                ringbuf_put(r2);
            }
        }
    }

    // Make sure the group is up-to-date.
    // A zero ref means that the file has just been created.
    m_group.update_from_shared(new_top_ref, new_file_size);

#ifdef TIGHTDB_DEBUG
    m_group.Verify();
    m_transact_stage = transact_Reading;
#endif

    return m_group;
}


void SharedGroup::end_read()
{
    TIGHTDB_ASSERT(m_transact_stage == transact_Reading);
    TIGHTDB_ASSERT(m_version != numeric_limits<size_t>::max());

    {
        SharedInfo* info = m_file_map.get_addr();
        ScopedMutexLock lock(&info->readmutex);

        // FIXME: m_version may well be a 64-bit integer so this cast
        // to uint32_t seems quite dangerous. Should the type of
        // m_version be changed to uint32_t? The problem with uint32_t
        // is that it is not part of C++03. It was introduced in C++11
        // though.

        // Find entry for current version
        size_t ndx = ringbuf_find(uint32_t(m_version));
        TIGHTDB_ASSERT(ndx != size_t(-1));
        ReadCount& r = ringbuf_get(ndx);

        // Decrement count and remove as many entries as possible
        if (r.count == 1 && ringbuf_is_first(ndx)) {
            ringbuf_remove_first();
            while (!ringbuf_is_empty() && ringbuf_get_first().count == 0) {
                ringbuf_remove_first();
            }
        }
        else {
            TIGHTDB_ASSERT(r.count > 0);
            --r.count;
        }
    }

    // The read may have allocated some temporary state
    m_group.invalidate();

#ifdef TIGHTDB_DEBUG
    m_transact_stage = transact_Ready;
#endif
}


Group& SharedGroup::begin_write()
{
    TIGHTDB_ASSERT(m_transact_stage == transact_Ready);
    TIGHTDB_ASSERT(m_group.m_alloc.is_all_free());

    SharedInfo* info = m_file_map.get_addr();

    // Get write lock
    // Note that this will not get released until we call
    // commit() or rollback()
    int status = pthread_mutex_lock(&info->writemutex);
#if _POSIX_THREADS >= 200809L
    if (status == EOWNERDEAD) {
        pthread_mutex_consistent(&info->writemutex);
    }
#endif
    // Get the current top ref
    ref_type new_top_ref = to_size_t(info->current_top);
    size_t new_file_size = to_size_t(info->filesize);

    // Make sure the group is up-to-date
    // zero ref means that the file has just been created
    m_group.update_from_shared(new_top_ref, new_file_size);

#ifdef TIGHTDB_ENABLE_REPLICATION
    if (Replication* repl = m_group.get_replication())
        repl->begin_write_transact(*this); // Throws
#endif

#ifdef TIGHTDB_DEBUG
    m_group.Verify();
    m_transact_stage = transact_Writing;
#endif

    return m_group;
}


void SharedGroup::commit()
{
    TIGHTDB_ASSERT(m_transact_stage == transact_Writing);

    SharedInfo* info = m_file_map.get_addr();

    {
        size_t new_version;
#ifdef TIGHTDB_ENABLE_REPLICATION
        // It is essential that if Replicatin::commit_write_transact()
        // fails, then the transaction is not completed. A following call
        // to rollback() must roll it back.
        if (Replication* repl = m_group.get_replication()) {
            new_version = repl->commit_write_transact(*this); // Throws
        }
        else {
            new_version = info->current_version + 1; // FIXME: Eventual overflow
        }
#else
        new_version = info->current_version + 1; // FIXME: Eventual overflow
#endif
        low_level_commit(new_version); // Throws
    }

    // Release write lock
    pthread_mutex_unlock(&info->writemutex);

    m_group.invalidate();

#ifdef TIGHTDB_DEBUG
    m_transact_stage = transact_Ready;
#endif
}


// FIXME: This method must work correctly even if it is called after a
// failed call to commit(). A failed call to commit() is any that
// returns to the caller by throwing an exception. As it is right now,
// rollback() does not handle all cases.
void SharedGroup::rollback()
{
    TIGHTDB_ASSERT(m_transact_stage == transact_Writing);

#ifdef TIGHTDB_ENABLE_REPLICATION
    if (Replication* repl = m_group.get_replication())
        repl->rollback_write_transact(*this);
#endif

    SharedInfo* info = m_file_map.get_addr();

    // Release write lock
    pthread_mutex_unlock(&info->writemutex);

    // Clear all changes made during transaction
    m_group.invalidate();

#ifdef TIGHTDB_DEBUG
    m_transact_stage = transact_Ready;
#endif
}


bool SharedGroup::ringbuf_is_empty() const TIGHTDB_NOEXCEPT
{
    return ringbuf_size() == 0;
}


size_t SharedGroup::ringbuf_size() const TIGHTDB_NOEXCEPT
{
    SharedInfo* info = m_reader_map.get_addr();
    return (info->put_pos - info->get_pos) & info->capacity;
}


size_t SharedGroup::ringbuf_capacity() const TIGHTDB_NOEXCEPT
{
    SharedInfo* info = m_reader_map.get_addr();
    return info->capacity+1;
}


bool SharedGroup::ringbuf_is_first(size_t ndx) const TIGHTDB_NOEXCEPT
{
    SharedInfo* info = m_reader_map.get_addr();
    return ndx == info->get_pos;
}


SharedGroup::ReadCount& SharedGroup::ringbuf_get(size_t ndx) TIGHTDB_NOEXCEPT
{
    SharedInfo* info = m_reader_map.get_addr();
    return info->readers[ndx];
}


SharedGroup::ReadCount& SharedGroup::ringbuf_get_first() TIGHTDB_NOEXCEPT
{
    SharedInfo* info = m_reader_map.get_addr();
    return info->readers[info->get_pos];
}


SharedGroup::ReadCount& SharedGroup::ringbuf_get_last() TIGHTDB_NOEXCEPT
{
    SharedInfo* info = m_reader_map.get_addr();
    uint32_t lastPos = (info->put_pos - 1) & info->capacity;
    return info->readers[lastPos];
}


void SharedGroup::ringbuf_remove_first() TIGHTDB_NOEXCEPT
{
    SharedInfo* info = m_reader_map.get_addr();
    info->get_pos = (info->get_pos + 1) & info->capacity;
}


void SharedGroup::ringbuf_put(const ReadCount& v)
{
    SharedInfo* info = m_reader_map.get_addr();

    // Check if the ringbuf is full
    // (there should always be one empty entry)
    size_t size = ringbuf_size();
    bool is_full = (size == (info->capacity));

    if (TIGHTDB_UNLIKELY(is_full)) {
        ringbuf_expand();
        info = m_reader_map.get_addr();
    }

    info->readers[info->put_pos] = v;
    info->put_pos = (info->put_pos + 1) & info->capacity;
}


void SharedGroup::ringbuf_expand()
{
    SharedInfo* info = m_reader_map.get_addr();

    // Calculate size of file with more entries
    size_t current_entry_count = info->capacity + 1;  // FIXME: Why size_t and not uint32 as capacity?
    size_t excount = current_entry_count; // Always double so we can mask for index
    size_t new_entry_count = current_entry_count + excount;
    size_t base_file_size = sizeof (SharedInfo) - sizeof (ReadCount[32]);
    size_t new_file_size = base_file_size + (sizeof (ReadCount) * new_entry_count);

    // Extend file
    m_file.alloc(0, new_file_size);
    m_reader_map.remap(m_file, File::access_ReadWrite, new_file_size);
    info = m_reader_map.get_addr();

    // Move existing entries (if there is a split)
    if (info->put_pos < info->get_pos) {
        const ReadCount* low_start = &info->readers[info->get_pos];
        const ReadCount* low_end   = &info->readers[current_entry_count];
        bool has_overlap = (current_entry_count - info->get_pos) > excount;
        if (has_overlap) {
            ReadCount* new_end = &info->readers[new_entry_count];
            copy_backward(low_start, low_end, new_end);
        }
        else {
            ReadCount* new_start = &info->readers[info->get_pos + excount];
            copy(low_start, low_end, new_start);
        }
        // FIXME: warning for adding size_t to uint32!
        info->get_pos += excount;
    }

    info->infosize = uint32_t(new_file_size); // notify other processes of expansion
    info->capacity = uint32_t(new_entry_count) - 1;
}


size_t SharedGroup::ringbuf_find(uint32_t version) const TIGHTDB_NOEXCEPT
{
    const SharedInfo* info = m_reader_map.get_addr();
    uint32_t pos = info->get_pos;
    while (pos != info->put_pos) {
        const ReadCount& r = info->readers[pos];
        if (r.version == version)
            return pos;

        pos = (pos + 1) & info->capacity;
    }

    return not_found;
}


#ifdef TIGHTDB_DEBUG

void SharedGroup::test_ringbuf()
{
    TIGHTDB_ASSERT(ringbuf_is_empty());

    ReadCount rc = { 1, 1 };
    ringbuf_put(rc);
    TIGHTDB_ASSERT(ringbuf_size() == 1);

    ringbuf_remove_first();
    TIGHTDB_ASSERT(ringbuf_is_empty());

    // Fill buffer (within capacity)
    size_t capacity = ringbuf_capacity()-1;
    for (size_t i = 0; i < capacity; ++i) {
        ReadCount r = { 1, uint32_t(i) };
        ringbuf_put(r);
        TIGHTDB_ASSERT(ringbuf_get_last().count == i);
    }
    TIGHTDB_ASSERT(ringbuf_size() == capacity);
    for (size_t i = 0; i < capacity; ++i) {
        const ReadCount& r = ringbuf_get_first();
        TIGHTDB_ASSERT(r.count == i);

        ringbuf_remove_first();
    }
    TIGHTDB_ASSERT(ringbuf_is_empty());

    // Fill buffer and force split
    for (size_t i = 0; i < capacity; ++i) {
        ReadCount r = { 1, uint32_t(i) };
        ringbuf_put(r);
        TIGHTDB_ASSERT(ringbuf_get_last().count == i);
    }
    for (size_t i = 0; i < capacity/2; ++i) {
        const ReadCount& r = ringbuf_get_first();
        TIGHTDB_ASSERT(r.count == i);

        ringbuf_remove_first();
    }
    for (size_t i = 0; i < capacity/2; ++i) {
        ReadCount r = { 1, uint32_t(i) };
        ringbuf_put(r);
    }
    for (size_t i = 0; i < capacity; ++i) {
        ringbuf_remove_first();
    }
    TIGHTDB_ASSERT(ringbuf_is_empty());

    // Fill buffer above capacity (forcing it to expand)
    size_t capacity_plus = ringbuf_capacity() + 16;
    for (size_t i = 0; i < capacity_plus; ++i) {
        ReadCount r = { 1, uint32_t(i) };
        ringbuf_put(r);
        TIGHTDB_ASSERT(ringbuf_get_last().count == i);
    }
    for (size_t i = 0; i < capacity_plus; ++i) {
        const ReadCount& r = ringbuf_get_first();
        TIGHTDB_ASSERT(r.count == i);
        ringbuf_remove_first();
    }
    TIGHTDB_ASSERT(ringbuf_is_empty());

    // Fill buffer above capacity again (forcing it to expand with overlap)
    capacity_plus = ringbuf_capacity() + 16;
    for (size_t i = 0; i < capacity_plus; ++i) {
        ReadCount r = { 1, uint32_t(i) };
        ringbuf_put(r);
        TIGHTDB_ASSERT(ringbuf_get_last().count == i);
    }
    for (size_t i = 0; i < capacity_plus; ++i) {
        const ReadCount& r = ringbuf_get_first();
        TIGHTDB_ASSERT(r.count == i);

        ringbuf_remove_first();
    }
    TIGHTDB_ASSERT(ringbuf_is_empty());
}


void SharedGroup::zero_free_space()
{
    SharedInfo* info = m_file_map.get_addr();

    // Get version info
    size_t current_version;
    size_t readlock_version;
    size_t file_size;
    pthread_mutex_lock(&info->readmutex);
    {
        current_version = info->current_version + 1;
        file_size = to_size_t(info->filesize);

        if (ringbuf_is_empty()) {
            readlock_version = current_version;
        }
        else {
            const ReadCount& r = ringbuf_get_first();
            readlock_version = r.version;
        }
    }
    pthread_mutex_unlock(&info->readmutex);

    m_group.zero_free_space(file_size, readlock_version);
}

#endif // TIGHTDB_DEBUG


size_t SharedGroup::get_current_version() TIGHTDB_NOEXCEPT
{
    SharedInfo* info = m_file_map.get_addr();
    return info->current_version;
}


// FIXME: What type is the right type for storing the database
// version? Somtimes we use size_t, other times we use uint32_t?
// uint32_t is manifestly a bad choice, since it doesn't always exist,
// and even if it exists, it may not be efficient on the target
// platform. If 32 bits are are enough to hold a database version,
// then the type should be 'unsigned long', 'uint_fast32_t', or
// 'uint_least32_t'.
void SharedGroup::low_level_commit(size_t new_version)
{
    SharedInfo* info = m_file_map.get_addr();

    size_t readlock_version;
    {
        ScopedMutexLock lock(&info->readmutex);

        if (TIGHTDB_UNLIKELY(info->infosize > m_reader_map.get_size())) {
            m_reader_map.remap(m_file, File::access_ReadWrite, info->infosize);
        }

        if (ringbuf_is_empty()) {
            readlock_version = new_version;
        }
        else {
            const ReadCount& r = ringbuf_get_first();
            readlock_version = r.version;
        }
    }

    // Reset version tracking in group if we are
    // starting from a new lock file
    if (new_version == 1) {
        // FIXME: Why is this not dealt with in begin_write()? Note
        // that we can read the value of info->current_version without
        // a lock on info->readmutex as long as we have a lock on
        // info->writemutex. This is true (not a data race) becasue
        // info->current_version is modified only while
        // info->writemutex is locked.
        m_group.init_shared();
    }

    // Do the actual commit
    TIGHTDB_ASSERT(m_group.m_top.is_attached());
    TIGHTDB_ASSERT(readlock_version <= new_version);
    GroupWriter out(m_group);
    m_group.m_readlock_version = readlock_version;
    out.set_versions(new_version, readlock_version);
    // Recursively write all changed arrays to end of file
    bool do_sync = info->flags == durability_Full;
    ref_type new_top_ref = out.commit(do_sync);
    size_t new_file_size = out.get_file_size();

    // Update reader info
    {
        ScopedMutexLock lock(&info->readmutex);
        info->current_top = new_top_ref;
        info->filesize    = new_file_size;
        // FIXME: Due to lack of adequate synchronization, the
        // following modification of 'info->current_version'
        // effectively participates in a "data race". Please see the
        // 'FIXME' in SharedGroup::has_changed() for more info.
        info->current_version = new_version;//FIXME src\tightdb\group_shared.cpp(772): warning C4267: '=' : conversion from 'size_t' to 'volatile uint32_t', possible loss of data
    }

    // Save last version for has_changed()
    m_version = new_version;
}<|MERGE_RESOLUTION|>--- conflicted
+++ resolved
@@ -154,13 +154,8 @@
 //
 // - Possible reinitialization due to temporary unlocking during downgrade of file lock
 
-<<<<<<< HEAD
 void SharedGroup::open(const string& file, bool no_create_file,
                        DurabilityLevel dlevel, bool is_backend)
-=======
-void SharedGroup::open(const string& path, bool no_create_file,
-                       DurabilityLevel dlevel)
->>>>>>> bd4ae775
 {
     TIGHTDB_ASSERT(!is_attached());
 
@@ -276,7 +271,6 @@
 
             // Downgrade lock to shared now that it is initialized,
             // so other processes can share it as well
-<<<<<<< HEAD
             m_file.unlock(); // <- this is implicit in lock_shared, put here
             //                     for exposition. Removing it has no effect.
             // FIXME: downgrading of the lock is not guaranteed to be atomic
@@ -291,12 +285,9 @@
             // and the newcomers are free to do concurrent access to the
             // database (there will now be two different sets of mutexes)
             // this could potentially corrupt the database.
+            //
+            // FIXME: Must detach file from allocator if this fails
             m_file.lock_shared();
-=======
-            m_file.unlock();
-            // FIXME: Must detach file from allocator if this fails
-            m_file.lock_shared(); // Throws
->>>>>>> bd4ae775
         }
         else {
             if (info->version != 0)
@@ -360,15 +351,11 @@
     // mutexes)
 
     // FIXME: This upgrading of the lock is not guaranteed to be atomic
-<<<<<<< HEAD
     m_file.unlock(); // <- for exposition only
     // at this point a different process may gain exclusive access and
     // proceed to remove the lock file, including destroying the mutexes.
     // according to posix, destroying already destroyed mutexes cause
     // UNDEFINED behavior.
-=======
-    m_file.unlock();
->>>>>>> bd4ae775
     if (!m_file.try_lock_exclusive())
         return;
 
