#include <cassert>
#include <vector>
#include <iostream>
#include <iomanip>
#include "array.hpp"
#include "column.hpp"
#include "utilities.hpp"
#include "query_conditions.hpp"
#include "static_assert.hpp"

#ifdef _MSC_VER
    #include <win32/types.h>
    #pragma warning (disable : 4127) // Condition is constant warning
#endif

#define MAX(a, b) (((a) > (b)) ? (a) : (b))

#if (defined(__X86__) || defined(__i386__) || defined(i386) || defined(_M_IX86) || defined(__386__) || defined(__x86_64__) || defined(_M_X64))
	#define X86X64
#endif

#if defined _LP64 || defined __LP64__ || defined __64BIT__ || _ADDR64 || defined _WIN64 || defined __arch64__ || __WORDSIZE == 64 || (defined __sparc && defined __sparcv9) || defined __x86_64 || defined __amd64 || defined __x86_64__ || defined _M_X64 || defined _M_IA64 || defined __ia64 || defined __IA64__
	#define PTR_64
#endif

 /* wid == 16/32 likely when accessing offsets in B tree */
#define TEMPEX(fun, wid, arg) \
    if(wid == 16) {fun<16> arg;} \
    else if (wid == 32) {fun<32> arg;} \
    else if (wid == 0) {fun<0> arg;} \
    else if (wid == 1) {fun<1> arg;} \
    else if (wid == 2) {fun<2> arg;} \
    else if (wid == 4) {fun<4> arg;} \
    else if (wid == 8) {fun<8> arg;} \
    else if (wid == 64) {fun<64> arg;} \
    else {assert(true); fun<0> arg;}

#define TEMPEX2(fun, targ, wid, arg) \
    if(wid == 16) {fun<targ, 16> arg;} \
    else if (wid == 32) {fun<targ, 32> arg;} \
    else if (wid == 0) {fun<targ, 0> arg;} \
    else if (wid == 1) {fun<targ, 1> arg;} \
    else if (wid == 2) {fun<targ, 2> arg;} \
    else if (wid == 4) {fun<targ, 4> arg;} \
    else if (wid == 8) {fun<targ, 8> arg;} \
    else if (wid == 64) {fun<targ, 64> arg;} \
    else {assert(true); fun<targ, 0> arg;}

using namespace std;

enum {COND_EQUAL, COND_NOTEQUAL, COND_GREATER, COND_LESS};

namespace tightdb {

Array::Array(size_t ref, ArrayParent* parent, size_t pndx, Allocator& alloc):
    m_data(NULL), m_len(0), m_capacity(0), m_width(0), m_isNode(false), m_hasRefs(false),
    m_parent(parent), m_parentNdx(pndx), m_alloc(alloc), m_lbound(0), m_ubound(0)
{
    Create(ref);
}

Array::Array(ColumnDef type, ArrayParent* parent, size_t pndx, Allocator& alloc):
    m_data(NULL), m_len(0), m_capacity(0), m_width((size_t)-1), m_isNode(false), m_hasRefs(false),
    m_parent(parent), m_parentNdx(pndx), m_alloc(alloc), m_lbound(0), m_ubound(0)
{
    if (type == COLUMN_NODE) m_isNode = m_hasRefs = true;
    else if (type == COLUMN_HASREFS)    m_hasRefs = true;

    Alloc(0, 0);
    SetWidth(0);
}

// Creates new array (but invalid, call UpdateRef or SetType to init)
Array::Array(Allocator& alloc):
    m_data(NULL), m_ref(0), m_len(0), m_capacity(0), m_width((size_t)-1), m_isNode(false),
    m_parent(NULL), m_parentNdx(0), m_alloc(alloc) {}

// Copy-constructor
// Note that this array now own the ref. Should only be used when
// the source array goes away right after (like return values from functions)
Array::Array(const Array& src):
    m_parent(src.m_parent), m_parentNdx(src.m_parentNdx), m_alloc(src.m_alloc)
{
    const size_t ref = src.GetRef();
    Create(ref);
    src.Invalidate();
}

Array::~Array() {}

// Header format (8 bytes):
// |--------|--------|--------|--------|--------|--------|--------|--------|
// |12-33444|          length          |         capacity         |reserved|
//
//  1: isNode  2: hasRefs  3: multiplier  4: width (packed in 3 bits)

void Array::set_header_isnode(bool value, void* header)
{
    uint8_t* const header2 = header ? (uint8_t*)header : (m_data - 8);
    header2[0] = (header2[0] & (~0x80)) | (uint8_t)(value << 7);
}

void Array::set_header_hasrefs(bool value, void* header)
{
    uint8_t* const header2 = header ? (uint8_t*)header : (m_data - 8);
    header2[0] = (header2[0] & (~0x40)) | (uint8_t)(value << 6);
}

void Array::set_header_wtype(WidthType value, void* header)
{
    // Indicates how to calculate size in bytes based on width
    // 0: bits      (width/8) * length
    // 1: multiply  width * length
    // 2: ignore    1 * length
    uint8_t* const header2 = header ? (uint8_t*)header : (m_data - 8);
    header2[0] = (header2[0] & (~0x18)) | (uint8_t)(value << 3);
}

void Array::set_header_width(size_t value, void* header)
{
    // Pack width in 3 bits (log2)
    size_t w = 0;
    size_t b = (size_t)value;
    while (b) {++w; b >>= 1;}
    assert(w < 8);

    uint8_t* const header2 = header ? (uint8_t*)header : (m_data - 8);
    header2[0] = (header2[0] & (~0x7)) | (uint8_t)w;
}

void Array::set_header_len(size_t value, void* header)
{
    assert(value <= 0xFFFFFF);
    uint8_t* const header2 = header ? (uint8_t*)header : (m_data - 8);
    header2[1] = ((value >> 16) & 0x000000FF);
    header2[2] = (value >> 8) & 0x000000FF;
    header2[3] = value & 0x000000FF;
}

void Array::set_header_capacity(size_t value, void* header)
{
    assert(value <= 0xFFFFFF);
    uint8_t* const header2 = header ? (uint8_t*)header : (m_data - 8);
    header2[4] = (value >> 16) & 0x000000FF;
    header2[5] = (value >> 8) & 0x000000FF;
    header2[6] = value & 0x000000FF;
}

bool Array::get_header_isnode(const void* header) const
{
    const uint8_t* const header2 = header ? (const uint8_t*)header : (m_data - 8);
    return (header2[0] & 0x80) != 0;
}

bool Array::get_header_hasrefs(const void* header) const
{
    const uint8_t* const header2 = header ? (const uint8_t*)header : (m_data - 8);
    return (header2[0] & 0x40) != 0;
}

Array::WidthType Array::get_header_wtype(const void* header) const
{
    const uint8_t* const header2 = header ? (const uint8_t*)header : (m_data - 8);
    return (WidthType)((header2[0] & 0x18) >> 3);
}

size_t Array::get_header_width(const void* header) const
{
    const uint8_t* const header2 = header ? (const uint8_t*)header : (m_data - 8);
    return (1 << (header2[0] & 0x07)) >> 1;
}

size_t Array::get_header_len(const void* header) const
{
    const uint8_t* const header2 = header ? (const uint8_t*)header : (m_data - 8);
    return (header2[1] << 16) + (header2[2] << 8) + header2[3];
}

size_t Array::get_header_capacity(const void* header) const
{
    const uint8_t* const header2 = header ? (const uint8_t*)header : (m_data - 8);
    return (header2[4] << 16) + (header2[5] << 8) + header2[6];
}

void Array::Create(size_t ref)
{
    assert(ref);
    uint8_t* const header = (uint8_t*)m_alloc.Translate(ref);
    CreateFromHeader(header, ref);
}
    
void Array::CreateFromHeaderDirect(uint8_t* header, size_t ref) {
    // Parse header
    // We only need limited info for direct read-only use
    m_width    = get_header_width(header);
    m_len      = get_header_len(header);
    
    m_ref = ref;
    m_data = header + 8;
    
    SetWidth(m_width);
}

void Array::CreateFromHeader(uint8_t* header, size_t ref) {
    // Parse header
    m_isNode   = get_header_isnode(header);
    m_hasRefs  = get_header_hasrefs(header);
    m_width    = get_header_width(header);
    m_len      = get_header_len(header);
    const size_t byte_capacity = get_header_capacity(header);

    // Capacity is how many items there are room for
    m_capacity = CalcItemCount(byte_capacity, m_width);

    m_ref = ref;
    m_data = header + 8;

    SetWidth(m_width);
}


void Array::SetType(ColumnDef type)
{
    // If we are reviving an invalidated array
    // we need to reset state first
    if (!m_data) {
        m_ref = 0;
        m_capacity = 0;
        m_len = 0;
        m_width = (size_t)-1;
    }

    if (m_ref) CopyOnWrite();

    if (type == COLUMN_NODE) m_isNode = m_hasRefs = true;
    else if (type == COLUMN_HASREFS)    m_hasRefs = true;
    else m_isNode = m_hasRefs = false;

    if (!m_data) {
        // Create array
        Alloc(0, 0);
        SetWidth(0);
    }
    else {
        // Update Header
        set_header_isnode(m_isNode);
        set_header_hasrefs(m_hasRefs);
    }
}

bool Array::operator==(const Array& a) const
{
    return m_data == a.m_data;
}

void Array::UpdateRef(size_t ref)
{
    Create(ref);
    update_ref_in_parent(ref);
}

bool Array::UpdateFromParent() {
    if (!m_parent) return false;

    // After commit to disk, the array may have moved
    // so get ref from parent and see if it has changed
    const size_t new_ref = m_parent->get_child_ref(m_parentNdx);

    if (new_ref != m_ref) {
        Create(new_ref);
        return true;
    }

    return false; // not modified
}

/**
 * Takes a 64bit value and return the minimum number of bits needed to fit the
 * value.
 * For alignment this is rounded up to nearest log2.
 * Posssible results {0, 1, 2, 4, 8, 16, 32, 64}
 */
static size_t BitWidth(int64_t v)
{
    if ((v >> 4) == 0) {
        static const int8_t bits[] = {0, 1, 2, 2, 4, 4, 4, 4, 4, 4, 4, 4, 4, 4, 4, 4};
        return bits[(int8_t)v];
    }

    // First flip all bits if bit 63 is set (will now always be zero)
    if (v < 0) v = ~v;

    // Then check if bits 15-31 used (32b), 7-31 used (16b), else (8b)
    return v >> 31 ? 64 : v >> 15 ? 32 : v >> 7 ? 16 : 8;
}

// Allocates space for 'count' items being between min and min in size, both inclusive. Crashes! Why? Todo/fixme
void Array::Preset(size_t bitwidth, size_t count)
{
    Clear();
    SetWidth(bitwidth);
    assert(Alloc(count, bitwidth));
    m_len = count;
    for(size_t n = 0; n < count; n++)
        Set(n, 0);
}

void Array::Preset(int64_t min, int64_t max, size_t count)
{
    size_t w = MAX(BitWidth(max), BitWidth(min));
    Preset(w, count);
}

void Array::SetParent(ArrayParent *parent, size_t pndx)
{
    m_parent = parent;
    m_parentNdx = pndx;
}

Array Array::GetSubArray(size_t ndx)
{
    assert(ndx < m_len);
    assert(m_hasRefs);

    const size_t ref = (size_t)Get(ndx);
    assert(ref);

    return Array(ref, this, ndx, m_alloc);
}

const Array Array::GetSubArray(size_t ndx) const
{
    assert(ndx < m_len);
    assert(m_hasRefs);

    return Array(size_t(Get(ndx)), const_cast<Array *>(this), ndx, m_alloc);
}

void Array::Destroy()
{
    if (!m_data) return;

    if (m_hasRefs) {
        for (size_t i = 0; i < m_len; ++i) {
            const size_t ref = (size_t)Get(i);

            // null-refs signify empty sub-trees
            if (ref == 0) continue;

            // all refs are 64bit aligned, so the lowest bits
            // cannot be set. If they are it means that it should
            // not be interpreted as a ref
            if (ref & 0x1) continue;

            Array sub(ref, this, i, m_alloc);
            sub.Destroy();
        }
    }

    void* ref = m_data-8;
    m_alloc.Free(m_ref, ref);
    m_data = NULL;
}

void Array::Clear()
{
    CopyOnWrite();

    // Make sure we don't have any dangling references
    if (m_hasRefs) {
        for (size_t i = 0; i < Size(); ++i) {
            const size_t ref = GetAsRef(i);
            if (ref == 0 || ref & 0x1) continue; // zero-refs and refs that are not 64-aligned do not point to sub-trees

            Array sub(ref, this, i, m_alloc);
            sub.Destroy();
        }
    }

    // Truncate size to zero (but keep capacity)
    m_len      = 0;
    m_capacity = CalcItemCount(get_header_capacity(), 0);
    SetWidth(0);

    // Update header
    set_header_len(0);
    set_header_width(0);
}

void Array::Delete(size_t ndx)
{
    assert(ndx < m_len);

    // Check if we need to copy before modifying
    CopyOnWrite();

    // Move values below deletion up
    if (m_width < 8) {
        for (size_t i = ndx+1; i < m_len; ++i) {
            const int64_t v = (this->*m_getter)(i);
            (this->*m_setter)(i-1, v);
        }
    }
    else if (ndx < m_len-1) {
        // when byte sized, use memmove
        const size_t w = (m_width == 64) ? 8 : (m_width == 32) ? 4 : (m_width == 16) ? 2 : 1;
        unsigned char* dst = m_data + (ndx * w);
        unsigned char* src = dst + w;
        const size_t count = (m_len - ndx - 1) * w;
        memmove(dst, src, count);
    }

    // Update length (also in header)
    --m_len;
    set_header_len(m_len);
}

template<size_t w> int64_t Array::GetUniversal(const char* const data, const size_t ndx) const
{
    if(w == 0) {
        return 0;
    }
    else if(w == 1) {
        const size_t offset = ndx >> 3;
        return (data[offset] >> (ndx & 7)) & 0x01;
    }
    else if(w == 2) {
        const size_t offset = ndx >> 2;
        return (data[offset] >> ((ndx & 3) << 1)) & 0x03;
    }
    else if(w == 4) {
        const size_t offset = ndx >> 1;
        return (data[offset] >> ((ndx & 1) << 2)) & 0x0F;
    }
    else if(w == 8) {
        return *((const signed char*)(data + ndx));
    }
    if(w == 16) {
        const size_t offset = ndx * 2;
        return *(const int16_t*)(data + offset);
    }
    else if(w == 32) {
        const size_t offset = ndx * 4;
        return *(const int32_t*)(data + offset);
    }
    else if(w == 64) {
        const size_t offset = ndx * 8;
        return *(const int64_t*)(data + offset);
    }
    else {
        assert(true);
        return 0;
    }
}

int64_t Array::Get(size_t ndx) const
{
    assert(ndx < m_len);
    return (this->*m_getter)(ndx);

// Two ideas that are not efficient but may be worth looking into again:
/*
    // Assume correct width is found early in TEMPEX, which is the case for B tree offsets that 
    // are probably either 2^16 long. Turns out to be 25% faster if found immediately, but 50-300% slower
    // if found later
    TEMPEX(return Get, (ndx));              
*/
/*
    // Slightly slower in both of the if-cases. Also needs an extra m_len check too, to avoid
    // reading beyond array.
    if(m_width >= 8 && m_len > ndx + 7)     
        return Get<64>(ndx >> m_shift) & m_widthmask;
    else 
        return (this->*m_getter)(ndx);
*/
}

size_t Array::GetAsRef(size_t ndx) const
{
    assert(ndx < m_len);
    assert(m_hasRefs);
    const int64_t v = Get(ndx);
    return TO_REF(v);
}

int64_t Array::back() const
{
    assert(m_len);
    return Get(m_len-1);
}

bool Array::Set(size_t ndx, int64_t value)
{
    assert(ndx < m_len);

    // Check if we need to copy before modifying
    if (!CopyOnWrite()) return false;

    // Make room for the new value
    size_t width = m_width;

    if(value < m_lbound || value > m_ubound)
        width = BitWidth(value);

    const bool doExpand = (width > m_width);
    if (doExpand) {

        Getter oldGetter = m_getter;
        if (!Alloc(m_len, width)) return false;
        SetWidth(width);

        // Expand the old values
        int k = (int)m_len;
        while (--k >= 0) {
            const int64_t v = (this->*oldGetter)(k);
            (this->*m_setter)(k, v);
        }
    }

    // Set the value
    (this->*m_setter)(ndx, value);

    return true;
}

// Optimization for the common case of adding
// positive values to a local array (happens a
// lot when returning results to TableViews)
bool Array::AddPositiveLocal(int64_t value)
{
    assert(value >= 0);
    assert(&m_alloc == &GetDefaultAllocator());

    if (value <= m_ubound) {
        if (m_len < m_capacity) {
            (this->*m_setter)(m_len, value);
            ++m_len;
            set_header_len(m_len);
            return true;
        }
    }

    return Insert(m_len, value);
}

bool Array::Insert(size_t ndx, int64_t value)
{
    assert(ndx <= m_len);

    // Check if we need to copy before modifying
    if (!CopyOnWrite()) return false;

    Getter getter = m_getter;

    // Make room for the new value
    size_t width = m_width;

    if(value < m_lbound || value > m_ubound)
        width = BitWidth(value);

    const bool doExpand = (width > m_width);
    if (doExpand) {
        if (!Alloc(m_len+1, width)) return false;
        SetWidth(width);
    }
    else {
        if (!Alloc(m_len+1, m_width)) return false;
    }

    // Move values below insertion (may expand)
    if (doExpand || m_width < 8) {
        int k = (int)m_len;
        while (--k >= (int)ndx) {
            const int64_t v = (this->*getter)(k);
            (this->*m_setter)(k+1, v);
        }
    }
    else if (ndx != m_len) {
        // when byte sized and no expansion, use memmove
        const size_t w = (m_width == 64) ? 8 : (m_width == 32) ? 4 : (m_width == 16) ? 2 : 1;
        unsigned char* src = m_data + (ndx * w);
        unsigned char* dst = src + w;
        const size_t count = (m_len - ndx) * w;
        memmove(dst, src, count);
    }

    // Insert the new value
    (this->*m_setter)(ndx, value);

    // Expand values above insertion
    if (doExpand) {
        int k = (int)ndx;
        while (--k >= 0) {
            const int64_t v = (this->*getter)(k);
            (this->*m_setter)(k, v);
        }
    }

    // Update length
    // (no need to do it in header as it has been done by Alloc)
    ++m_len;

    return true;
}


bool Array::add(int64_t value)
{
    return Insert(m_len, value);
}

void Array::Resize(size_t count)
{
    assert(count <= m_len);

    CopyOnWrite();

    // Update length (also in header)
    m_len = count;
    set_header_len(m_len);
}

<<<<<<< HEAD
=======
void Array::SetAllToZero()
{
    CopyOnWrite();

    m_capacity = CalcItemCount(get_header_capacity(), 0);
    SetWidth(0);

    // Update header
    set_header_width(0);
}
>>>>>>> 0ee14071

bool Array::Increment(int64_t value, size_t start, size_t end)
{
    if (end == (size_t)-1) end = m_len;
    assert(start < m_len);
    assert(end >= start && end <= m_len);

    // Increment range
    for (size_t i = start; i < end; ++i) {
        Set(i, Get(i) + value);
    }
    return true;
}

bool Array::IncrementIf(int64_t limit, int64_t value)
{
    // Update (incr or decrement) values bigger or equal to the limit
    for (size_t i = 0; i < m_len; ++i) {
        const int64_t v = Get(i);
        if (v >= limit) Set(i, v + value);
    }
    return true;
}

void Array::Adjust(size_t start, int64_t diff)
{
    assert(start <= m_len);

    for (size_t i = start; i < m_len; ++i) {
        const int64_t v = Get(i);
        Set(i, v + diff);
    }
}


// Binary search based on:
// http://www.tbray.org/ongoing/When/200x/2003/03/22/Binary
// Finds position of largest value SMALLER than the target (for lookups in
// nodes)

template <size_t w> size_t Array::FindPos(int64_t target) const
{
    size_t low = -1;
    size_t high = m_len;
    
    // Binary search based on:
    // http://www.tbray.org/ongoing/When/200x/2003/03/22/Binary
    // Finds position of largest value SMALLER than the target (for lookups in
    // nodes)
    while (high - low > 1) {
        const size_t probe = (low + high) >> 1;
        const int64_t v = Get<w>(probe);

        if (v > target) high = probe;
        else            low = probe;
    }
    if (high == m_len) return not_found;
    else return high;
}



size_t Array::FindPos(int64_t target) const
{
    TEMPEX(return FindPos, m_width, (target));
}


size_t Array::FindPos2(int64_t target) const
{
    int low = -1;
    int high = (int)m_len;

    // Binary search based on:
    // http://www.tbray.org/ongoing/When/200x/2003/03/22/Binary
    // Finds position of closest value BIGGER OR EQUAL to the target (for
    // lookups in indexes)
    while (high - low > 1) {
        const size_t probe = ((unsigned int)low + (unsigned int)high) >> 1;
        const int64_t v = Get(probe);

        if (v < target) low = (int)probe;
        else            high = (int)probe;
    }
    if (high == (int)m_len) return (size_t)-1;
    else return (size_t)high;
}

template <size_t width> inline int64_t LowerBits(void) 
{
    if(width == 1)
        return 0xFFFFFFFFFFFFFFFFULL;
    else if(width == 2)
        return 0x5555555555555555ULL;
    else if(width == 4)
        return 0x1111111111111111ULL;
    else if(width == 8)
        return 0x0101010101010101ULL;
    else if(width == 16)
        return 0x0001000100010001ULL;
    else if(width == 32)
        return 0x0000000100000001ULL;
    else if(width == 64)
        return 0x0000000000000001ULL;
    else {
        assert(true);
        return 0;
    }
}

template <size_t width> inline bool TestZero(uint64_t value) {
    uint64_t hasZeroByte;
    uint64_t lower = LowerBits<width>();
    uint64_t upper = LowerBits<width>() * 1ULL << (width == 0 ? 0 : (width - 1ULL));
    hasZeroByte = (value - lower) & ~value & upper;
    return hasZeroByte != 0;
}

template <bool eq, size_t width>size_t FindZero(uint64_t v)
{
    size_t start = 0;
    uint64_t hasZeroByte;

    // Bisection optimization, speeds up small bitwidths with high match frequency. More partions than 2 do NOT pay off because 
    // the work done by TestZero() is wasted for the cases where the value exists in first half, but useful if it exists in last 
    // half. Sweet spot turns out to be the widths and partitions below.
    if(width <= 8) {
        hasZeroByte = TestZero<width>(v | 0xffffffff00000000ULL);
        if(eq ? !hasZeroByte : (v & 0x00000000ffffffffULL) == 0) {
            // 00?? -> increasing
            start += 64 / (width == 0 ? 1 : width) / 2;
            if(width <= 4) {
                hasZeroByte = TestZero<width>(v | 0xffff000000000000ULL);
                if(eq ? !hasZeroByte : (v & 0x0000ffffffffffffULL) == 0) {
                    // 000?
                    start += 64 / (width == 0 ? 1 : width) / 4;
                }
            }
        }
        else {
            if(width <= 4) {
                // ??00
                hasZeroByte = TestZero<width>(v | 0xffffffffffff0000ULL);
                if(eq ? !hasZeroByte : (v & 0x000000000000ffffULL) == 0) {
                    // 0?00
                    start += 64 / (width == 0 ? 1 : width) / 4;
                }
            }
        }
    }

    uint64_t mask = (width == 64 ? ~0ULL : ((1ULL << (width == 64 ? 0 : width)) - 1ULL)); // Warning free way of computing (1ULL << width) - 1
    while(eq  ==    (((v >> (width * start)) & mask) != 0)    ) {
        start++;
    }

    return start;
}

// Not meant to be called from outside Array.cpp
template <bool eq, size_t width> inline size_t Array::CompareEquality(int64_t value, size_t start, size_t end) const {
    if (end == (size_t)-1) end = m_len;
    assert(start <= m_len && end <= m_len && start <= end);

    if (width == 0) {
        if (eq ? (value == 0 && start < end) : (value != 0 && start < end))
            return start;
        else
            return not_found;
    }

    // When starting from beginning of array the data is always 64bit aligned
    // but otherwise we have to ensure alignment.
    if (start != 0) {
        size_t ee = round_up(start, 64 / (width == 0 ? 1 : width));
        ee = ee > end ? end : ee;
        for (; start < ee; ++start)
            if (eq ? (Get<width>(start) == value) : (Get<width>(start) != value))
                    return start;
    }

    if(start >= end)
        return not_found;

    if (value < m_lbound || value > m_ubound) {
        if(eq)
            return not_found;
        else
            return 0;
    }

    if(width != 32 && width != 64) {
        const int64_t* p = (const int64_t*)(m_data + (start * width / 8));
        const int64_t* const e = (int64_t*)(m_data + (end * width / 8)) - 1;
		const uint64_t mask = (width == 64 ? ~0ULL : ((1ULL << (width == 64 ? 0 : width)) - 1ULL)); // Warning free way of computing (1ULL << width) - 1
        const uint64_t valuemask = ~0ULL / (mask == 0 ? 1 : mask) * (value & mask); // the "== ? :" is to avoid division by 0 compiler error
 
        uint64_t hasZeroByte;

        while (p < e) {
            uint64_t chunk = *p;
            uint64_t v2 = chunk ^ valuemask;

            hasZeroByte = TestZero<width>(v2);

            if(eq ? hasZeroByte : v2) {
                start = (p - (int64_t *)m_data) * 8 * 8 / (width == 0 ? 1 : width);
                size_t t = FindZero<eq, width>(v2);
                start += t;
                return start < end ? start : not_found;
            }
            else {
                ++p;
            }
        }

        // Loop ended because we are near end of array. No need to optimize search in remainder in this case because end of array means that
        // lots of search work has taken place prior to ending here. So time spent searching remainder is relatively tiny
        start = (p - (int64_t *)m_data) * 8 * 8 / (width == 0 ? 1 : width);
    }

    while (start < end)
        if (eq ? Get<width>(start) == value : Get<width>(start) != value)
            return start;
        else
            ++start;

    return not_found;
}

template <int cond, size_t bitwidth> size_t Array::find_first(int64_t value, size_t start, size_t end) const
{
    if (end == (size_t)-1) end = m_len;
    assert(start <= m_len && end <= m_len && start <= end);

#if defined(USE_SSE42) || defined(USE_SSE3)

#if defined(USE_SSE42)
    if (end - start < sizeof(__m128i) || m_width < 8) {
#elif defined(USE_SSE3)
    if (cond != COND_EQUAL || end - start < sizeof(__m128i) || m_width < 8 || m_width == 64) {
#endif
		size_t r = Compare<cond, bitwidth>(value, start, end); 
        return r; 
    }

    // FindSSE() must start at 16-byte boundary, so search area before that using CompareEquality()
    __m128i* const a = (__m128i *)round_up(m_data + start * bitwidth / 8, sizeof(__m128i));
    __m128i* const b = (__m128i *)round_down(m_data + end * bitwidth / 8, sizeof(__m128i));

    size_t t = 0;

    t = Compare<cond, bitwidth>(value, start, ((unsigned char *)a - m_data) * 8 / (bitwidth == 0 ? 1 : bitwidth));
    if (t != (size_t)-1)
        return t;

    // Search aligned area with SSE
    if (b > a) {
#if defined(USE_SSE42)
		t = FindSSE<cond, bitwidth>(value, a, b - a);
#elif defined(USE_SSE3)
		t = FindSSE<COND_EQUAL, bitwidth>(value, a, b - a);
#endif
        if (t != (size_t)-1) {
            t += (((unsigned char *)a - m_data) * 8 / (bitwidth == 0 ? 1 : bitwidth));
            return t;
        }
    }

    // Search remainder with CompareEquality()
    t = Compare<cond, bitwidth>(value, ((unsigned char *)b - m_data) * 8 / (bitwidth == 0 ? 1 : bitwidth), end);
    return t;
#else
    return Compare<cond, bitwidth>(value, start, end);
#endif

}

// Not meant to be called from outside Array.cpp
template <int cond> size_t Array::find_first(int64_t value, size_t start, size_t end) const
{
    Finder finder = m_finder[cond];
    size_t i = (this->*finder)(value, start, end);
    return i;
}

// Not meant to be called from outside Array.cpp
size_t Array::find_first(int64_t value, size_t start, size_t end) const
{
    return find_first<COND_EQUAL>(value, start, end);
}

size_t FirstSetBit(unsigned int v) 
{
    // find the number of trailing zeros in 32-bit v 
    int r;           // result goes here
    static const int MultiplyDeBruijnBitPosition[32] = 
    {
        0, 1, 28, 2, 29, 14, 24, 3, 30, 22, 20, 15, 25, 17, 4, 8, 
        31, 27, 13, 23, 21, 19, 16, 7, 26, 12, 18, 6, 11, 5, 10, 9
    };

    r = MultiplyDeBruijnBitPosition[((uint32_t)((v & -(int)v) * 0x077CB531U)) >> 27];
    return r;
}

#if defined(USE_SSE42) || defined(USE_SSE3)
// 'items' is the number of 16-byte SSE chunks. Returns index of packed element relative to first integer of first chunk
template <int cond, size_t width> size_t Array::FindSSE(int64_t value, __m128i *data, size_t items) const
{
    if (value < m_lbound || value > m_ubound) {
        if(cond == COND_EQUAL)
            return not_found;
        else if(cond == COND_NOTEQUAL)
            return 0;
        else if(cond == COND_GREATER)
            return value > m_ubound ? 0 : not_found;
        else if(cond == COND_LESS)
            return value < m_lbound ? 0 : not_found;
    }

    int resmask;
    __m128i search = {0};
    __m128i compare = {0};
    size_t i = 0;

    // The loop is made simple so that compilers unrolls or optimizes it automatically (VC and gcc converts the 
    // case width == 8 to a memset(), and unrolls the remaining cases fully). 
    for(size_t t = 0; t < 16 * 8 / (width == 0 ? 1 : width); t++) {
        if(width == 8)
            *(((char*)&search) + t) = (char)value;
        else if(width == 16)
            *(((short int*)&search) + t) = (short int)value;
        else if (width == 32)
            *(((int*)&search) + t) = (int)value;
        else if (width == 64)
            *(((int64_t*)&search) + t) = value;
    }

    // Search loop. Unrolling it has been tested to NOT increase performance (apparently mem bound)
    for (i = 0; i < items; ++i) {
        // equal / not-equal
        if(cond == COND_EQUAL || cond == COND_NOTEQUAL) {
            if(width == 8)
                compare = _mm_cmpeq_epi8(data[i], search);
            if(width == 16)
                compare = _mm_cmpeq_epi16(data[i], search);
            if(width == 32)
                compare = _mm_cmpeq_epi32(data[i], search);
            if(width == 64) {
#ifdef USE_SSE42
                compare = _mm_cmpeq_epi64(data[i], search);
#else
				assert(true);
#endif
			}
        }
#ifdef USE_SSE42
        // greater
        else if(cond == COND_GREATER) {
            if(width == 8)
                compare = _mm_cmpgt_epi8(data[i], search);
            if(width == 16)
                compare = _mm_cmpgt_epi16(data[i], search);
            if(width == 32)
                compare = _mm_cmpgt_epi32(data[i], search);
            if(width == 64)
                compare = _mm_cmpgt_epi64(data[i], search);
        }
        // less
        else if(cond == COND_LESS) {
            if(width == 8)
                compare = _mm_cmplt_epi8(data[i], search);
            if(width == 16)
                compare = _mm_cmplt_epi16(data[i], search);
            if(width == 32)
                compare = _mm_cmplt_epi32(data[i], search);
            if(width == 64){
                // There exists no _mm_cmplt_epi64 instruction, so emulate it. _mm_set1_epi8(0xff) is pre-calculated by compiler.
                compare = _mm_cmpeq_epi64(data[i], search);
                compare = _mm_andnot_si128(compare, _mm_set1_epi32(0xffffffff));
            }
        }
#endif
        resmask = _mm_movemask_epi8(compare);

        if(cond == COND_NOTEQUAL)
            resmask = ~resmask & 0x0000ffff;

        if(resmask != 0)
            break;
    }

    if(i == items)
        return not_found;

    size_t idx = FirstSetBit(resmask) * 8 / (width == 0 ? 1 : width);
    idx += i * sizeof(__m128i) * 8 / (width == 0 ? 1 : width);

    return idx; 
}
#endif //USE_SSE

// If gt = true: Find first element which is greater than value
// If gt = false: Find first element which is smaller than value
template <int cond, size_t bitwidth>size_t Array::Compare(int64_t value, size_t start, size_t end) const
{
    size_t ret;
    if(cond == COND_EQUAL)
        ret = CompareEquality<true, bitwidth>(value, start, end);
    if(cond == COND_NOTEQUAL)
        ret = CompareEquality<false, bitwidth>(value, start, end);
    if(cond == COND_GREATER)
        ret = CompareRelation<true, bitwidth>(value, start, end);
    if(cond == COND_LESS)
        ret = CompareRelation<false, bitwidth>(value, start, end);

    return ret;
}

void Array::find_all(Array& result, int64_t value, size_t colOffset, size_t start, size_t end) const
{
    TEMPEX(find_all, m_width, (result, value, colOffset, start, end));
}


template <size_t width> void Array::find_all(Array& result, int64_t value, size_t colOffset, size_t start, size_t end) const
{
    if (end == (size_t)-1) end = m_len;

    assert(start < m_len && end <= m_len && start < end);

    size_t f = start - 1;
    for(;;) {
        f = find_first<COND_EQUAL, width>(value, f + 1, end);
        if (f == (size_t)-1)
            break;
        else
            result.AddPositiveLocal(f + colOffset);
    }
}

// If gt = true: Find first element which is greater than value
// If gt = false: Find first element which is smaller than value
template <bool gt, size_t bitwidth>size_t Array::CompareRelation(int64_t value, size_t start, size_t end) const
{
    if (end == (size_t)-1) end = m_len;
    assert(start <= m_len && end <= m_len && start <= end);

    if (bitwidth == 0) {
        if (gt ? (value > 0 && start < end) : (value < 0 && start < end))
            return start;
        else
            return not_found;
    }
    
    // When starting from beginning of array the data is always 64bit aligned
    // but otherwise we have to ensure alignment.
    if(start != 0) {
        size_t ee = round_up(start, 64 / (bitwidth == 0 ? 1 : bitwidth));
        ee = ee > end ? end : ee;
        for (; start < ee; start++)
            if (gt ? (Get<bitwidth>(start) > value)  :   (Get<bitwidth>(start) < value))
                return start;
    }

    if(start >= end)
        return (size_t)-1;

    if (value < m_lbound || value > m_ubound) {
        if(gt)
            return value > m_ubound ? 0 : not_found;
        else
            return value < m_lbound ? 0 : not_found;
    }

    const int64_t* p = (const int64_t*)(m_data + (start * bitwidth / 8));
    const int64_t* const e = (int64_t*)(m_data + (end * bitwidth / 8)) - 1;

    // Matches are rare enough to setup fast linear search for remaining items. We use
    // bit hacks from http://graphics.stanford.edu/~seander/bithacks.html#HasLessInWord
    if (bitwidth == 1) {
        if ((value > 1 && gt) || (value < 0 && !gt)) {
            return not_found;
        }
        else if(value == 0 && gt) {
            while (p < e)
                if(*p != 0)
                    break;
                else
                    ++p;
        }
        else if (value == 1 && !gt) {
            while (p < e)
                if(*p != -1)
                    break;
                else
                    ++p;
        }

        start = (p - (int64_t *)m_data) * 8 * 8;
        
        while (start < end) 
            if (gt ? Get<1>(start) > value : Get<1>(start) < value)
                return start;
            else
                ++start;

    }
    else if (bitwidth == 2) {
        if(value <= 1) {
            const int64_t constant = gt ? (~0ULL / 3ULL * (3ULL - value))   :  (   ~0ULL / 3 * value );
            while(p < e) {
                int64_t v = *p;
                if( gt ? (((v + constant) | v) & ~0ULL / 3ULL * 2ULL)   :  ((v - constant) & ~v&~0ULL/3ULL*2ULL)      )
                    break;
                else
                    ++p;
            }
            start = (p - (int64_t *)m_data) * 8 * 8 / (bitwidth == 0 ? 1 : bitwidth);
        }
        else {
            while(start < end && gt ? (Get<2>(start) <= value) : (Get<2>(start) >= value))
                ++start;
        }
    }
    else if (bitwidth == 4) {
        if(value <= 7) {
            const int64_t constant = gt ? (~0ULL / 15ULL * (7ULL - value))  :   (   ~0ULL / 15ULL * value )  ;
            while(p < e) {
                const int64_t v = *p;
                if(gt ? (((v + constant) | v) & ~0ULL / 15ULL * 8ULL) :     ((v - constant) & ~v&~0ULL/15ULL*8ULL)    )
                    break;
                else
                    ++p;
            }
            start = (p - (int64_t *)m_data) * 8 * 8 / (bitwidth == 0 ? 1 : bitwidth);
        }
        else {
            while(start < end && gt ? (Get<4>(start) <= value) : (Get<4>(start) >= value))
                start++;
        }
    }
    else if (bitwidth == 8) {
        // Bit hacks only work if searched item <= 127 for 'greater than' and item <= 128 for 'less than'
        if(value <= 127) {
            const int64_t constant = gt ? (~0ULL / 255ULL * (127ULL - value))   :   (        ~0ULL / 255ULL * value           );
            while (p < e) {
                const int64_t v = *p;
                // Bit hacks also only works for positive items in chunk, so test their sign bits
                if(v & 0x8080808080808080ULL) {
                    if (gt ? ((char)(v>>0*8) > value || (char)(v>>1*8) > value || (char)(v>>2*8) > value || (char)(v>>3*8) > value || (char)(v>>4*8) > value || (char)(v>>5*8) > value || (char)(v>>6*8) > value || (char)(v>>7*8) > value)
                      :
                    ((char)(v>>0*8) < value || (char)(v>>1*8) < value || (char)(v>>2*8) < value || (char)(v>>3*8) < value || (char)(v>>4*8) < value || (char)(v>>5*8) < value || (char)(v>>6*8) < value || (char)(v>>7*8) < value))
                        break;
                }
                else if (gt ?  (((v + constant) | v) & ~0ULL / 255ULL * 128ULL) : (         (v - constant) & ~v&~0ULL/255ULL*128ULL             ))
                    break;
                else
                    ++p;
            }
            start = (p - (int64_t *)m_data) * 8 * 8 / (bitwidth == 0 ? 1 : bitwidth);
        }
        else {
            while (start < end && gt ? (Get<8>(start) <= value) : (Get<8>(start) >= value))
                ++start;
        }

    }
    else if (bitwidth == 16) {
        if (value <= 32767) {
            const int64_t constant = gt ? (~0ULL / 65535ULL * (32767ULL - value))   :   ( ~0ULL / 65535ULL * value);
            while(p < e) {
                const int64_t v = *p;
                if (v & 0x8000800080008000ULL) {
                    if (gt ? ((int)(v>>0*16) > value || (int)(v>>1*16) > value || (int)(v>>2*16) > value || (int)(v>>3*16) > value) :
                        ((int)(v>>0*16) < value || (int)(v>>1*16) < value || (int)(v>>2*16) < value || (int)(v>>3*16) < value))
                        break;
                }
                else if (gt ? (((v + constant) | v) & ~0ULL / 65535ULL * 32768ULL) : (         (v - constant) & ~v&~0ULL/65535ULL*32768ULL        ))
                    break;
                else
                    ++p;
            }
            start = (p - (int64_t *)m_data) * 8 * 8 / (bitwidth == 0 ? 1 : bitwidth);
        }
        else {
            while (start < end && gt ? (Get<16>(start) <= value)  :  (false))
                ++start;
        }
    }
    else if (bitwidth == 32) {
        // extra logic in SIMD no longer pays off because we have just 2 elements
        while (start < end && gt ? (Get<32>(start) <= value) : (Get<32>(start) >= value) )
            ++start;
    }
    else if (bitwidth == 64) {
        while (start < end && gt ? (Get<64>(start) <= value) : (Get<64>(start) >= value))
            ++start;
    }

    // Above 'SIMD' search cannot tell the position of the match inside a chunk, so test remainder manually
    while (start < end)
        if (gt ? Get<bitwidth>(start) > value : Get<bitwidth>(start) < value)
            return start;
        else
            ++start;

    return (size_t)-1;
}

// Wrappers because query engine expects functions of such names.
template <> size_t Array::Query<EQUAL>(int64_t value, size_t start, size_t end)
{
    return find_first<COND_EQUAL>(value, start, end);
}
template <> size_t Array::Query<NOTEQUAL>(int64_t value, size_t start, size_t end)
{
    return find_first<COND_NOTEQUAL>(value, start, end);
}
template <> size_t Array::Query<GREATER>(int64_t value, size_t start, size_t end)
{
    return find_first<COND_GREATER>(value, start, end);
}
template <> size_t Array::Query<LESS>(int64_t value, size_t start, size_t end)
{
    return find_first<COND_LESS>(value, start, end);
}

template <bool max, size_t w> bool Array::minmax(int64_t& result, size_t start, size_t end) const
{ 
    if (end == (size_t)-1) end = m_len;
    assert(start < m_len && end <= m_len && start < end);

    int64_t m = Get<w>(start);
    ++start;

#ifdef USE_SSE42

    // Test manually until 128 bit aligned
    for(; (start < end) && ((((size_t)m_data & 0xf) * 8 + start * w) % (128) != 0); start++) {
        if (max ? Get<w>(start) > m : Get<w>(start) < m)
            m = Get<w>(start);
    }

	if((w == 8 || w == 16 || w == 32) && end - start > 2 * sizeof(__m128i) * 8 / (w == 0 ? 1 : w)) {
        __m128i *data = (__m128i *)(m_data + start * w / 8);
        __m128i state = data[0];
        __m128i state2;

        size_t chunks = (end - start) * w / 8 / sizeof(__m128i);
        for(size_t t = 0; t < chunks; t++) {
            if(w == 8)
                state = max ? _mm_max_epi8(data[t], state) : _mm_min_epi8(data[t], state);
            else if(w == 16)
                state = max ? _mm_max_epi16(data[t], state) : _mm_min_epi16(data[t], state);
            else if(w == 32)
                state = max ? _mm_max_epi32(data[t], state) : _mm_min_epi32(data[t], state);

            start += sizeof(__m128i) * 8 / (w == 0 ? 1 : w);
        }
        
        // prevent taking address of 'state' to make the compiler keep it in SSE register in above loop (vc2010/gcc4.6)
        state2 = state; 
        for (size_t t = 0; t < sizeof(__m128i) * 8 / (w == 0 ? 1 : w); ++t) {
            const int64_t v = GetUniversal<w>(((const char *)&state2), t);
            if (max ? v > m : v < m) {
                m = v;
            }
        }        
    }
#endif

    for (; start < end; ++start) {
        const int64_t v = Get<w>(start);
        if (max ? v > m : v < m) {
            m = v;
        }
    }

    result = m;
    return true;
}

bool Array::maximum(int64_t& result, size_t start, size_t end) const
{
    TEMPEX2(return minmax, true, m_width, (result, start, end));
}

bool Array::minimum(int64_t& result, size_t start, size_t end) const
{
    TEMPEX2(return minmax, false, m_width, (result, start, end));
}

int64_t Array::sum(size_t start, size_t end) const
{
    TEMPEX(return sum, m_width, (start, end));
}

template <size_t w> size_t Array::sum(size_t start, size_t end) const
{ 
    if (end == (size_t)-1) end = m_len;
    assert(start < m_len && end <= m_len && start < end);

    int64_t s = 0;

    // Sum manually until 128 bit aligned
    for(; (start < end) && ((((size_t)m_data & 0xf) * 8 + start * w) % 128 != 0); start++) {
        s += Get<w>(start);
    }

    if(w == 1 || w == 2 || w == 4) {
        // Sum of bitwidths less than a byte (which are always positive)
        // uses a divide and conquer algorithm that is a variation of popolation count:
        // http://graphics.stanford.edu/~seander/bithacks.html#CountBitsSetParallel

        // staiic values needed for fast sums
        const uint64_t m2  = 0x3333333333333333ULL;
        const uint64_t m4  = 0x0f0f0f0f0f0f0f0fULL;
        const uint64_t h01 = 0x0101010101010101ULL;

        int64_t *data = (int64_t *)(m_data + start * w / 8);
        size_t chunks = (end - start) * w / 8 / sizeof(int64_t);

        for(size_t t = 0; t < chunks; t++) {
            if (w == 1) {
#if defined(USE_SSE42) && defined(_MSC_VER) && defined(PTR_64)
                    s += __popcnt64(data[t]);
#elif !defined(_MSC_VER) && defined(USE_SSE42) && defined(PTR_64)
					s += __builtin_popcountll(data[t]);
#else
                    uint64_t a = data[t];
					const uint64_t m1  = 0x5555555555555555ULL; 
                    a -= (a >> 1) & m1;
                    a = (a & m2) + ((a >> 2) & m2);
                    a = (a + (a >> 4)) & m4;
                    a = (a * h01) >> 56;
                    s += a;
#endif               
                }
            
            else if (w == 2) {
                    uint64_t a = data[t];

                    a = (a & m2) + ((a >> 2) & m2);
                    a = (a + (a >> 4)) & m4;
                    a = (a * h01) >> 56;

                    s += a;
                
            }
            else if (w == 4) {
                    uint64_t a = data[t];

                    a = (a & m4) + ((a >> 4) & m4);
                    a = (a * h01) >> 56;

                    s += a;
                }
            }
            start += sizeof(int64_t) * 8 / (w == 0 ? 1 : w) * chunks;
        }

#ifdef USE_SSE42
    // 2000 items summed 500000 times, 8/16/32 bits, miliseconds: 
    // SSE:                    391 371 374
    // Naive, templated Get<>:  97 148 282

    if((w == 8 || w == 16 || w == 32) && end - start > sizeof(__m128i) * 8 / (w == 0 ? 1 : w)) {
        __m128i *data = (__m128i *)(m_data + start * w / 8);
        __m128i sum = {0};
        __m128i sum2;

        size_t chunks = (end - start) * w / 8 / sizeof(__m128i);

        for(size_t t = 0; t < chunks; t++) {
            if(w == 8) {
                /* 
                // 469 ms AND disadvantage of handling max 64k elements before overflow
                __m128i vl = _mm_cvtepi8_epi16(data[t]);
                __m128i vh = data[t];
                vh.m128i_i64[0] = vh.m128i_i64[1];
                vh = _mm_cvtepi8_epi16(vh);
                sum = _mm_add_epi16(sum, vl);
                sum = _mm_add_epi16(sum, vh); 
                */

                // 424 ms
                __m128i vl = _mm_unpacklo_epi8(data[t], _mm_set1_epi8(0)); 
                __m128i vh = _mm_unpackhi_epi8(data[t], _mm_set1_epi8(0));
                sum = _mm_add_epi32(sum, _mm_madd_epi16(vl, _mm_set1_epi16(1)));
                sum = _mm_add_epi32(sum, _mm_madd_epi16(vh, _mm_set1_epi16(1)));
            }
            else if(w == 16) {
                // todo, can overflow for array size > 2^32 
                __m128i vl = _mm_cvtepi16_epi32(data[t]); // sign extend lower words 16->32
                __m128i vh = data[t];
                vh = _mm_srli_si128(vh, 8); // v >>= 64
                vh = _mm_cvtepi16_epi32(vh); // sign extend lower words 16->32
                sum = _mm_add_epi32(sum, vl);
                sum = _mm_add_epi32(sum, vh);
            }
            else if(w == 32) {
                __m128i v = data[t];
                __m128i v0 = _mm_cvtepi32_epi64(v); // sign extend lower dwords 32->64
                v = _mm_srli_si128(v, 8); // v >>= 64
                __m128i v1 = _mm_cvtepi32_epi64(v); // sign extend lower dwords 32->64
                sum = _mm_add_epi64(sum, v0);
                sum = _mm_add_epi64(sum, v1);

                /*
                __m128i m = _mm_set1_epi32(0xc000); // test if overflow could happen (still need underflow test).
                __m128i mm = _mm_and_si128(data[t], m);
                zz = _mm_or_si128(mm, zz);
                sum = _mm_add_epi32(sum, data[t]);
                */
            }
        }
        start += sizeof(__m128i) * 8 / (w == 0 ? 1 : w) * chunks;

        // prevent taking address of 'state' to make the compiler keep it in SSE register in above loop (vc2010/gcc4.6)
        sum2 = sum; 
        for (size_t t = 0; t < sizeof(__m128i) * 8 / ((w == 8 || w == 16) ? 32 : 64); ++t) {
            int64_t v = GetUniversal<(w == 8 || w == 16) ? 32 : 64>(((const char *)&sum2), t);
            s += v;
        }
    }
#endif
    

    for (; start < end; ++start)
        s += Get<w>(start);

    return s;
}

void Array::FindAllHamming(Array& result, uint64_t value, size_t maxdist, size_t offset) const
{
    (void)result;
    (void)value;
    (void)maxdist;
    (void)offset;
}

size_t Array::GetByteSize(bool align) const {
    size_t len = CalcByteLen(m_len, m_width);
    if (align) {
        const size_t rest = (~len & 0x7)+1;
        if (rest < 8) len += rest; // 64bit blocks
    }
    return len;
}

size_t Array::CalcByteLen(size_t count, size_t width) const
{
    const size_t bits = (count * width);
    size_t bytes = (bits / 8) + 8; // add room for 8 byte header
    if (bits & 0x7) ++bytes;       // include partial bytes
    return bytes;
}

size_t Array::CalcItemCount(size_t bytes, size_t width) const
{
    if (width == 0) return (size_t)-1; // zero width gives infinite space

    const size_t bytes_data = bytes - 8; // ignore 8 byte header
    const size_t total_bits = bytes_data * 8;
    return total_bits / width;
}

bool Array::Copy(const Array& a)
{
    // Calculate size in bytes (plus a bit of extra room for expansion)
    size_t len = CalcByteLen(a.m_len, a.m_width);
    const size_t rest = (~len & 0x7)+1;
    if (rest < 8) len += rest; // 64bit blocks
    const size_t new_len = len + 64;

    // Create new copy of array
    const MemRef mref = m_alloc.Alloc(new_len);
    if (!mref.pointer) return false;
    memcpy(mref.pointer, a.m_data-8, len);

    // Clear old contents
    Destroy();

    // Update internal data
    UpdateRef(mref.ref);
    set_header_capacity(new_len); // uses m_data to find header, so m_data must be initialized correctly first

    // Copy sub-arrays as well
    if (m_hasRefs) {
        for (size_t i = 0; i < m_len; ++i) {
            const size_t ref = (size_t)Get(i);

            // null-refs signify empty sub-trees
            if (ref == 0) continue;

            // all refs are 64bit aligned, so the lowest bits
            // cannot be set. If they are it means that it should
            // not be interpreted as a ref
            if (ref & 0x1) continue;

            const Array sub(ref, NULL, 0, a.m_alloc);
            Array cp(m_alloc);
            cp.SetParent(this, i);
            cp.Copy(sub);
        }
    }

    return true;
}

bool Array::CopyOnWrite()
{
    if (!m_alloc.IsReadOnly(m_ref)) return true;

    // Calculate size in bytes (plus a bit of extra room for expansion)
    size_t len = CalcByteLen(m_len, m_width);
    const size_t rest = (~len & 0x7)+1;
    if (rest < 8) len += rest; // 64bit blocks
    const size_t new_len = len + 64;

    // Create new copy of array
    const MemRef mref = m_alloc.Alloc(new_len);
    if (!mref.pointer) return false;
    memcpy(mref.pointer, m_data-8, len);

    const size_t old_ref = m_ref;
    void* const  old_ptr = m_data - 8;

    // Update internal data
    m_ref = mref.ref;
    m_data = (unsigned char*)mref.pointer + 8;
    m_capacity = CalcItemCount(new_len, m_width);

    // Update capacity in header
    set_header_capacity(new_len); // uses m_data to find header, so m_data must be initialized correctly first

    update_ref_in_parent(mref.ref);

    // Mark original as deleted, so that the space can be reclaimed in
    // future commits, when no versions are using it anymore
    m_alloc.Free(old_ref, old_ptr);

    return true;
}

bool Array::Alloc(size_t count, size_t width)
{
    if (count > m_capacity || width != m_width) {
        const size_t len      = CalcByteLen(count, width);              // bytes needed
        const size_t capacity = m_capacity ? get_header_capacity() : 0; // bytes currently available
        size_t new_capacity   = capacity;

        if (len > capacity) {
            // Double to avoid too many reallocs
            new_capacity = capacity ? capacity * 2 : 128;
            if (new_capacity < len) {
                const size_t rest = (~len & 0x7)+1;
                new_capacity = len;
                if (rest < 8) new_capacity += rest; // 64bit align
            }

            // Allocate the space
            MemRef mref;
            if (m_data) mref = m_alloc.ReAlloc(m_ref, m_data-8, new_capacity);
            else mref = m_alloc.Alloc(new_capacity);

            if (!mref.pointer) return false;

            const bool isFirst = (capacity == 0);
            m_ref = mref.ref;
            m_data = (unsigned char*)mref.pointer + 8;

            // Create header
            if (isFirst) {
                // Note: Since the header layout contains unallocated
                // bit and/or bytes, it is important that we put the
                // entire 8 byte header into a well defined state
                // initially. Note also: The C++ standard does not
                // guarantee that int64_t is extactly 8 bytes wide. It
                // may be more, and it may be less. That is why we
                // need the statinc assert.
                TIGHTDB_STATIC_ASSERT(sizeof(int64_t) == 8,
                                      "Trouble if int64_t is not 8 bytes wide");
                *reinterpret_cast<int64_t*>(mref.pointer) = 0;
                set_header_isnode(m_isNode);
                set_header_hasrefs(m_hasRefs);
                set_header_wtype(GetWidthType());
                set_header_width(width);
            }
            set_header_capacity(new_capacity);

            update_ref_in_parent(mref.ref);
        }

        m_capacity = CalcItemCount(new_capacity, width);
        set_header_width(width);
    }

    // Update header
    set_header_len(count);

    return true;
}


void Array::SetWidth(size_t width)
{
    TEMPEX(SetWidth, width, ());
}

template <size_t width> void Array::SetWidth(void)
{
    if (width == 0) {
        m_lbound = 0;
        m_ubound = 0;
    }
    else if (width == 1) {
        m_lbound = 0;
        m_ubound = 1;
    }
    else if (width == 2) {
        m_lbound = 0;
        m_ubound = 3;
    }
    else if (width == 4) {
        m_lbound = 0;
        m_ubound = 15;
    }
    else if (width == 8) {
        m_lbound = -0x80LL;
        m_ubound =  0x7FLL;
    }
    else if (width == 16) {
        m_lbound = -0x8000LL;
        m_ubound =  0x7FFFLL;
    }
    else if (width == 32) {
        m_lbound = -0x80000000LL;
        m_ubound =  0x7FFFFFFFLL;
    }
    else if (width == 64) {
        m_lbound = -0x8000000000000000LL;
        m_ubound =  0x7FFFFFFFFFFFFFFFLL;
    }
    else {
        assert(false);
    }

    m_width = width;

    // m_getter = temp is a workaround for a bug in VC2010 that makes it return address of Get() instead of Get<n>
    // if the declaration and association of the getter are on two different source lines
    Getter temp_getter = &Array::Get<width>; 
    m_getter = temp_getter;

    Setter temp_setter = &Array::Set<width>; 
    m_setter = temp_setter;

    Finder feq = &Array::find_first<COND_EQUAL, width>;
    m_finder[COND_EQUAL] = feq;

    Finder fne = &Array::find_first<COND_NOTEQUAL, width>;
    m_finder[COND_NOTEQUAL]  = fne;

    Finder fg = &Array::find_first<COND_GREATER, width>;
    m_finder[COND_GREATER] = fg;

    Finder fl =  &Array::find_first<COND_LESS, width>;
    m_finder[COND_LESS] = fl;
}

template <size_t w>int64_t Array::Get(size_t ndx) const
{
	return GetUniversal<w>((const char *)m_data, ndx);
}

#ifdef __MSVCRT__
#pragma warning (disable : 4127)
#endif
template <size_t w> void Array::Set(size_t ndx, int64_t value)
{
    if(w == 0) {
        return;   
    }
    else if(w == 1) {
        const size_t offset = ndx >> 3;
        ndx &= 7;
        uint8_t* p = &m_data[offset];
        *p = (*p &~ (1 << ndx)) | (uint8_t)((value & 1) << ndx);
    }
    else if(w == 2) {
        const size_t offset = ndx >> 2;
        const uint8_t n = (uint8_t)((ndx & 3) << 1);
        uint8_t* p = &m_data[offset];
        *p = (*p &~ (0x03 << n)) | (uint8_t)((value & 0x03) << n);        
    }
    else if(w == 4) {
        const size_t offset = ndx >> 1;
        const uint8_t n = (uint8_t)((ndx & 1) << 2);
        uint8_t* p = &m_data[offset];
        *p = (*p &~ (0x0F << n)) | (uint8_t)((value & 0x0F) << n);
    }
    else if(w == 8) {
        *((char*)m_data + ndx) = (char)value;        
    }
    else if(w == 16) {
        const size_t offset = ndx * 2;
        *(int16_t*)(m_data + offset) = (int16_t)value;
    }
    else if(w == 32) {
        const size_t offset = ndx * 4;
        *(int32_t*)(m_data + offset) = (int32_t)value;        
    }
    else if(w == 64) {
        const size_t offset = ndx * 8;
        *(int64_t*)(m_data + offset) = value;   
    }
}


// Sort array.
void Array::sort()
{
    TEMPEX(sort, m_width, ());
}

// Find max and min value, but break search if difference exceeds 'maxdiff' (in which case *min and *max is set to 0)
// Useful for counting-sort functions
template <size_t w>bool Array::MinMax(size_t from, size_t to, uint64_t maxdiff, int64_t *min, int64_t *max)
{
    int64_t min2;
    int64_t max2;
    size_t t;

    max2 = Get<w>(from);
    min2 = max2;

    for(t = from + 1; t < to; t++) {
        int64_t v = Get<w>(t);
        // Utilizes that range test is only needed if max2 or min2 were changed
        if(v < min2) {
            min2 = v;
            if((uint64_t)(max2 - min2) > maxdiff)
                break;
        }
        else if(v > max2) {
            max2 = v;
            if((uint64_t)(max2 - min2) > maxdiff)
                break;
        }
    }

    if(t < to) {
        *max = 0;
        *min = 0;
        return false;
    }
    else {
        *max = max2;
        *min = min2;
        return true;
    }
}

// Take index pointers to elements as argument and sort the pointers according to values they point at. Leave m_array untouched. The ref array
// is allowed to contain fewer elements than m_array.
void Array::ReferenceSort(Array& ref)
{
    TEMPEX(ReferenceSort, m_width, (ref));
}

template <size_t w>void Array::ReferenceSort(Array& ref)
{
    if(m_len < 2)
        return;

    int64_t min;
    int64_t max;

    // in avg case QuickSort is O(n*log(n)) and CountSort O(n + range), and memory usage is sizeof(size_t)*range for CountSort.
    // So we chose range < m_len as treshold for deciding which to use

    // If range isn't suited for CountSort, it's *probably* discovered very early, within first few values, in most practical cases,
    // and won't add much wasted work. Max wasted work is O(n) which isn't much compared to QuickSort.

//  bool b = MinMax<w>(0, m_len, m_len, &min, &max); // auto detect
//  bool b = MinMax<w>(0, m_len, -1, &min, &max); // force count sort
    bool b = MinMax<w>(0, m_len, 0, &min, &max); // force quicksort

    if(b) {
        Array res;
        Array count;

        // Todo, Preset crashes for unknown reasons but would be faster.
//      res.Preset(0, m_len, m_len);
//      count.Preset(0, m_len, max - min + 1);

        for(int64_t t = 0; t < max - min + 1; t++)
            count.add(0);

        // Count occurences of each value
        for(size_t t = 0; t < m_len; t++) {
            size_t i = TO_REF(Get<w>(t) - min);
            count.Set(i, count.Get(i) + 1);
        }

        // Accumulate occurences
        for(size_t t = 1; t < count.Size(); t++) {
            count.Set(t, count.Get(t) + count.Get(t - 1));
        }

        for(size_t t = 0; t < m_len; t++)
            res.add(0);

        for(size_t t = m_len; t > 0; t--) {
            size_t v = TO_REF(Get<w>(t - 1) - min);
            size_t i = count.GetAsRef(v);
            count.Set(v, count.Get(v) - 1);
            res.Set(i - 1, ref.Get(t - 1));
        }

        // Copy result into ref
        for(size_t t = 0; t < res.Size(); t++)
            ref.Set(t, res.Get(t));

        res.Destroy();
        count.Destroy();
    }
    else {
        ReferenceQuickSort(ref);
    }
}

// Sort array
template <size_t w> void Array::sort()
{
    if(m_len < 2)
        return;

    size_t lo = 0;
    size_t hi = m_len - 1;
    std::vector<size_t> count;
    int64_t min;
    int64_t max;
    bool b = false;

    // in avg case QuickSort is O(n*log(n)) and CountSort O(n + range), and memory usage is sizeof(size_t)*range for CountSort.
    // Se we chose range < m_len as treshold for deciding which to use
    if(m_width <= 8) {
        max = m_ubound;
        min = m_lbound;
        b = true;
    }
    else {
        // If range isn't suited for CountSort, it's *probably* discovered very early, within first few values,
        // in most practical cases, and won't add much wasted work. Max wasted work is O(n) which isn't much
        // compared to QuickSort.
        b = MinMax<w>(lo, hi + 1, m_len, &min, &max);
    }

    if(b) {
        for(int64_t t = 0; t < max - min + 1; t++)
            count.push_back(0);

        // Count occurences of each value
        for(size_t t = lo; t <= hi; t++) {
            size_t i = TO_REF(Get<w>(t) - min);
            count[i]++;
        }

        // Overwrite original array with sorted values
        size_t dst = 0;
        for(int64_t i = 0; i < max - min + 1; i++) {
            size_t c = count[(unsigned int)i];
            for(size_t j = 0; j < c; j++) {
                Set<w>(dst, i + min);
                dst++;
            }
        }
    }
    else {
        QuickSort(lo, hi);
    }

    return;
}

void Array::ReferenceQuickSort(Array& ref)
{
    TEMPEX(ReferenceQuickSort, m_width, (0, m_len - 1, ref));
}

template<size_t w> void Array::ReferenceQuickSort(size_t lo, size_t hi, Array& ref)
{
    // Quicksort based on
    // http://www.inf.fh-flensburg.de/lang/algorithmen/sortieren/quick/quicken.htm
    int i = (int)lo;
    int j = (int)hi;

    /*
    // Swap both values and references but lookup values directly: 2.85 sec
    // comparison element x
    const size_t ndx = (lo + hi)/2;
    const int64_t x = (size_t)Get(ndx);

    // partition
    do {
        while (Get(i) < x) i++;
        while (Get(j) > x) j--;
        if (i <= j) {
            size_t h = ref.Get(i);
            ref.Set(i, ref.Get(j));
            ref.Set(j, h);
        //  h = Get(i);
        //  Set(i, Get(j));
        //  Set(j, h);
            i++; j--;
        }
    } while (i <= j);
*/

    // Lookup values indirectly through references, but swap only references: 2.60 sec
    // Templated get/set: 2.40 sec (todo, enable again)
    // comparison element x
    const size_t ndx = (lo + hi)/2;
    const size_t target_ndx = (size_t)ref.Get(ndx);
    const int64_t x = Get(target_ndx);

    // partition
    do {
        while (Get((size_t)ref.Get(i)) < x) ++i;
        while (Get((size_t)ref.Get(j)) > x) --j;
        if (i <= j) {
            const size_t h = (size_t)ref.Get(i);
            ref.Set(i, ref.Get(j));
            ref.Set(j, h);
            ++i; --j;
        }
    } while (i <= j);

    //  recursion
    if ((int)lo < j) ReferenceQuickSort<w>(lo, j, ref);
    if (i < (int)hi) ReferenceQuickSort<w>(i, hi, ref);
}


void Array::QuickSort(size_t lo, size_t hi)
{
    TEMPEX(QuickSort, m_width, (lo, hi);)
}

template<size_t w> void Array::QuickSort(size_t lo, size_t hi) {
    // Quicksort based on
    // http://www.inf.fh-flensburg.de/lang/algorithmen/sortieren/quick/quicken.htm
    int i = (int)lo;
    int j = (int)hi;

    // comparison element x
    const size_t ndx = (lo + hi)/2;
    const int64_t x = Get(ndx);

    // partition
    do {
        while (Get(i) < x) ++i;
        while (Get(j) > x) --j;
        if (i <= j) {
            const int64_t h = Get(i);
            Set(i, Get(j));
            Set(j, h);
            ++i; --j;
        }
    } while (i <= j);

    //  recursion
    if ((int)lo < j) QuickSort(lo, j);
    if (i < (int)hi) QuickSort(i, hi);
}

std::vector<int64_t> Array::ToVector(void) const {
    std::vector<int64_t> v;
    const size_t count = Size();
    for(size_t t = 0; t < count; ++t)
        v.push_back(Get(t));
    return v;
}

#ifdef _DEBUG
#include "stdio.h"

bool Array::Compare(const Array& c) const
{
    if (c.Size() != Size()) return false;

    for (size_t i = 0; i < Size(); ++i) {
        if (Get(i) != c.Get(i)) return false;
    }

    return true;
}

void Array::Print() const
{
    cout << hex << GetRef() << dec << ": (" << Size() << ") ";
    for (size_t i = 0; i < Size(); ++i) {
        if (i) cout << ", ";
        cout << Get(i);
    }
    cout << "\n";
}

void Array::Verify() const
{
    assert(!IsValid() || (m_width == 0 || m_width == 1 || m_width == 2 || m_width == 4 ||
                          m_width == 8 || m_width == 16 || m_width == 32 || m_width == 64));

    // Check that parent is set correctly
    if (!m_parent) return;

    const size_t ref_in_parent = m_parent->get_child_ref(m_parentNdx);
    assert(ref_in_parent == (IsValid() ? m_ref : 0));
}

void Array::ToDot(std::ostream& out, const char* title) const
{
    const size_t ref = GetRef();

    if (title) {
        out << "subgraph cluster_" << ref << " {" << std::endl;
        out << " label = \"" << title << "\";" << std::endl;
        out << " color = white;" << std::endl;
    }

    out << "n" << std::hex << ref << std::dec << "[shape=none,label=<";
    out << "<TABLE BORDER=\"0\" CELLBORDER=\"1\" CELLSPACING=\"0\" CELLPADDING=\"4\"><TR>" << std::endl;

    // Header
    out << "<TD BGCOLOR=\"lightgrey\"><FONT POINT-SIZE=\"7\"> ";
    out << "0x" << std::hex << ref << std::dec << "<BR/>";
    if (m_isNode) out << "IsNode<BR/>";
    if (m_hasRefs) out << "HasRefs<BR/>";
    out << "</FONT></TD>" << std::endl;

    // Values
    for (size_t i = 0; i < m_len; ++i) {
        const int64_t v =  Get(i);
        if (m_hasRefs) {
            // zero-refs and refs that are not 64-aligned do not point to sub-trees
            if (v == 0) out << "<TD>none";
            else if (v & 0x1) out << "<TD BGCOLOR=\"grey90\">" << (v >> 1);
            else out << "<TD PORT=\"" << i << "\">";
        }
        else out << "<TD>" << v;
        out << "</TD>" << std::endl;
    }

    out << "</TR></TABLE>>];" << std::endl;
    if (title) out << "}" << std::endl;

    if (m_hasRefs) {
        for (size_t i = 0; i < m_len; ++i) {
            const int64_t target = Get(i);
            if (target == 0 || target & 0x1) continue; // zero-refs and refs that are not 64-aligned do not point to sub-trees

            out << "n" << std::hex << ref << std::dec << ":" << i;
            out << " -> n" << std::hex << target << std::dec << std::endl;
        }
    }

    out << std::endl;
}

void Array::Stats(MemStats& stats) const
{
    const MemStats m(m_capacity, CalcByteLen(m_len, m_width), 1);
    stats.add(m);

    // Add stats for all sub-arrays
    if (m_hasRefs) {
        for (size_t i = 0; i < m_len; ++i) {
            const size_t ref = GetAsRef(i);
            if (ref == 0 || ref & 0x1) continue; // zero-refs and refs that are not 64-aligned do not point to sub-trees

            const Array sub(ref, NULL, 0, GetAllocator());
            sub.Stats(stats);
        }
    }

}

#endif //_DEBUG

}


namespace {

// Direct access methods

// Pre-declarations
bool get_header_isnode_direct(const uint8_t* const header);
bool get_header_hasrefs_direct(const uint8_t* const header);
unsigned int get_header_width_direct(const uint8_t* const header);
size_t get_header_len_direct(const uint8_t* const header);
int64_t GetDirect(const char* const data, size_t width, const size_t ndx);
size_t FindPosDirect(const uint8_t* const header, const char* const data, const size_t width, const int64_t target);
template<size_t width> size_t FindPosDirectImp(const uint8_t* const header, const char* const data, const int64_t target);

bool get_header_isnode_direct(const uint8_t* const header)
{
    return (header[0] & 0x80) != 0;
}

bool get_header_hasrefs_direct(const uint8_t* const header)
{
    return (header[0] & 0x40) != 0;
}

unsigned int get_header_width_direct(const uint8_t* const header)
{
    return (1 << (header[0] & 0x07)) >> 1;
}

size_t get_header_len_direct(const uint8_t* const header)
{
    return (header[1] << 16) + (header[2] << 8) + header[3];
}

template<size_t w> int64_t GetDirect(const char* const data, const size_t ndx);

int64_t GetDirect(const char* const data, size_t width, const size_t ndx)
{
    TEMPEX(return GetDirect, width, (data, ndx));
}

template<size_t w> int64_t GetDirect(const char* const data, const size_t ndx)
{
    if(w == 0) {
        return 0;
    }
    else if(w == 1) {
        const size_t offset = ndx >> 3;
        return (data[offset] >> (ndx & 7)) & 0x01;
    }
    else if(w == 2) {
        const size_t offset = ndx >> 2;
        return (data[offset] >> ((ndx & 3) << 1)) & 0x03;
    }
    else if(w == 4) {
        const size_t offset = ndx >> 1;
        return (data[offset] >> ((ndx & 1) << 2)) & 0x0F;
    }
    else if(w == 8) {
        return *((const signed char*)(data + ndx));
    }
    if(w == 16) {
        const size_t offset = ndx * 2;
        return *(const int16_t*)(data + offset);
    }
    else if(w == 32) {
        const size_t offset = ndx * 4;
        return *(const int32_t*)(data + offset);
    }
    else if(w == 64) {
        const size_t offset = ndx * 8;
        return *(const int64_t*)(data + offset);
    }
    else {
        assert(true);
        return 0;
    }
}

size_t FindPosDirect(const uint8_t* const header, const char* const data, const size_t width, const int64_t target)
{
    TEMPEX(return FindPosDirectImp, width, (header, data, target));
}

template<size_t width> size_t FindPosDirectImp(const uint8_t* const header, const char* const data, const int64_t target)
{
    const size_t len = get_header_len_direct(header);

    size_t low = -1;
    size_t high = len;

    // Binary search based on:
    // http://www.tbray.org/ongoing/When/200x/2003/03/22/Binary
    // Finds position of largest value SMALLER than the target (for lookups in
    // nodes)
    while (high - low > 1) {
        const size_t probe = (low + high) >> 1;
        const int64_t v = GetDirect<width>(data, probe);

        if (v > target) high = probe;
        else            low = probe;
    }
    if (high == len) return (size_t)-1;
    else return high;
}
}

namespace tightdb {

// Get containing array block direct through column b-tree
// without instatiating any Arrays.
void Array::GetBlock(size_t ndx, Array& arr, size_t& off) const
{
    char* data = (char*)m_data;
    uint8_t* header = (uint8_t*)data-8;
    size_t width  = m_width;
    bool isNode   = m_isNode;
    size_t offset = 0;
    
    while (1) {
        if (isNode) {
            // Get subnode table
            const size_t ref_offsets = GetDirect(data, width, 0);
            const size_t ref_refs    = GetDirect(data, width, 1);
            
            // Find the subnode containing the item
            const uint8_t* const offsets_header = (const uint8_t*)m_alloc.Translate(ref_offsets);
            const char* const offsets_data = (const char*)offsets_header + 8;
            const size_t offsets_width  = get_header_width_direct(offsets_header);
            const size_t node_ndx = FindPosDirect(offsets_header, offsets_data, offsets_width, ndx);
            
            // Calc index in subnode
            const size_t localoffset = node_ndx ? TO_REF(GetDirect(offsets_data, offsets_width, node_ndx-1)) : 0;
            ndx -= localoffset; // local index
            offset += localoffset;
            
            // Get ref to array
            const uint8_t* const refs_header = (const uint8_t*)m_alloc.Translate(ref_refs);
            const char* const refs_data = (const char*)refs_header + 8;
            const size_t refs_width  = get_header_width_direct(refs_header);
            const size_t ref = GetDirect(refs_data, refs_width, node_ndx);
            
            // Set vars for next iteration
            header = (uint8_t*)m_alloc.Translate(ref);
            data   = (char*)header + 8;
            width  = get_header_width_direct(header);
            isNode = get_header_isnode_direct(header);
        }
        else {
            arr.CreateFromHeaderDirect(header);
            off = offset;
            return;
        }
    }
}


// Get value direct through column b-tree without instatiating any Arrays.
int64_t Array::ColumnGet(size_t ndx) const
{
    const char* data   = (const char*)m_data;
    const uint8_t* header;
    size_t width = m_width;
    bool isNode = m_isNode;

    while (1) {
        if (isNode) {
            // Get subnode table
            const size_t ref_offsets = GetDirect(data, width, 0);
            const size_t ref_refs    = GetDirect(data, width, 1);

            // Find the subnode containing the item
            const uint8_t* const offsets_header = (const uint8_t*)m_alloc.Translate(ref_offsets);
            const char* const offsets_data = (const char*)offsets_header + 8;
            const size_t offsets_width  = get_header_width_direct(offsets_header);
            const size_t node_ndx = FindPosDirect(offsets_header, offsets_data, offsets_width, ndx);

            // Calc index in subnode
            const size_t offset = node_ndx ? TO_REF(GetDirect(offsets_data, offsets_width, node_ndx-1)) : 0;
            ndx = ndx - offset; // local index

            // Get ref to array
            const uint8_t* const refs_header = (const uint8_t*)m_alloc.Translate(ref_refs);
            const char* const refs_data = (const char*)refs_header + 8;
            const size_t refs_width  = get_header_width_direct(refs_header);
            const size_t ref = GetDirect(refs_data, refs_width, node_ndx);

            // Set vars for next iteration
            header = (const uint8_t*)m_alloc.Translate(ref);
            data   = (const char*)header + 8;
            width  = get_header_width_direct(header);
            isNode = get_header_isnode_direct(header);
        }
        else {
            return GetDirect(data, width, ndx);
        }
    }
}

const char* Array::ColumnStringGet(size_t ndx) const
{
    const char* data   = (const char*)m_data;
    const uint8_t* header = m_data - 8;
    size_t width = m_width;
    bool isNode = m_isNode;

    while (1) {
        if (isNode) {
            // Get subnode table
            const size_t ref_offsets = GetDirect(data, width, 0);
            const size_t ref_refs    = GetDirect(data, width, 1);

            // Find the subnode containing the item
            const uint8_t* const offsets_header = (const uint8_t*)m_alloc.Translate(ref_offsets);
            const char* const offsets_data = (const char*)offsets_header + 8;
            const size_t offsets_width  = get_header_width_direct(offsets_header);
            const size_t node_ndx = FindPosDirect(offsets_header, offsets_data, offsets_width, ndx);

            // Calc index in subnode
            const size_t offset = node_ndx ? TO_REF(GetDirect(offsets_data, offsets_width, node_ndx-1)) : 0;
            ndx = ndx - offset; // local index

            // Get ref to array
            const uint8_t* const refs_header = (const uint8_t*)m_alloc.Translate(ref_refs);
            const char* const refs_data = (const char*)refs_header + 8;
            const size_t refs_width  = get_header_width_direct(refs_header);
            const size_t ref = GetDirect(refs_data, refs_width, node_ndx);

            // Set vars for next iteration
            header = (const uint8_t*)m_alloc.Translate(ref);
            data   = (const char*)header + 8;
            width  = get_header_width_direct(header);
            isNode = get_header_isnode_direct(header);
        }
        else {
            const bool hasRefs = get_header_hasrefs_direct(header);
            if (hasRefs) {
                // long strings
                const size_t ref_offsets = GetDirect(data, width, 0);
                const size_t ref_blob    = GetDirect(data, width, 1);

                size_t offset = 0;
                if (ndx) {
                    const uint8_t* const offsets_header = (const uint8_t*)m_alloc.Translate(ref_offsets);
                    const char* const offsets_data = (const char*)offsets_header + 8;
                    const size_t offsets_width  = get_header_width_direct(offsets_header);

                    offset = GetDirect(offsets_data, offsets_width, ndx-1);
                }

                const uint8_t* const blob_header = (const uint8_t*)m_alloc.Translate(ref_blob);
                const char* const blob_data = (const char*)blob_header + 8;

                return (const char*)blob_data + offset;
            }
            else {
                // short strings
                if (width == 0) return "";
                else return (const char*)(data + (ndx * width));
            }
        }
    }
}

// Find value direct through column b-tree without instatiating any Arrays.
size_t Array::ColumnFind(int64_t target, size_t ref, Array& cache) const
{
    uint8_t* const header = (uint8_t*)m_alloc.Translate(ref);
    const bool isNode = get_header_isnode_direct(header);
        
    if (isNode) {
        const char* const data = (const char*)header + 8;
        const size_t width = get_header_width_direct(header);
        
        // Get subnode table
        const size_t ref_offsets = GetDirect(data, width, 0);
        const size_t ref_refs    = GetDirect(data, width, 1);
        
        const uint8_t* const offsets_header = (const uint8_t*)m_alloc.Translate(ref_offsets);
        const char* const offsets_data = (const char*)offsets_header + 8;
        const size_t offsets_width  = get_header_width_direct(offsets_header);
        const size_t offsets_len = get_header_len_direct(offsets_header);
        
        const uint8_t* const refs_header = (const uint8_t*)m_alloc.Translate(ref_refs);
        const char* const refs_data = (const char*)refs_header + 8;
        const size_t refs_width  = get_header_width_direct(refs_header);
        
        // Iterate over nodes until we find a match
        size_t offset = 0;
        for (size_t i = 0; i < offsets_len; ++i) {
            const size_t ref = GetDirect(refs_data, refs_width, i);
            const size_t result = ColumnFind(target, ref, cache);
            if (result != not_found)
                return offset + result;
            
            const size_t off = GetDirect(offsets_data, offsets_width, i);
            offset = off;
        }
        
        // if we get to here there is no match
        return not_found;
    }
    else {
        cache.CreateFromHeaderDirect(header);
        return cache.find_first(target, 0, -1);
    }
}

} //namespace tightdb<|MERGE_RESOLUTION|>--- conflicted
+++ resolved
@@ -620,8 +620,6 @@
     set_header_len(m_len);
 }
 
-<<<<<<< HEAD
-=======
 void Array::SetAllToZero()
 {
     CopyOnWrite();
@@ -632,7 +630,6 @@
     // Update header
     set_header_width(0);
 }
->>>>>>> 0ee14071
 
 bool Array::Increment(int64_t value, size_t start, size_t end)
 {
@@ -1712,7 +1709,7 @@
 	return GetUniversal<w>((const char *)m_data, ndx);
 }
 
-#ifdef __MSVCRT__
+#ifdef _MSC_VER
 #pragma warning (disable : 4127)
 #endif
 template <size_t w> void Array::Set(size_t ndx, int64_t value)
