/*************************************************************************
 *
 * TIGHTDB CONFIDENTIAL
 * __________________
 *
 *  [2011] - [2012] TightDB Inc
 *  All Rights Reserved.
 *
 * NOTICE:  All information contained herein is, and remains
 * the property of TightDB Incorporated and its suppliers,
 * if any.  The intellectual and technical concepts contained
 * herein are proprietary to TightDB Incorporated
 * and its suppliers and may be covered by U.S. and Foreign Patents,
 * patents in process, and are protected by trade secret or copyright law.
 * Dissemination of this information or reproduction of this material
 * is strictly forbidden unless prior written permission is obtained
 * from TightDB Incorporated.
 *
 **************************************************************************/
#ifndef TIGHTDB_ALLOC_SLAB_HPP
#define TIGHTDB_ALLOC_SLAB_HPP

#include <stdint.h> // unint8_t etc
#include <string>

#include <tightdb/file.hpp>
#include <tightdb/table_macros.hpp>

namespace tightdb {


// Pre-declarations
class Group;
class GroupWriter;


/// Thrown by Group and SharedGroup constructors if the specified file
/// (or memory buffer) does not appear to contain a valid TightDB
/// database.
struct InvalidDatabase: File::AccessError {
    InvalidDatabase(): File::AccessError("Invalid database") {}
};


/// The allocator that is used to manage the memory of a TightDB
/// group, i.e., a TightDB database.
///
/// Optionally, it can be attached to an pre-existing database (file
/// or memory buffer) which then becomes an immuatble part of the
/// managed memory.
///
/// To attach a slab allocator to a pre-existing database, call
/// attach_file() or attach_buffer(). To create a new database
/// in-memory, call attach_empty().
///
/// For efficiency, this allocator manages its memory as a set of
/// slabs.
class SlabAlloc: public Allocator {
public:
    /// Construct a slab allocator in the unattached state.
    SlabAlloc();

    ~SlabAlloc() TIGHTDB_NOEXCEPT TIGHTDB_OVERRIDE;

    /// Attach this allocator to the specified file.
    ///
    /// When used by free-standing Group instances, no concurrency is
    /// allowed. When used on behalf of SharedGroup, concurrency is
    /// allowed, but read_only and no_create must both be false in
    /// this case.
    ///
    /// It is an error to call this function on an attached
    /// allocator. Doing so will result in undefined behavor.
    ///
    /// \param is_shared Must be true if, and only if we are called on
    /// behalf of SharedGroup.
    ///
    /// \param read_only Open the file in read-only mode. This implies
    /// \a no_create.
    ///
    /// \param no_create Fail if the file does not already exist.
    ///
    /// \throw File::AccessError
    void attach_file(const std::string& path, bool is_shared, bool read_only, bool no_create);

    /// Attach this allocator to the specified memory buffer.
    ///
    /// It is an error to call this function on an attached
    /// allocator. Doing so will result in undefined behavor.
    ///
    /// \sa own_buffer()
    ///
    /// \throw InvalidDatabase
    void attach_buffer(char* data, std::size_t size);

    /// Attach this allocator to an empty buffer.
    ///
    /// It is an error to call this function on an attached
    /// allocator. Doing so will result in undefined behavor.
    void attach_empty();

    /// Detach from a previously attached file or buffer.
    ///
    /// This function does not reset free space tracking. To
    /// completely reset the allocator, you must also call
    /// reset_free_space_tracking().
    ///
    /// This method has no effect if the allocator is already in the
    /// detached state (idempotency).
    void detach() TIGHTDB_NOEXCEPT;

    class DetachGuard;

    /// If a memory buffer has been attached using attach_buffer(),
    /// mark it as owned by this slab allocator. Behaviour is
    /// undefined if this function is called on a detached allocator,
    /// one that is not attached using attach_buffer(), or one for
    /// which this function has already been called during the latest
    /// attachment.
    void own_buffer() TIGHTDB_NOEXCEPT;

    /// Returns true if, and only if this allocator is currently
    /// in the attached state.
    bool is_attached() const TIGHTDB_NOEXCEPT;

<<<<<<< HEAD
    /// If a file is attached, reserve disk space now to avoid
    /// fragmentation, and the performance penalty caused by it.
    ///
    /// A call to this method will make the file at least as big as
    /// the specified size. If the file is already that big, or
    /// bigger, this method will not affect the size, but it may still
    /// cause previously unallocated disk space to be allocated.
    ///
    /// On systems that do not support preallocation of disk-space,
    /// this method might have no effect at all.
    ///
    /// When a memory buffer is attached, this method has no effect.
    void reserve(std::size_t);
=======
    /// Returns true if, and only if this allocator is currently in
    /// the attached state and attachment was not established using
    /// attach_empty().
    bool nonempty_attachment() const TIGHTDB_NOEXCEPT;
>>>>>>> d7a8a0a2

    /// Get the 'ref' corresponding to the current root node.
    ///
    /// It is an error to call this function on a detached allocator,
    /// or one that was attached using attach_empty(). Doing so will
    /// result in undefined behavior.
    ref_type get_top_ref() const TIGHTDB_NOEXCEPT;

    /// Get the size of the attached database file or buffer in number
    /// of bytes. This size is not affected by new allocations. After
    /// attachment, it can only be modified by a call to remap().
    ///
    /// It is an error to call this function on a detached allocator,
    /// or one that was attached using attach_empty(). Doing so will
    /// result in undefined behavior.
    std::size_t get_baseline() const TIGHTDB_NOEXCEPT;

    /// Get the total amount of managed memory. This is the sum of the
    /// size of the attached file and the sizes of each allocated
    /// slab. It includes any free space.
    ///
    /// It is an error to call this function on a detached
    /// allocator. Doing so will result in undefined behavior.
    std::size_t get_total_size() const;

    /// Mark all managed memory (except the attached file) as free
    /// space.
    void reset_free_space_tracking();

    /// Remap the attached file such that a prefix of the specified
    /// size becomes available in memory. If sucessfull,
    /// get_baseline() will return the specified new file size.
    ///
    /// It is an error to call this function on a detached allocator,
    /// or one that was not attached using attach_file(). Doing so
    /// will result in undefined behavior.
    ///
    /// \return True if, and only if the memory address of the first
    /// mapped byte has changed.
    bool remap(std::size_t file_size);

    MemRef alloc(std::size_t size) TIGHTDB_OVERRIDE;
    MemRef realloc_(ref_type, const char*, std::size_t old_size,
                    std::size_t new_size) TIGHTDB_OVERRIDE;
    // FIXME: It would be very nice if we could detect an invalid free operation in debug mode
    void free_(ref_type, const char*) TIGHTDB_NOEXCEPT TIGHTDB_OVERRIDE;
    char* translate(ref_type) const TIGHTDB_NOEXCEPT TIGHTDB_OVERRIDE;
    bool is_read_only(ref_type) const TIGHTDB_NOEXCEPT TIGHTDB_OVERRIDE;

#ifdef TIGHTDB_DEBUG
    void enable_debug(bool enable) { m_debug_out = enable; }
    void Verify() const;
    bool is_all_free() const;
    void print() const;
#endif

private:
    enum AttachMode {
        attach_None,        // Nothing is attached
        attach_OwnedBuffer, // We own the buffer (m_data = 0 for empty buffer)
        attach_UsersBuffer, // We do not own the buffer
        attach_SharedFile,  // On behalf of SharedGroup
        attach_UnsharedFile // Not on behalf of SharedGroup
    };

    // Define internal tables
    TIGHTDB_TABLE_2(Slabs,
                    ref_end, Int, // One plus last ref targeting this slab
                    addr,    Int) // Memory pointer to this slab
    TIGHTDB_TABLE_2(FreeSpace,
                    ref,    Int,
                    size,   Int)

    static const char default_header[24];

    File m_file;
    char* m_data;
    AttachMode m_attach_mode;

    /// When set to true, the free lists are no longer
    /// up-to-date. This happens if free_() or
    /// reset_free_space_tracking() fails, presumably due to
    /// std::bad_alloc being thrown during updating of the free space
    /// list. In this this case, alloc(), realloc_(), and
    /// get_free_read_only() must throw. This member is deliberately
    /// placed after m_alloc_mode in the hope that it leads to less
    /// padding between members due to alignment requirements.
    bool m_free_space_invalid;

    std::size_t m_baseline; // Also size of memory mapped portion of database file
    Slabs m_slabs;
    FreeSpace m_free_space;
    FreeSpace m_free_read_only;

#ifdef TIGHTDB_DEBUG
    bool m_debug_out;
#endif

    /// Throws if free-lists are no longer valid.
    const FreeSpace& get_free_read_only() const;

    bool validate_buffer(const char* data, std::size_t len) const;

#ifdef TIGHTDB_ENABLE_REPLICATION
    Replication* get_replication() const TIGHTDB_NOEXCEPT { return m_replication; }
    void set_replication(Replication* r) TIGHTDB_NOEXCEPT { m_replication = r; }
#endif

    friend class Group;
    friend class GroupWriter;
};


class SlabAlloc::DetachGuard {
public:
    DetachGuard(SlabAlloc& alloc) TIGHTDB_NOEXCEPT: m_alloc(&alloc) {}
    ~DetachGuard() TIGHTDB_NOEXCEPT;
    SlabAlloc* release() TIGHTDB_NOEXCEPT;
private:
    SlabAlloc* m_alloc;
};





// Implementation:

inline SlabAlloc::SlabAlloc(): m_attach_mode(attach_None), m_free_space_invalid(false)
{
#ifdef TIGHTDB_DEBUG
    m_debug_out = false;
#endif
}

inline void SlabAlloc::own_buffer() TIGHTDB_NOEXCEPT
{
    TIGHTDB_ASSERT(m_attach_mode == attach_UsersBuffer);
    TIGHTDB_ASSERT(m_data);
    TIGHTDB_ASSERT(!m_file.is_attached());
    m_attach_mode = attach_OwnedBuffer;
}

inline bool SlabAlloc::is_attached() const TIGHTDB_NOEXCEPT
{
    return m_attach_mode != attach_None;
}

inline bool SlabAlloc::nonempty_attachment() const TIGHTDB_NOEXCEPT
{
    return is_attached() && m_data;
}

inline std::size_t SlabAlloc::get_baseline() const TIGHTDB_NOEXCEPT
{
    TIGHTDB_ASSERT(is_attached());
    TIGHTDB_ASSERT(m_data);
    return m_baseline;
}

<<<<<<< HEAD
inline void SlabAlloc::reserve(std::size_t size)
{
    m_file.prealloc_if_supported(0, size);
}

=======
inline SlabAlloc::DetachGuard::~DetachGuard() TIGHTDB_NOEXCEPT
{
    if (m_alloc)
        m_alloc->detach();
}

inline SlabAlloc* SlabAlloc::DetachGuard::release() TIGHTDB_NOEXCEPT
{
    SlabAlloc* alloc = m_alloc;
    m_alloc = 0;
    return alloc;
}
>>>>>>> d7a8a0a2

} // namespace tightdb

#endif // TIGHTDB_ALLOC_SLAB_HPP<|MERGE_RESOLUTION|>--- conflicted
+++ resolved
@@ -123,7 +123,11 @@
     /// in the attached state.
     bool is_attached() const TIGHTDB_NOEXCEPT;
 
-<<<<<<< HEAD
+    /// Returns true if, and only if this allocator is currently in
+    /// the attached state and attachment was not established using
+    /// attach_empty().
+    bool nonempty_attachment() const TIGHTDB_NOEXCEPT;
+
     /// If a file is attached, reserve disk space now to avoid
     /// fragmentation, and the performance penalty caused by it.
     ///
@@ -137,12 +141,6 @@
     ///
     /// When a memory buffer is attached, this method has no effect.
     void reserve(std::size_t);
-=======
-    /// Returns true if, and only if this allocator is currently in
-    /// the attached state and attachment was not established using
-    /// attach_empty().
-    bool nonempty_attachment() const TIGHTDB_NOEXCEPT;
->>>>>>> d7a8a0a2
 
     /// Get the 'ref' corresponding to the current root node.
     ///
@@ -303,13 +301,11 @@
     return m_baseline;
 }
 
-<<<<<<< HEAD
 inline void SlabAlloc::reserve(std::size_t size)
 {
     m_file.prealloc_if_supported(0, size);
 }
 
-=======
 inline SlabAlloc::DetachGuard::~DetachGuard() TIGHTDB_NOEXCEPT
 {
     if (m_alloc)
@@ -322,7 +318,6 @@
     m_alloc = 0;
     return alloc;
 }
->>>>>>> d7a8a0a2
 
 } // namespace tightdb
 
