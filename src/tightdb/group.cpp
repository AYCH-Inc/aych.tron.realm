#include "group.hpp"
#include <assert.h>
#ifdef WIN32
#define _CRT_SECURE_NO_WARNINGS
#endif
#include <new>
#include <iostream>
#include <fstream>
#include "group_writer.hpp"

using namespace std;

namespace {

class MemoryOStream {
public:
    MemoryOStream(size_t size): m_pos(0), m_buffer(NULL)
    {
        m_buffer = (char*)malloc(size);
    }

    bool   is_valid() const {return m_buffer != NULL;}
    size_t getpos() const {return m_pos;}

    size_t write(const char* p, size_t n)
    {
        const size_t pos = m_pos;
        memcpy(m_buffer+m_pos, p, n);
        m_pos += n;
        return pos;
    }
    void seek(size_t pos) {m_pos = pos;}

    char* release_buffer()
    {
        char* tmp = m_buffer;
        m_buffer = NULL; // invalidate
        return tmp;
    }
private:
    size_t m_pos;
    char* m_buffer;
};

class FileOStream {
public:
    FileOStream(const char* filepath) : m_pos(0), m_file(NULL)
    {
        m_file = fopen(filepath, "wb");
    }

    ~FileOStream()
    {
        fclose(m_file);
    }

    bool is_valid() const {return m_file != NULL;}
    size_t getpos() const {return m_pos;}

    size_t write(const char* p, size_t n)
    {
        const size_t pos = m_pos;
        fwrite(p, 1, n, m_file);
        m_pos += n;
        return pos;
    }

    void seek(size_t pos)
    {
        fseek(m_file, static_cast<long>(pos), SEEK_SET);
    }

private:
    size_t m_pos;
    FILE*  m_file;
};

} // anonymous namespace


namespace tightdb {

Group::Group():
    m_top(COLUMN_HASREFS, NULL, 0, m_alloc), m_tables(m_alloc), m_tableNames(NULL, 0, m_alloc),
    m_freePositions(COLUMN_NORMAL, NULL, 0, m_alloc),
    m_freeLengths(COLUMN_NORMAL, NULL, 0, m_alloc),
    m_freeVersions(COLUMN_NORMAL, NULL, 0, m_alloc), m_persistMode(0), m_isValid(true)
{
    create();
}

Group::Group(const char* filename, int mode):
    m_top(m_alloc), m_tables(m_alloc), m_tableNames(m_alloc), m_freePositions(m_alloc),
    m_freeLengths(m_alloc), m_freeVersions(m_alloc), m_persistMode(mode), m_isValid(false)
{
    assert(filename);

    // Memory map file
    const bool readOnly = mode & GROUP_READONLY;
    m_isValid = m_alloc.SetShared(filename, readOnly);

    if (m_isValid) {
        // if we just created shared group, we have to wait with
        // actually creating it's datastructures until first write
        if (m_persistMode == GROUP_SHARED && m_alloc.GetTopRef() == 0)
            return;
        else
            create_from_ref();
    }
}

Group::Group(const char* buffer, size_t len):
    m_top(m_alloc), m_tables(m_alloc), m_tableNames(m_alloc), m_freePositions(m_alloc),
    m_freeLengths(m_alloc), m_freeVersions(m_alloc), m_persistMode(0), m_isValid(false)
{
    assert(buffer);

    // Memory map file
    m_isValid = m_alloc.SetSharedBuffer(buffer, len);

    if (m_isValid) create_from_ref();
}

void Group::create()
{
    m_tables.SetType(COLUMN_HASREFS);

    m_top.add(m_tableNames.GetRef());
    m_top.add(m_tables.GetRef());
    m_top.add(m_freePositions.GetRef());
    m_top.add(m_freeLengths.GetRef());

    // Set parent info
    m_tableNames.SetParent(&m_top, 0);
    m_tables.SetParent(&m_top, 1);
    m_freePositions.SetParent(&m_top, 2);
    m_freeLengths.SetParent(&m_top, 3);

    if (m_freeVersions.IsValid()) {
        m_top.add(m_freeVersions.GetRef());
        m_freeVersions.SetParent(&m_top, 4);
    }
}

void Group::create_from_ref()
{
    // Get ref for table top array
    const size_t top_ref = m_alloc.GetTopRef();

    // Instantiate top arrays
    if (top_ref == 0) {
        m_top.SetType(COLUMN_HASREFS);
        m_tables.SetType(COLUMN_HASREFS);
        m_tableNames.SetType(COLUMN_NORMAL);
        m_freePositions.SetType(COLUMN_NORMAL);
        m_freeLengths.SetType(COLUMN_NORMAL);
        if (is_shared()) {
            m_freeVersions.SetType(COLUMN_NORMAL);
        }

        create();

        // Everything but header is free space
        m_freePositions.add(8);
        m_freeLengths.add(m_alloc.GetFileLen()-8);
        if (is_shared())
            m_freeVersions.add(0);
    }
    else {
        m_top.UpdateRef(top_ref);
        const size_t top_size = m_top.Size();
        assert(top_size >= 2);

        const size_t n_ref = m_top.Get(0);
        const size_t t_ref = m_top.Get(1);
        m_tableNames.UpdateRef(n_ref);
        m_tables.UpdateRef(t_ref);
        m_tableNames.SetParent(&m_top, 0);
        m_tables.SetParent(&m_top, 1);

        // Serialized files do not have free space markers
        // at all, and files that are not shared does not
        // need version info for free space.
        if (top_size >= 4) {
            const size_t fp_ref = m_top.Get(2);
            const size_t fl_ref = m_top.Get(3);
            m_freePositions.UpdateRef(fp_ref);
            m_freeLengths.UpdateRef(fl_ref);
            m_freePositions.SetParent(&m_top, 2);
            m_freeLengths.SetParent(&m_top, 3);
        }
        if (top_size == 5) {
            m_freeVersions.UpdateRef(m_top.Get(4));
            m_freeVersions.SetParent(&m_top, 4);
        }

        // Make room for pointers to cached tables
        const size_t count = m_tables.Size();
        for (size_t i = 0; i < count; ++i) {
            m_cachedtables.add(0);
        }
    }
}

void Group::init_shared() {
    if (m_freeVersions.IsValid()) {
        // If free space tracking is enabled
        // we just have to reset it
        m_freeVersions.SetAllToZero();
    }
    else {
        // Serialized files have no free space tracking
        // at all so we have to add the basic free lists
        if (m_top.Size() == 2) {
            m_freePositions.SetType(COLUMN_NORMAL);
            m_freeLengths.SetType(COLUMN_NORMAL);
            m_top.add(m_freePositions.GetRef());
            m_top.add(m_freeLengths.GetRef());
            m_freePositions.SetParent(&m_top, 2);
            m_freeLengths.SetParent(&m_top, 3);
        }

        // Files that have only been used in single thread
        // mode do not have version tracking for the free lists
        if (m_top.Size() == 4) {
            const size_t count = m_freePositions.Size();
            m_freeVersions.SetType(COLUMN_NORMAL);
            for (size_t i = 0; i < count; ++i) {
                m_freeVersions.add(0);
            }
            m_top.add(m_freeVersions.GetRef());
            m_freeVersions.SetParent(&m_top, 4);
        }
    }
}

void Group::reset_to_new()
{
    assert(m_alloc.GetTopRef() == 0);
    if (!m_top.IsValid()) return; // already in new state

    // A shared group that has just been created and not yet
    // written to does not have any internal structures yet
    // (we may have to re-create this after a rollback)

    clear_cache();

    m_top.Invalidate();
    m_tables.Invalidate();
    m_tableNames.Invalidate();
    m_freePositions.Invalidate();
    m_freeLengths.Invalidate();
    m_freeVersions.Invalidate();

    m_tableNames.SetParent(NULL, 0);
    m_tables.SetParent(NULL, 0);
    m_freePositions.SetParent(NULL, 0);
    m_freeLengths.SetParent(NULL, 0);
    m_freeVersions.SetParent(NULL, 0);
}

void Group::rollback()
{
    assert(is_shared());

    // Clear all changes made during transaction
    m_alloc.FreeAll();
}

Group::~Group()
{
    if (m_top.IsValid()) {
        clear_cache();

        // Recursively deletes entire tree
        m_top.Destroy();
    }

    m_cachedtables.Destroy();
}

bool Group::is_empty() const
{
    if (!m_top.IsValid()) return true;

    return m_tableNames.is_empty();
}

bool Group::in_inital_state() const
{
    return !m_top.IsValid();
}

size_t Group::get_table_count() const
{
    if (!m_top.IsValid()) return 0;

    return m_tableNames.Size();
}

const char* Group::get_table_name(size_t table_ndx) const
{
    assert(m_top.IsValid());
    assert(table_ndx < m_tableNames.Size());

    return m_tableNames.Get(table_ndx);
}

bool Group::has_table(const char* name) const
{
    if (!m_top.IsValid()) return false;

    const size_t n = m_tableNames.find_first(name);
    return (n != size_t(-1));
}

Table* Group::get_table_ptr(size_t ndx)
{
    assert(m_top.IsValid());
    assert(ndx < m_tables.Size());

    // Get table from cache if exists, else create
    Table* table = reinterpret_cast<Table*>(m_cachedtables.Get(ndx));
    if (!table) {
        const size_t ref = m_tables.GetAsRef(ndx);
        table = new (nothrow) Table(Table::RefCountTag(), m_alloc, ref, this, ndx);
        if (!table) {
        error:
            throw_error(ERROR_OUT_OF_MEMORY);
        }
        table->bind_ref(); // The group has shared ownership
        if (!m_cachedtables.Set(ndx, intptr_t(table))) { // FIXME: intptr_t is not guaranteed to exists, even in C++11
            table->unbind_ref();
            goto error;
        }
    }
    return table;
}

Table* Group::create_new_table(const char* name)
{
    const size_t ref = Table::create_empty_table(m_alloc);
    if (!ref) {
    error:
        throw_error(ERROR_OUT_OF_MEMORY);
    }
    if (!m_tables.add(ref)) goto error;
    if (!m_tableNames.add(name)) goto error;
    Table* const table =
        new (nothrow) Table(Table::RefCountTag(), m_alloc, ref, this, m_tables.Size()-1);
    if (!table) goto error;
    table->bind_ref(); // The group has shared ownership
    if (!m_cachedtables.add(intptr_t(table))) { // FIXME: intptr_t is not guaranteed to exists, even in C++11
        table->unbind_ref();
        goto error;
    }

#ifdef TIGHTDB_ENABLE_REPLICATION
    Replication* repl = m_alloc.get_replication();
    if (repl) {
        error_code err = repl->new_top_level_table(name);
        if (err) throw_error(err);
    }
#endif
    return table;
}


bool Group::write(const char* filepath)
{
    assert(filepath);
    assert(m_top.IsValid());

    FileOStream out(filepath);
    if (!out.is_valid()) return false;

    write(out);

    return true;
}

char* Group::write_to_mem(size_t& len)
{
    assert(m_top.IsValid());

    // Get max possible size of buffer
    const size_t max_size = m_alloc.GetTotalSize();

    MemoryOStream out(max_size);
    if (!out.is_valid()) return NULL; // alloc failed

    len = write(out);
    return out.release_buffer();
}

bool Group::commit()
{
    return commit(-1, -1);
}

bool Group::commit(size_t current_version, size_t readlock_version)
{
    assert(m_top.IsValid());
    assert(readlock_version <= current_version);

    if (!m_alloc.CanPersist()) return false;

    // If we have an empty db file, we can just serialize directly
    //if (m_alloc.GetTopRef() == 0) {}

    GroupWriter out(*this);
    if (!out.IsValid()) return false;

    if (is_shared()) {
        m_readlock_version = readlock_version;
        out.SetVersions(current_version, readlock_version);
    }

    // Recursively write all changed arrays to end of file
    out.Commit();

    return true;
}

void Group::update_refs(size_t topRef)
{
    // Update top with the new (persistent) ref
    m_top.UpdateRef(topRef);
    assert(m_top.Size() >= 2);

    // Now we can update it's child arrays
    m_tableNames.UpdateFromParent();

    // No free-info in serialized databases
    // and version info is only in shared,
    if (m_top.Size() >= 4) {
        m_freePositions.UpdateFromParent();
        m_freeLengths.UpdateFromParent();
    }
    else {
        m_freePositions.Invalidate();
        m_freeLengths.Invalidate();
    }
    if (m_top.Size() == 5) {
        m_freeVersions.UpdateFromParent();
    }
    else {
        m_freeVersions.Invalidate();
    }

    // if the tables have not been modfied we don't
    // need to update cached tables
    if (!m_tables.UpdateFromParent()) return;

    // Also update cached tables
    const size_t count = m_cachedtables.Size();
    for (size_t i = 0; i < count; ++i) {
        Table* const t = reinterpret_cast<Table*>(m_cachedtables.Get(i));
        if (t) {
            t->UpdateFromParent();
        }
    }
}

void Group::update_from_shared(size_t top_ref, size_t len)
{
    if (top_ref == 0) return; // just created

    // Update memory mapping if needed
    const bool isRemapped = m_alloc.ReMap(len);

    // If the top has not changed, everything is up-to-date
    if (!isRemapped && top_ref == m_top.GetRef()) return;

<<<<<<< HEAD
=======
    // If our last look at the file was when it
    // was empty, we may have to re-create the group
    if (in_inital_state()) {
        create_from_ref();
        return;
    }

>>>>>>> 613b95b0
    // Update group arrays
    m_top.UpdateRef(top_ref);
    assert(m_top.Size() >= 2);
    const bool nameschanged = !m_tableNames.UpdateFromParent();
    m_tables.UpdateFromParent();
    if (m_top.Size() > 2) {
        m_freePositions.UpdateFromParent();
        m_freeLengths.UpdateFromParent();
        if (m_top.Size() > 4) {
            m_freeVersions.UpdateFromParent();
        }
    }

    // If the names of the tables in the group has not changed we know
    // that it still contains the same tables so we can reuse the
    // cached versions
    if (nameschanged) {
        clear_cache();

        // Make room for new pointers to cached tables
        const size_t table_count = m_tables.Size();
        for (size_t i = 0; i < table_count; ++i) {
            m_cachedtables.add(0);
        }
    }
    else {
        // Update cached tables
        //TODO: account for changed spec
        const size_t count = m_cachedtables.Size();
        for (size_t i = 0; i < count; ++i) {
            Table* const t = reinterpret_cast<Table*>(m_cachedtables.Get(i));
            if (t) {
                t->UpdateFromParent();
            }
        }
    }
}


#ifdef _DEBUG

void Group::Verify()
{
    // Verify free lists
    if (m_freePositions.IsValid()) {
        assert(m_freeLengths.IsValid());

        const size_t count_p = m_freePositions.Size();
        const size_t count_l = m_freeLengths.Size();
        assert(count_p == count_l);

        for (size_t i = 0; i < count_p; ++i) {
            const size_t p = m_freePositions.Get(i);
            const size_t l = m_freeLengths.Get(i);
            assert((p & 0x7) == 0); // 64bit alignment
            assert((l & 0x7) == 0); // 64bit alignment
        }
    }

    // Verify tables
    for (size_t i = 0; i < m_tables.Size(); ++i) {
        get_table_ptr(i)->Verify();
    }
}

MemStats Group::stats()
{
    MemStats stats;
    m_top.Stats(stats);

    return stats;
}


void Group::print() const
{
    m_alloc.Print();
}

void Group::print_free() const
{
    if (!m_freePositions.IsValid()) {
        printf("none\n");
        return;
    }
    const bool hasVersions = m_freeVersions.IsValid();

    const size_t count = m_freePositions.Size();
    for (size_t i = 0; i < count; ++i) {
        const size_t pos  = m_freePositions[i];
        const size_t size = m_freeLengths[i];
        printf("%d: %d %d", (int)i, (int)pos, (int)size);

        if (hasVersions) {
            const size_t version = m_freeVersions[i];
            printf(" %d", (int)version);
        }
        printf("\n");
    }
    printf("\n");
}

void Group::to_dot(std::ostream& out) const
{
    out << "digraph G {" << endl;

    out << "subgraph cluster_group {" << endl;
    out << " label = \"Group\";" << endl;

    m_top.ToDot(out, "group_top");
    m_tableNames.ToDot(out, "table_names");
    m_tables.ToDot(out, "tables");

    // Tables
    for (size_t i = 0; i < m_tables.Size(); ++i) {
        const Table* table = get_table_ptr(i);
        const char* const name = get_table_name(i);
        table->to_dot(out, name);
    }

    out << "}" << endl;
    out << "}" << endl;
}

void Group::to_dot() const
{
    to_dot(std::cerr);
}

#if !defined(_MSC_VER)
#include <sys/mman.h>
#endif

void Group::zero_free_space(size_t file_size, size_t readlock_version)
{
    static_cast<void>(readlock_version); // FIXME: Why is this parameter not used?

    if (!is_shared()) return;

#if !defined(_MSC_VER)
    const int fd = m_alloc.GetFileDescriptor();

    // Map to memory
    void* const p = mmap(0, file_size, PROT_READ|PROT_WRITE, MAP_SHARED, fd, 0);
    if (p == (void*)-1) return;

    const size_t count = m_freePositions.Size();
    for (size_t i = 0; i < count; ++i) {
        const size_t v = m_freeVersions.Get(i);
        if (v >= m_readlock_version) continue;

        const size_t pos = m_freePositions.Get(i);
        const size_t len = m_freeLengths.Get(i);

        memset((char*)p+pos, 0, len);
    }

    munmap(p, file_size);

#endif
}

#endif //_DEBUG

} //namespace tightdb<|MERGE_RESOLUTION|>--- conflicted
+++ resolved
@@ -472,8 +472,6 @@
     // If the top has not changed, everything is up-to-date
     if (!isRemapped && top_ref == m_top.GetRef()) return;
 
-<<<<<<< HEAD
-=======
     // If our last look at the file was when it
     // was empty, we may have to re-create the group
     if (in_inital_state()) {
@@ -481,7 +479,6 @@
         return;
     }
 
->>>>>>> 613b95b0
     // Update group arrays
     m_top.UpdateRef(top_ref);
     assert(m_top.Size() >= 2);
